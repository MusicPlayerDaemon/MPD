project(
  'mpd',
  ['c', 'cpp'],
<<<<<<< HEAD
  version: '0.21.6',
  meson_version: '>= 0.49.0',
=======
  version: '0.22~git',
  meson_version: '>= 0.47.2',
>>>>>>> eed4e40e
  default_options: [
    'c_std=c99',
    'cpp_std=c++14'
  ],
  license: 'GPLv2+',
)

version_cxx = vcs_tag(input: 'src/GitVersion.cxx', output: 'GitVersion.cxx')

compiler = meson.get_compiler('cpp')
c_compiler = meson.get_compiler('c')

conf = configuration_data()
conf.set_quoted('PACKAGE', meson.project_name())
conf.set_quoted('PACKAGE_NAME', meson.project_name())
conf.set_quoted('PACKAGE_VERSION', meson.project_version())
conf.set_quoted('VERSION', meson.project_version())
conf.set_quoted('PROTOCOL_VERSION', '0.22.0')
conf.set_quoted('SYSTEM_CONFIG_FILE_LOCATION', join_paths(get_option('prefix'), get_option('sysconfdir'), 'mpd.conf'))

common_cppflags = [
  '-D_GNU_SOURCE',
]

common_cflags = [
]

common_cxxflags = [
]

test_common_flags = [
  '-Wall',
  '-Wextra',

  '-fvisibility=hidden',

  '-ffast-math',
  '-ftree-vectorize',
]

test_cxxflags = test_common_flags + [
  '-fno-threadsafe-statics',
  '-fmerge-all-constants',

  '-Wmissing-declarations',
  '-Wshadow',
  '-Wpointer-arith',
  '-Wcast-qual',
  '-Wwrite-strings',
  '-Wsign-compare',

  '-Wno-non-virtual-dtor',

  # work around bogus GCC7 warning "mangled name for ... will change
  # in C++17 because the exception specification is part of a function
  # type"
  '-Wno-noexcept-type',
]

if compiler.get_id() == 'clang'
  # Workaround for clang bug
  # https://bugs.llvm.org/show_bug.cgi?id=32611
  test_cxxflags += '-funwind-tables'
endif

test_cflags = test_common_flags + [
  '-Wmissing-prototypes',
  '-Wshadow',
  '-Wpointer-arith',
  '-Wstrict-prototypes',
  '-Wcast-qual',
  '-Wwrite-strings',
  '-pedantic',
]

test_ldflags = [
]

if get_option('buildtype') != 'debug'
  test_cflags += [
    '-ffunction-sections',
    '-fdata-sections',
  ]
  test_ldflags += [
    '-Wl,--gc-sections',
  ]
endif

add_global_arguments(common_cxxflags + compiler.get_supported_arguments(test_cxxflags), language: 'cpp')
add_global_arguments(common_cflags + c_compiler.get_supported_arguments(test_cflags), language: 'c')
add_global_link_arguments(compiler.get_supported_link_arguments(test_ldflags), language: 'cpp')

is_linux = host_machine.system() == 'linux'
is_android = get_option('android_ndk') != ''
is_darwin = host_machine.system() == 'darwin'
is_windows = host_machine.system() == 'windows'
is_haiku = host_machine.system() == 'haiku'

if is_android
  common_cppflags += '-DANDROID'
endif

if is_windows
  common_cppflags += [
    '-DWIN32_LEAN_AND_MEAN',
    '-DWINVER=0x0600', '-D_WIN32_WINNT=0x0600',
    '-DSTRICT',
    '-DUNICODE', '-D_UNICODE',
  ]

  subdir('win32')
endif

if is_android
  subdir('android')
endif

add_global_arguments(common_cppflags, language: 'c')
add_global_arguments(common_cppflags, language: 'cpp')

enable_daemon = not is_windows and not is_android and get_option('daemon')
conf.set('ENABLE_DAEMON', enable_daemon)

conf.set('HAVE_LOCALE_H', compiler.has_header('locale.h'))

conf.set('HAVE_GETPWNAM_R', compiler.has_function('getpwnam_r'))
conf.set('HAVE_GETPWUID_R', compiler.has_function('getpwuid_r'))
conf.set('HAVE_INITGROUPS', compiler.has_function('initgroups'))
conf.set('HAVE_FNMATCH', compiler.has_function('fnmatch'))
conf.set('HAVE_STRNDUP', compiler.has_function('strndup', prefix: '#define _GNU_SOURCE\n#include <string.h>'))
conf.set('HAVE_STRCASESTR', compiler.has_function('strcasestr'))

conf.set('HAVE_PRCTL', is_linux)

conf.set('USE_EVENTFD', is_linux and get_option('eventfd'))
conf.set('USE_SIGNALFD', is_linux and get_option('signalfd'))

if is_windows
  conf.set('USE_WINSELECT', true)
elif is_linux and get_option('epoll')
  conf.set('USE_EPOLL', true)
else
  conf.set('USE_POLL', true)
endif

if not get_option('syslog').disabled()
  if compiler.has_function('syslog')
    conf.set('HAVE_SYSLOG', true)
  elif get_option('syslog').enabled()
    error('syslog() not found')
  endif
endif

enable_database = get_option('database')
conf.set('ENABLE_DATABASE', enable_database)

enable_inotify = get_option('inotify') and is_linux and enable_database
conf.set('ENABLE_INOTIFY', enable_inotify)

conf.set('ENABLE_DSD', get_option('dsd'))

inc = include_directories(
  'src',

  # for the generated config.h
  '.',
)

boost_dep = dependency('boost', version: '>= 1.58')
if boost_dep.version() == '1.67'
  # https://github.com/MusicPlayerDaemon/MPD/pull/384
  # https://github.com/boostorg/lockfree/commit/12726cda009a855073b9bedbdce57b6ce7763da2
  warning('Your Boost version 1.67 is known to be buggy, and the MPD build will fail. Please upgrade to Boost 1.68 or later.')
endif

sources = [
  version_cxx,
  'src/Main.cxx',
  'src/protocol/Ack.cxx',
  'src/protocol/ArgParser.cxx',
  'src/protocol/Result.cxx',
  'src/command/CommandError.cxx',
  'src/command/AllCommands.cxx',
  'src/command/QueueCommands.cxx',
  'src/command/TagCommands.cxx',
  'src/command/PlayerCommands.cxx',
  'src/command/PlaylistCommands.cxx',
  'src/command/FileCommands.cxx',
  'src/command/OutputCommands.cxx',
  'src/command/MessageCommands.cxx',
  'src/command/ClientCommands.cxx',
  'src/command/PartitionCommands.cxx',
  'src/command/OtherCommands.cxx',
  'src/command/CommandListBuilder.cxx',
  'src/Idle.cxx',
  'src/IdleFlags.cxx',
  'src/decoder/Domain.cxx',
  'src/decoder/Thread.cxx',
  'src/decoder/Control.cxx',
  'src/decoder/Bridge.cxx',
  'src/decoder/DecoderPrint.cxx',
  'src/client/Listener.cxx',
  'src/client/Client.cxx',
  'src/client/ClientEvent.cxx',
  'src/client/ClientExpire.cxx',
  'src/client/ClientGlobal.cxx',
  'src/client/ClientIdle.cxx',
  'src/client/ClientList.cxx',
  'src/client/ClientNew.cxx',
  'src/client/ClientProcess.cxx',
  'src/client/ClientRead.cxx',
  'src/client/ClientWrite.cxx',
  'src/client/ClientMessage.cxx',
  'src/client/ClientSubscribe.cxx',
  'src/client/ClientFile.cxx',
  'src/client/Response.cxx',
  'src/Listen.cxx',
  'src/LogInit.cxx',
  'src/LogBackend.cxx',
  'src/Log.cxx',
  'src/ls.cxx',
  'src/Instance.cxx',
  'src/win32/Win32Main.cxx',
  'src/MusicBuffer.cxx',
  'src/MusicPipe.cxx',
  'src/MusicChunk.cxx',
  'src/MusicChunkPtr.cxx',
  'src/Mapper.cxx',
  'src/Partition.cxx',
  'src/Permission.cxx',
  'src/player/CrossFade.cxx',
  'src/player/Thread.cxx',
  'src/player/Control.cxx',
  'src/PlaylistError.cxx',
  'src/PlaylistPrint.cxx',
  'src/PlaylistSave.cxx',
  'src/playlist/PlaylistStream.cxx',
  'src/playlist/PlaylistMapper.cxx',
  'src/playlist/PlaylistAny.cxx',
  'src/playlist/PlaylistSong.cxx',
  'src/playlist/PlaylistQueue.cxx',
  'src/playlist/Print.cxx',
  'src/db/PlaylistVector.cxx',
  'src/queue/Queue.cxx',
  'src/queue/QueuePrint.cxx',
  'src/queue/QueueSave.cxx',
  'src/queue/Playlist.cxx',
  'src/queue/PlaylistControl.cxx',
  'src/queue/PlaylistEdit.cxx',
  'src/queue/PlaylistTag.cxx',
  'src/queue/PlaylistState.cxx',
  'src/ReplayGainGlobal.cxx',
  'src/LocateUri.cxx',
  'src/SongUpdate.cxx',
  'src/SongLoader.cxx',
  'src/SongPrint.cxx',
  'src/SongSave.cxx',
  'src/StateFile.cxx',
  'src/StateFileConfig.cxx',
  'src/Stats.cxx',
  'src/TagPrint.cxx',
  'src/TagSave.cxx',
  'src/TagFile.cxx',
  'src/TagStream.cxx',
  'src/TimePrint.cxx',
  'src/mixer/Volume.cxx',
  'src/PlaylistFile.cxx',
]

if not is_android
  sources += [
    'src/CommandLine.cxx',
    'src/unix/SignalHandlers.cxx',
  ]
else
  sources += [
    'src/android/Context.cxx',
    'src/android/Environment.cxx',
    'src/android/LogListener.cxx',
  ]
endif

if enable_daemon
  sources += 'src/unix/Daemon.cxx'
endif

if enable_database
  sources += [
    'src/queue/PlaylistUpdate.cxx',
    'src/command/StorageCommands.cxx',
    'src/command/DatabaseCommands.cxx',
  ]
endif

subdir('src/util')
subdir('src/system')
subdir('src/thread')
subdir('src/event')

subdir('src/lib/dbus')
subdir('src/lib/icu')
subdir('src/lib/smbclient')
subdir('src/lib/zlib')

subdir('src/lib/alsa')
subdir('src/lib/curl')
subdir('src/lib/expat')
subdir('src/lib/ffmpeg')
subdir('src/lib/gcrypt')
subdir('src/lib/nfs')
subdir('src/lib/oss')
subdir('src/lib/pcre')
subdir('src/lib/pulse')
subdir('src/lib/sndio')
subdir('src/lib/sqlite')
subdir('src/lib/systemd')
subdir('src/lib/upnp')
subdir('src/lib/yajl')

subdir('src/fs')
subdir('src/config')
subdir('src/net')
subdir('src/tag')
subdir('src/pcm')
subdir('src/neighbor')
subdir('src/input')
subdir('src/archive')
subdir('src/filter')
subdir('src/mixer')
subdir('src/output')
subdir('src/lib/xiph')
subdir('src/decoder')
subdir('src/encoder')
subdir('src/song')
subdir('src/playlist')
subdir('src/zeroconf')

if curl_dep.found()
  sources += 'src/RemoteTagCache.cxx'
endif

if sqlite_dep.found()
  sources += [
    'src/command/StickerCommands.cxx',
    'src/sticker/StickerDatabase.cxx',
    'src/sticker/StickerPrint.cxx',
    'src/sticker/SongSticker.cxx',
  ]
endif

basic = static_library(
  'basic',
  'src/ReplayGainInfo.cxx',
  'src/ReplayGainMode.cxx',
  'src/SingleMode.cxx',
  include_directories: inc,
)

basic_dep = declare_dependency(
  link_with: basic,
)

if enable_database
  subdir('src/storage')
  subdir('src/db')
endif

if neighbor_glue_dep.found()
  sources += 'src/command/NeighborCommands.cxx'
endif

if archive_glue_dep.found()
  sources += [
    'src/TagArchive.cxx',
    'src/db/update/Archive.cxx',
  ]
endif

if is_windows
  sources += windows_resources
endif

link_args = []
more_deps = []
if is_android
  subdir('src/java')
  target_type = 'shared_library'
  link_args += [
    '-Wl,--no-undefined,-shared,-Bsymbolic',
    '-llog',
    '-lz',
  ]
  more_deps += [
    declare_dependency(sources: [classes_jar]),
    java_dep,
  ]
else
  target_type = 'executable'
endif

mpd = build_target(
  'mpd',
  sources,
  target_type: target_type,
  include_directories: inc,
  dependencies: [
    basic_dep,
    config_dep,
    dbus_dep,
    fs_dep,
    net_dep,
    util_dep,
    event_dep,
    thread_dep,
    neighbor_glue_dep,
    input_glue_dep,
    archive_glue_dep,
    output_glue_dep,
    mixer_glue_dep,
    decoder_glue_dep,
    encoder_glue_dep,
    playlist_glue_dep,
    db_glue_dep,
    storage_glue_dep,
    song_dep,
    systemd_dep,
    sqlite_dep,
    zeroconf_dep,
    more_deps,
  ],
  link_args: link_args,
  install: not is_android and not is_haiku,
)

if is_android
  subdir('android/apk')
endif

if is_haiku
  subdir('src/haiku')
endif

configure_file(output: 'config.h', configuration: conf)

if systemd_dep.found()
  subdir('systemd')
endif

install_data(
  'mpd.svg',
  install_dir: join_paths(get_option('datadir'), 'icons', 'hicolor', 'scalable', 'apps'),
)

install_data(
  'AUTHORS', 'COPYING', 'NEWS', 'README.md',
  install_dir: join_paths(get_option('datadir'), 'doc', meson.project_name()),
)

if get_option('documentation')
  subdir('doc')
endif

if get_option('test')
  subdir('test')
endif<|MERGE_RESOLUTION|>--- conflicted
+++ resolved
@@ -1,13 +1,8 @@
 project(
   'mpd',
   ['c', 'cpp'],
-<<<<<<< HEAD
-  version: '0.21.6',
+  version: '0.22~git',
   meson_version: '>= 0.49.0',
-=======
-  version: '0.22~git',
-  meson_version: '>= 0.47.2',
->>>>>>> eed4e40e
   default_options: [
     'c_std=c99',
     'cpp_std=c++14'
