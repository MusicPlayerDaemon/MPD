AC_PREREQ(2.60)
<<<<<<< HEAD
AC_INIT(mpd, 0.16~git, musicpd-dev-team@lists.sourceforge.net)
=======
AC_INIT(mpd, 0.15.12, musicpd-dev-team@lists.sourceforge.net)
>>>>>>> 0fec8e08
AC_CONFIG_SRCDIR([src/main.c])
AM_INIT_AUTOMAKE([foreign 1.10 dist-bzip2 subdir-objects])
AM_CONFIG_HEADER(config.h)
AC_CONFIG_MACRO_DIR([m4])

AC_DEFINE(PROTOCOL_VERSION, "0.16.0", [The MPD protocol version])


dnl ---------------------------------------------------------------------------
dnl Programs
dnl ---------------------------------------------------------------------------
AC_PROG_CC_C99
AC_PROG_CXX

HAVE_CXX=yes
if test x$CXX = xg++; then
	# CXX=g++ probably means that autoconf hasn't found any C++
	# compiler; to be sure, we check again
	AC_PATH_PROG(CXX, $CXX, no)
	if test x$CXX = xno; then
		# no, we don't have C++ - the following hack is
		# required because automake insists on using $(CXX)
		# for linking the MPD binary
		AC_MSG_NOTICE([Disabling C++ support])
		CXX="$CC"
		HAVE_CXX=no
	fi
fi

AC_PROG_INSTALL
AC_PROG_MAKE_SET
PKG_PROG_PKG_CONFIG

dnl ---------------------------------------------------------------------------
dnl Declare Variables
dnl ---------------------------------------------------------------------------
AC_SUBST(AM_CFLAGS,"")

AC_SUBST(MPD_LIBS)
AC_SUBST(MPD_CFLAGS)
MPD_LIBS=""
MPD_CFLAGS=""

dnl ---------------------------------------------------------------------------
dnl OS Specific Defaults
dnl ---------------------------------------------------------------------------
AC_CANONICAL_HOST

case "$host_os" in
mingw32* | windows*)
	MPD_LIBS="$MPD_LIBS -lws2_32"
	;;
esac

if test -z "$prefix" || test "x$prefix" = xNONE; then
	local_lib=
	local_include=

	# aren't autotools supposed to be smart enough to figure this out?  oh
	# well, the git-core Makefile managed to do some of the work for us :)
	case "$host_os" in
	darwin*)
		local_lib='/sw/lib /opt/local/lib'
		local_include='/sw/include /opt/local/include'
		;;
	freebsd* | openbsd*)
		local_lib=/usr/local/lib
		local_include=/usr/local/include
		;;
	netbsd*)
		local_lib=/usr/pkg/lib
		local_include=/usr/pkg/include
		LDFLAGS="$LDFLAGS -Wl,-rpath,/usr/pkg/lib"
		;;
	esac

	for d in $local_lib; do
		if test -d "$d"; then
			LDFLAGS="$LDFLAGS -L$d"
			break
		fi
	done
	for d in $local_include; do
		if test -d "$d"; then
			CFLAGS="$CFLAGS -I$d"
			break
		fi
	done
fi

dnl ---------------------------------------------------------------------------
dnl Header/Library Checks
dnl ---------------------------------------------------------------------------
AC_CHECK_FUNCS(daemon fork syslog)
if test $ac_cv_func_syslog = no; then
	# syslog is not in the default libraries.  See if it's in some other.
	for lib in bsd socket inet; do
		AC_CHECK_LIB($lib, syslog,
			[AC_DEFINE(HAVE_SYSLOG)
			LIBS="$LIBS -l$lib"; break])
	done
fi

AC_CHECK_LIB(socket,socket,MPD_LIBS="$MPD_LIBS -lsocket",)
AC_CHECK_LIB(nsl,gethostbyname,MPD_LIBS="$MPD_LIBS -lnsl",)

AC_CHECK_FUNCS(pipe2 accept4)

AC_CHECK_LIB(m,exp,MPD_LIBS="$MPD_LIBS -lm",)

AC_CHECK_HEADERS(locale.h)
AC_CHECK_HEADERS(valgrind/memcheck.h)

dnl ---------------------------------------------------------------------------
dnl Allow tools to be specifically built
dnl ---------------------------------------------------------------------------
AC_ARG_ENABLE(alsa,
	AS_HELP_STRING([--enable-alsa], [enable ALSA support]),,
	[enable_alsa=auto])

AC_ARG_ENABLE(ao,
	AS_HELP_STRING([--enable-ao],
		[enable support for libao]),,
	enable_ao=auto)

AC_ARG_ENABLE(audiofile,
	AS_HELP_STRING([--enable-audiofile],
		[enable audiofile support (WAV and others)]),,
	enable_audiofile=auto)

AC_ARG_ENABLE(bzip2,
	AS_HELP_STRING([--enable-bzip2],
		[enable bzip2 archive support (default: disabled)]),,
	enable_bzip2=no)

AC_ARG_ENABLE(cue,
	AS_HELP_STRING([--enable-cue],
		[enable support for libcue support]),,
	enable_cue=auto)

AC_ARG_ENABLE(curl,
	AS_HELP_STRING([--enable-curl],
		[enable support for libcurl HTTP streaming (default: auto)]),,
	[enable_curl=auto])

AC_ARG_ENABLE(debug,
	AS_HELP_STRING([--enable-debug],
		[enable debugging (default: disabled)]),,
	enable_debug=no)

AC_ARG_ENABLE(documentation,
	AS_HELP_STRING([--enable-documentation],
		[build documentation (default: disable)]),,
	[enable_documentation=no])

AC_ARG_ENABLE(ffmpeg,
	AS_HELP_STRING([--enable-ffmpeg],
		[enable FFMPEG support]),,
	enable_ffmpeg=auto)

AC_ARG_ENABLE(fifo,
	AS_HELP_STRING([--disable-fifo],
		[disable support for writing audio to a FIFO (default: enable)]),,
	enable_fifo=yes)

AC_ARG_ENABLE(flac,
	AS_HELP_STRING([--disable-flac],
		[disable flac support (default: enable)]),,
	enable_flac=yes)

AC_ARG_ENABLE(fluidsynth,
	AS_HELP_STRING([--enable-fluidsynth],
		[enable MIDI support via fluidsynth (default: disable)]),,
	enable_fluidsynth=no)

AC_ARG_ENABLE(gme,
	AS_HELP_STRING([--enable-gme],
		[enable Blargg's game music emulator plugin]),,
	enable_gme=auto)

AC_ARG_ENABLE(gprof,
	AS_HELP_STRING([--enable-gprof],
		[enable profiling via gprof (default: disabled)]),,
	enable_gprof=no)

AC_ARG_ENABLE(httpd-output,
	AS_HELP_STRING([--enable-httpd-output],
		[enables the HTTP server output]),,
	[enable_httpd_output=auto])

AC_ARG_ENABLE(id3,
	AS_HELP_STRING([--disable-id3],
		[disable id3 support (default: enable)]),,
	enable_id3=yes)

AC_ARG_ENABLE(inotify,
	AS_HELP_STRING([--disable-inotify],
		[disable support Inotify automatic database update (default: enabled) ]),,
	[enable_inotify=yes])

AC_ARG_ENABLE(ipv6,
	AS_HELP_STRING([--disable-ipv6],
		[disable IPv6 support (default: enable)]),,
	[enable_ipv6=yes])

AC_ARG_ENABLE(iso9660,
	AS_HELP_STRING([--enable-iso9660],
		[enable iso9660 archive support (default: disabled)]),,
	enable_iso9660=no)

AC_ARG_ENABLE(jack,
	AS_HELP_STRING([--enable-jack],
		[enable jack support]),,
	enable_jack=auto)

AC_SYS_LARGEFILE

AC_ARG_ENABLE(lastfm,
	AS_HELP_STRING([--enable-lastfm],
		[enable support for last.fm radio (default: disable)]),,
	[enable_lastfm=no])

AC_ARG_ENABLE(lame-encoder,
	AS_HELP_STRING([--enable-lame-encoder],
		[enable the LAME mp3 encoder]),,
	enable_lame_encoder=auto)

AC_ARG_ENABLE([libwrap],
	AS_HELP_STRING([--enable-libwrap], [use libwrap]),,
	[enable_libwrap=auto])

AC_ARG_ENABLE(lsr,
	AS_HELP_STRING([--enable-lsr],
		[enable libsamplerate support]),,
	enable_lsr=auto)

AC_ARG_ENABLE(mad,
	AS_HELP_STRING([--enable-mad],
		[enable libmad mp3 decoder plugin]),,
	enable_mad=auto)

AC_ARG_ENABLE(mikmod,
	AS_HELP_STRING([--enable-mikmod],
		[enable the mikmod decoder (default: disable)]),,
	enable_mikmod=no)

AC_ARG_ENABLE(mms,
	AS_HELP_STRING([--enable-mms],
		[enable the MMS protocol with libmms]),,
	[enable_mms=auto])

AC_ARG_ENABLE(modplug,
	AS_HELP_STRING([--enable-modplug],
		[enable modplug decoder plugin]),,
	enable_modplug=auto)

AC_ARG_ENABLE(mpc,
	AS_HELP_STRING([--disable-mpc],
		[disable musepack (MPC) support (default: enable)]),,
	enable_mpc=yes)

AC_ARG_ENABLE(mpg123,
	AS_HELP_STRING([--enable-mpg123],
		[enable libmpg123 decoder plugin]),,
	enable_mpg123=auto)

AC_ARG_ENABLE(mvp,
	AS_HELP_STRING([--enable-mvp],
		[enable support for Hauppauge Media MVP (default: disable)]),,
	enable_mvp=no)

AC_ARG_ENABLE(oggflac,
	AS_HELP_STRING([--disable-oggflac],
		[disable OggFLAC support (default: enable)]),,
	enable_oggflac=yes)

AC_ARG_ENABLE(openal,
	AS_HELP_STRING([--enable-openal],
		[enable OpenAL support (default: disable)]),,
	enable_openal=no)

AC_ARG_ENABLE(oss,
	AS_HELP_STRING([--disable-oss],
		[disable OSS support (default: enable)]),,
	enable_oss=yes)

AC_ARG_ENABLE(pipe-output,
	AS_HELP_STRING([--enable-pipe-output],
		[enable support for writing audio to a pipe (default: disable)]),,
	enable_pipe_output=no)

AC_ARG_ENABLE(pulse,
	AS_HELP_STRING([--enable-pulse],
		[enable support for the PulseAudio sound server]),,
	enable_pulse=auto)

AC_ARG_ENABLE(recorder-output,
	AS_HELP_STRING([--enable-recorder-output],
		[enables the recorder file output plugin (default: disable)]),,
	[enable_recorder_output=auto])

AC_ARG_ENABLE(sidplay,
	AS_HELP_STRING([--enable-sidplay],
		[enable C64 SID support via libsidplay2]),,
	enable_sidplay=auto)


AC_ARG_ENABLE(shout,
	AS_HELP_STRING([--enable-shout],
		[enables the shoutcast streaming output]),,
	[enable_shout=auto])

AC_ARG_ENABLE(sndfile,
	AS_HELP_STRING([--enable-sndfile],
		[enable sndfile support]),,
	enable_sndfile=auto)

AC_ARG_ENABLE(sqlite,
	AS_HELP_STRING([--enable-sqlite],
		[enable support for the SQLite database]),,
	[enable_sqlite=auto])

AC_ARG_ENABLE(tcp,
	AS_HELP_STRING([--disable-tcp],
		[disable support for clients connecting via TCP (default: enable)]),,
	[enable_tcp=yes])

AC_ARG_ENABLE(test,
	AS_HELP_STRING([--enable-test],
		[build the test programs (default: disabled)]),,
	enable_test=no)

AC_ARG_WITH(tremor,
	AS_HELP_STRING([--with-tremor=PFX],
		[use Tremor (vorbisidec) integer Ogg Vorbis decoder (with optional prefix)]),,
	with_tremor=no)

AC_ARG_ENABLE(twolame-encoder,
	AS_HELP_STRING([--enable-twolame-encoder],
		[enable the TwoLAME mp2 encoder]),,
	enable_twolame_encoder=auto)

AC_ARG_ENABLE(un,
	AS_HELP_STRING([--disable-un],
		[disable support for clients connecting via unix domain sockets (default: enable)]),,
	[enable_un=yes])

AC_ARG_ENABLE(vorbis,
	AS_HELP_STRING([--disable-vorbis],
		[disable Ogg Vorbis support (default: enable)]),,
	enable_vorbis=yes)

AC_ARG_ENABLE(vorbis-encoder,
	AS_HELP_STRING([--enable-vorbis-encoder],
		[enable the Ogg Vorbis encoder]),,
	[enable_vorbis_encoder=auto])

AC_ARG_ENABLE(wave-encoder,
	AS_HELP_STRING([--enable-wave-encoder],
		[enable the PCM wave encoder]),,
	enable_wave_encoder=yes)

AC_ARG_ENABLE(wavpack,
	AS_HELP_STRING([--enable-wavpack],
		[enable WavPack support]),,
	enable_wavpack=auto)

AC_ARG_ENABLE(werror,
	AS_HELP_STRING([--enable-werror],
		[treat warnings as errors (default: disabled)]),,
	enable_werror=no)

AC_ARG_ENABLE(wildmidi,
	AS_HELP_STRING([--enable-wildmidi],
		[enable MIDI support via wildmidi (default: disable)]),,
	enable_wildmidi=no)

AC_ARG_WITH(zeroconf,
	AS_HELP_STRING([--with-zeroconf=@<:@auto|avahi|bonjour|no@:>@],
		[enable zeroconf backend (default=auto)]),,
	with_zeroconf="auto")

AC_ARG_ENABLE(zzip,
	AS_HELP_STRING([--enable-zzip],
		[enable zip archive support (default: disabled)]),,
	enable_zzip=no)


AC_ARG_WITH(tremor-libraries,
	AS_HELP_STRING([--with-tremor-libraries=DIR],
		[directory where Tremor library is installed (optional)]),,
	tremor_libraries="")

AC_ARG_WITH(tremor-includes,
	AS_HELP_STRING([--with-tremor-includes=DIR],
		[directory where Tremor header files are installed (optional)]),,
	tremor_includes="")

dnl ---------------------------------------------------------------------------
dnl Mandatory Libraries
dnl ---------------------------------------------------------------------------
PKG_CHECK_MODULES([GLIB], [glib-2.0 >= 2.12 gthread-2.0],,
		[AC_MSG_ERROR([GLib 2.12 is required])])

dnl ---------------------------------------------------------------------------
dnl Protocol Options
dnl ---------------------------------------------------------------------------

if test x$enable_tcp = xno; then
	# if we don't support TCP, we don't need IPv6 either
	enable_ipv6=no
fi

if test x$enable_ipv6 = xyes; then
	AC_MSG_CHECKING(for ipv6)
	AC_EGREP_CPP([AP_maGiC_VALUE],
	[
#include <sys/types.h>
#include <sys/socket.h>
#include <netdb.h>
#ifdef PF_INET6
#ifdef AF_INET6
AP_maGiC_VALUE
#endif
#endif
	],
	AC_DEFINE(HAVE_IPV6, 1, [Define if IPv6 support present])
	AC_MSG_RESULT([yes]),
	AC_MSG_RESULT([no])
)
fi

if test x$enable_tcp = xyes; then
	AC_DEFINE(HAVE_TCP, 1, [Define if TCP socket support is enabled])
fi

case "$host_os" in
mingw* | windows*)
	enable_un=no
	;;
esac

if test x$enable_un = xyes; then
	AC_DEFINE(HAVE_UN, 1, [Define if unix domain socket support is enabled])
	STRUCT_UCRED
	AC_CHECK_FUNCS(getpeereid)
fi

dnl --------------------------- Post Protocol Tests ---------------------------
if
	test x$enable_tcp = xno &&
	test x$enable_un = xno; then
	AC_MSG_ERROR([No client interfaces configured!])
fi

dnl ---------------------------------------------------------------------------
dnl LIBC Features
dnl ---------------------------------------------------------------------------
if test x$enable_largefile != xno; then
	AC_DEFINE([ENABLE_LARGEFILE], 1, [Define if large file support is enabled])
fi

dnl ---------------------------------------------------------------------------
dnl Miscellaneous Libraries
dnl ---------------------------------------------------------------------------

dnl --------------------------------- inotify ---------------------------------
AC_CHECK_FUNCS(inotify_init inotify_init1)

if test x$ac_cv_func_inotify_init = xno; then
	enable_inotify=no
fi

if test x$enable_inotify = xyes; then
	AC_DEFINE([ENABLE_INOTIFY], 1, [Define to enable inotify support])
fi
AM_CONDITIONAL(ENABLE_INOTIFY, test x$enable_inotify = xyes)

dnl --------------------------------- libwrap ---------------------------------
if test x$enable_libwrap != xno; then
	AC_CHECK_LIBWRAP(found_libwrap=yes, found_libwrap=no)
	MPD_AUTO_RESULT(libwrap, libwrap, [libwrap not found])
fi

if test x$enable_libwrap = xyes; then
	AC_SUBST(LIBWRAP_CFLAGS)
	AC_SUBST(LIBWRAP_LDFLAGS)
	AC_DEFINE(HAVE_LIBWRAP, 1, [define to enable libwrap library])
fi

dnl ---------------------------------------------------------------------------
dnl Metadata Plugins
dnl ---------------------------------------------------------------------------

dnl ---------------------------------- libcue ---------------------------------
MPD_AUTO_PKG(cue, CUE, [libcue],
	[libcue parsing library], [libcue not found])
if test x$enable_cue = xyes; then
	AC_DEFINE([HAVE_CUE], 1,
		[Define to enable libcue support])
fi

AM_CONDITIONAL(HAVE_CUE, test x$enable_cue = xyes)

dnl -------------------------------- libid3tag --------------------------------
if test x$enable_id3 = xyes; then
	PKG_CHECK_MODULES([ID3TAG], [id3tag],,
		AC_CHECK_LIB(id3tag, id3_file_open,
			[ID3TAG_LIBS="-lid3tag -lz" ID3TAG_CFLAGS=""],
			enable_id3=no))
fi

if test x$enable_id3 = xyes; then
	AC_DEFINE(HAVE_ID3TAG, 1, [Define to use id3tag])
fi

AM_CONDITIONAL(HAVE_ID3TAG, test x$enable_id3 = xyes)

dnl ---------------------------------------------------------------------------
dnl Autodiscovery
dnl ---------------------------------------------------------------------------

dnl --------------------------------- zeroconf --------------------------------

case $with_zeroconf in
no|avahi|bonjour)
	;;
*)
	with_zeroconf=auto
	;;
esac

if test x$with_zeroconf != xno; then
	if test x$with_zeroconf = xavahi || test x$with_zeroconf = xauto; then
		PKG_CHECK_MODULES([AVAHI], [avahi-client avahi-glib],
			 [found_avahi=1;AC_DEFINE([HAVE_AVAHI], 1, [Define to enable Avahi Zeroconf support])]
			 MPD_LIBS="$MPD_LIBS $AVAHI_LIBS" MPD_CFLAGS="$MPD_CFLAGS $AVAHI_CFLAGS",
			 [found_avahi=0])
	fi

	if test x$found_avahi = x1; then
		with_zeroconf=avahi
	elif test x$with_zeroconf = xavahi; then
		AC_MSG_ERROR([Avahi support requested but not found])
	fi

	if test x$with_zeroconf = xbonjour || test x$with_zeroconf = xauto; then
		AC_CHECK_HEADER(dns_sd.h,
			[found_bonjour=1;AC_DEFINE([HAVE_BONJOUR], 1, [Define to enable Bonjour Zeroconf support])],
			[found_bonjour=0])
		AC_CHECK_LIB(dns_sd, DNSServiceRegister,
			MPD_LIBS="$MPD_LIBS -ldns_sd")
	fi

	if test x$found_bonjour = x1; then
		with_zeroconf=bonjour
	elif test x$with_zeroconf = xbonjour; then
		AC_MSG_ERROR([Bonjour support requested but not found])
	fi

	if test x$with_zeroconf = xauto; then
		AC_MSG_WARN([No supported Zeroconf backend found, disabling Zeroconf])
		with_zeroconf=no
	else
		AC_DEFINE([HAVE_ZEROCONF], 1, [Define to enable Zeroconf support])
	fi
fi

AM_CONDITIONAL(HAVE_ZEROCONF, test x$with_zeroconf != xno)
AM_CONDITIONAL(HAVE_AVAHI, test x$with_zeroconf = xavahi)
AM_CONDITIONAL(HAVE_BONJOUR, test x$with_zeroconf = xbonjour)

dnl ---------------------------------------------------------------------------
dnl Sticker Database
dnl ---------------------------------------------------------------------------

dnl ---------------------------------- sqlite ---------------------------------

MPD_AUTO_PKG(sqlite, SQLITE, [sqlite3],
	[SQLite database support], [sqlite not found])
if test x$enable_sqlite = xyes; then
	AC_DEFINE([ENABLE_SQLITE], 1, [Define to enable sqlite database support])
fi

AM_CONDITIONAL(ENABLE_SQLITE, test x$enable_sqlite = xyes)

dnl ---------------------------------------------------------------------------
dnl Converter Plugins
dnl ---------------------------------------------------------------------------

dnl ------------------------------ libsamplerate ------------------------------
MPD_AUTO_PKG(lsr, SAMPLERATE, [samplerate >= 0.0.15],
	[libsamplerate resampling], [libsamplerate not found])
if test x$enable_lsr = xyes; then
	AC_DEFINE([HAVE_LIBSAMPLERATE], 1,
		[Define to enable libsamplerate])
fi

if test x$enable_lsr = xyes; then
	PKG_CHECK_MODULES([SAMPLERATE_013],
		[samplerate >= 0.1.3],,
		[AC_DEFINE([HAVE_LIBSAMPLERATE_NOINT], 1,
		[libsamplerate doesn't provide src_int_to_float_array() (<0.1.3)])])
fi

AM_CONDITIONAL(HAVE_LIBSAMPLERATE, test x$enable_lsr = xyes)

dnl ---------------------------------------------------------------------------
dnl Input Plugins
dnl ---------------------------------------------------------------------------

dnl ----------------------------------- CURL ----------------------------------
MPD_AUTO_PKG(curl, CURL, [libcurl],
	[libcurl HTTP streaming], [libcurl not found])
if test x$enable_curl = xyes; then
	AC_DEFINE(ENABLE_CURL, 1, [Define when libcurl is used for HTTP streaming])
fi
AM_CONDITIONAL(ENABLE_CURL, test x$enable_curl = xyes)

dnl --------------------------------- Last.FM ---------------------------------
if test x$enable_lastfm = xyes; then
	if test x$enable_curl != xyes; then
		AC_MSG_ERROR([Cannot enable last.fm radio without curl])
	fi

	AC_DEFINE(ENABLE_LASTFM, 1, [Define when last.fm radio is enabled])
fi
AM_CONDITIONAL(ENABLE_LASTFM, test x$enable_lastfm = xyes)

dnl ---------------------------------- libogg ---------------------------------
PKG_CHECK_MODULES(OGG, [ogg], enable_ogg=yes, enable_ogg=no)

dnl ---------------------------------- libmms ---------------------------------
MPD_AUTO_PKG(mms, MMS, [libmms >= 0.4],
	[libmms mms:// protocol support], [libmms not found])
if test x$enable_mms = xyes; then
	AC_DEFINE(ENABLE_MMS, 1,
		[Define when libmms is used for the MMS protocol])
fi
AM_CONDITIONAL(ENABLE_MMS, test x$enable_mms = xyes)

dnl ---------------------------------------------------------------------------
dnl Archive Plugins
dnl ---------------------------------------------------------------------------

dnl --------------------------------- iso9660 ---------------------------------
MPD_AUTO_PKG(iso9660, ISO9660, [libiso9660],
	[libiso9660 archive library], [libiso9660 not found])

AM_CONDITIONAL(HAVE_ISO9660, test x$enable_iso9660 = xyes)
if test x$enable_iso9660 = xyes; then
	AC_DEFINE(HAVE_ISO9660, 1, [Define to have ISO9660 archive support])

	AC_PATH_PROG(MKISOFS, mkisofs, no)
else
	MKISOFS="no"
fi

AM_CONDITIONAL(ENABLE_ISO9660_TEST, test x$MKISOFS != xno)

dnl ---------------------------------- libbz2 ---------------------------------
if test x$enable_bzip2 = xyes; then
	AC_CHECK_LIB(bz2, BZ2_bzDecompressInit,
		[MPD_LIBS="$MPD_LIBS -lbz2"],
		[AC_MSG_ERROR([libbz2 not found])])
fi

AM_CONDITIONAL(HAVE_BZ2, test x$enable_bzip2 = xyes)
if test x$enable_bzip2 = xyes; then
	AC_DEFINE(HAVE_BZ2, 1, [Define to have bz2 archive support])

	AC_PATH_PROG(BZIP2, bzip2, no)
else
	BZIP2="no"
fi

AM_CONDITIONAL(ENABLE_BZIP2_TEST, test x$BZIP2 != xno)

dnl --------------------------------- libzzip ---------------------------------
MPD_AUTO_PKG(zzip, ZZIP, [zziplib >= 0.13],
	[libzzip archive library], [libzzip not found])

AM_CONDITIONAL(HAVE_ZZIP, test x$enable_zzip = xyes)
if test x$enable_zzip = xyes; then
	AC_DEFINE(HAVE_ZZIP, 1, [Define to have zip archive support])

	AC_PATH_PROG(ZIP, zip, no)
else
	ZIP="no"
fi

AM_CONDITIONAL(ENABLE_ZZIP_TEST, test x$ZIP != xno)

dnl ------------------------------- Archive API -------------------------------
if
	test x$enable_bzip2 = xyes ||
	test x$enable_zzip = xyes ||
	test x$enable_iso9660 = xyes; then
		enable_archive=yes
		AC_DEFINE(ENABLE_ARCHIVE, 1, [The archive API is available])
else
	enable_archive=no
fi

AM_CONDITIONAL(ENABLE_ARCHIVE, test x$enable_archive = xyes)

dnl ---------------------------------------------------------------------------
dnl Decoder Plugins
dnl ---------------------------------------------------------------------------

dnl -------------------------------- audiofile --------------------------------
MPD_AUTO_PKG(audiofile, AUDIOFILE, [audiofile >= 0.1.7],
	[audiofile decoder plugin], [libaudiofile not found])
AM_CONDITIONAL(HAVE_AUDIOFILE, test x$enable_audiofile = xyes)
if test x$enable_audiofile = xyes; then
	AC_DEFINE(HAVE_AUDIOFILE, 1, [Define for audiofile support])
fi

dnl ----------------------------------- FAAD ----------------------------------
AM_PATH_FAAD()

AM_CONDITIONAL(HAVE_FAAD, test x$enable_aac = xyes)
AM_CONDITIONAL(HAVE_MP4, test x$enable_mp4 = xyes)

dnl ---------------------------------- ffmpeg ---------------------------------
MPD_AUTO_PKG(ffmpeg, FFMPEG, [libavformat >= 52 libavcodec >= 51 libavutil >= 49],
	[ffmpeg decoder library], [libavformat+libavcodec+libavutil not found])

if test x$enable_ffmpeg = xyes; then
	# prior to ffmpeg svn12865, you had to specify include files
	# without path prefix
	old_CPPCFLAGS=$CPPFLAGS
	CPPFLAGS="$CPPFLAGS $FFMPEG_CFLAGS"
	AC_CHECK_HEADER(libavcodec/avcodec.h,,
		AC_DEFINE(OLD_FFMPEG_INCLUDES, 1,
			[Define if avcodec.h instead of libavcodec/avcodec.h should be included]))
	CPPCFLAGS=$old_CPPFLAGS
fi

if test x$enable_ffmpeg = xyes; then
	AC_DEFINE(HAVE_FFMPEG, 1, [Define for FFMPEG support])
fi

AM_CONDITIONAL(HAVE_FFMPEG, test x$enable_ffmpeg = xyes)

dnl ----------------------------------- FLAC ----------------------------------
if test x$enable_flac = xyes; then
	PKG_CHECK_MODULES(FLAC, [flac >= 1.1],
		AC_DEFINE(HAVE_FLAC, 1, [Define for FLAC support]),
		enable_flac=no)

	oldcflags="$CFLAGS"
	oldlibs="$LIBS"
	CFLAGS="$CFLAGS $FLAC_CFLAGS"
	LIBS="$LIBS $FLAC_LIBS"
	if test x$enable_flac = xyes && test x$enable_oggflac = xyes; then
		AC_CHECK_DECL(FLAC_API_SUPPORTS_OGG_FLAC,
			[enable_oggflac=flac], [],
			[#include <FLAC/export.h>])
	fi
	CFLAGS="$oldcflags"
	LIBS="$oldlibs"

	if test x$enable_oggflac = xflac; then
		if test x$enable_ogg = xyes; then
			FLAC_LIBS="${FLAC_LIBS} -logg"
		else
			enable_oggflac=yes
			AC_MSG_WARN("FLAC has the ogg API built in, but couldn't find ogg. Disabling oggflac.")
		fi
	fi
fi

AM_CONDITIONAL(HAVE_FLAC, test x$enable_flac = xyes)

enable_flac_encoder=$enable_flac

dnl -------------------------------- FluidSynth -------------------------------
if test x$enable_fluidsynth = xyes; then
	PKG_CHECK_MODULES(FLUIDSYNTH, [fluidsynth],
		AC_DEFINE(ENABLE_FLUIDSYNTH, 1, [Define for fluidsynth support]),
		enable_fluidsynth=no)
fi

AM_CONDITIONAL(ENABLE_FLUIDSYNTH, test x$enable_fluidsynth = xyes)

dnl ---------------------------------- libgme ---------------------------------
MPD_AUTO_PKG(gme, GME, [libgme],
	[gme decoder plugin], [libgme not found])
AM_CONDITIONAL(HAVE_GME, test x$enable_gme = xyes)
if test x$enable_gme = xyes; then
	AC_DEFINE(HAVE_GME, 1, [Define for gme support])
fi

dnl ---------------------------------- libmad ---------------------------------
MPD_AUTO_PKG(mad, MAD, [mad],
	[libmad MP3 decoder plugin], [libmad not found])
if test x$enable_mad = xyes; then
	AC_DEFINE(HAVE_MAD, 1, [Define to use libmad])
fi
AM_CONDITIONAL(HAVE_MAD, test x$enable_mad = xyes)

enable_shout2="$enable_shout"
MPD_AUTO_PKG(shout, SHOUT, [shout],
	[shout output plugin], [libshout not found])
if test x$enable_shout = xyes && test x$enable_shout2 = xauto; then
	enable_shout=auto
fi

dnl -------------------------------- libmpg123 --------------------------------
MPD_AUTO_PKG(mpg123, MPG123, [libmpg123],
	[libmpg123 decoder plugin], [libmpg123 not found])
if test x$enable_mpg123 = xyes; then
	AC_DEFINE(HAVE_MPG123, 1, [Define to use libmpg123])
fi
AM_CONDITIONAL(HAVE_MPG123, test x$enable_mpg123 = xyes)

dnl -------------------------------- libmikmod --------------------------------
if test x$enable_mikmod = xyes; then
	AC_PATH_PROG(LIBMIKMOD_CONFIG, libmikmod-config)
	if test x$LIBMIKMOD_CONFIG != x ; then
		AC_SUBST(LIBMIKMOD_CFLAGS, `$LIBMIKMOD_CONFIG --cflags`)
		AC_SUBST(LIBMIKMOD_LIBS, `$LIBMIKMOD_CONFIG --libs`)
		AC_DEFINE(ENABLE_MIKMOD_DECODER, 1, [Define for mikmod support])
	else
		enable_mikmod=no
	fi
fi

AM_CONDITIONAL(ENABLE_MIKMOD_DECODER, test x$enable_mikmod = xyes)

dnl -------------------------------- libmodplug -------------------------------
found_modplug=$HAVE_CXX
MPD_AUTO_PRE(modplug, [modplug decoder plugin], [No C++ compiler found])

MPD_AUTO_PKG(modplug, MODPLUG, [libmodplug],
	[modplug decoder plugin], [libmodplug not found])

if test x$enable_modplug = xyes; then
	AC_DEFINE(HAVE_MODPLUG, 1, [Define for modplug support])
fi
AM_CONDITIONAL(HAVE_MODPLUG, test x$enable_modplug = xyes)

dnl --------------------------- sndfile/modplug test --------------------------
if test x$enable_sndfile = xauto && test x$enable_modplug = xyes; then
	dnl If modplug is enabled, enable sndfile only if explicitly
	dnl requested - modplug's modplug/sndfile.h is known to
	dnl conflict with libsndfile's sndfile.h.
	AC_MSG_NOTICE([disabling libsndfile auto-detection, because the modplug decoder is enabled])
	enable_sndfile=no
fi

dnl -------------------------------- libsndfile -------------------------------
dnl See above test, which may disable this.
MPD_AUTO_PKG(sndfile, SNDFILE, [sndfile],
	[libsndfile decoder plugin], [libsndfile not found])

if test x$enable_sndfile = xyes; then
	AC_DEFINE(ENABLE_SNDFILE, 1, [Define to enable the sndfile decoder plugin])
fi
AM_CONDITIONAL(ENABLE_SNDFILE, test x$enable_sndfile = xyes)

dnl --------------------------------- musepack --------------------------------
if test x$enable_mpc = xyes; then
	if test "x$mpcdec_libraries" != "x" ; then
		MPCDEC_LIBS="-L$mpcdec_libraries"
	elif test "x$mpcdec_prefix" != "x" ; then
		MPCDEC_LIBS="-L$mpcdec_prefix/lib"
	fi

	MPCDEC_LIBS="$MPCDEC_LIBS -lmpcdec"

	if test "x$mpcdec_includes" != "x" ; then
		MPCDEC_CFLAGS="-I$mpcdec_includes"
	elif test "x$mpcdec_prefix" != "x" ; then
		MPCDEC_CFLAGS="-I$mpcdec_prefix/include"
	fi

	oldcflags=$CFLAGS
	oldlibs=$LIBS
	oldcppflags=$CPPFLAGS
	CFLAGS="$CFLAGS $MPD_CFLAGS $MPCDEC_CFLAGS -I."
	LIBS="$LIBS $MPD_LIBS $MPCDEC_LIBS"
	CPPFLAGS=$CFLAGS
	AC_CHECK_HEADER(mpc/mpcdec.h,
		old_mpcdec=no,
		[AC_CHECK_HEADER(mpcdec/mpcdec.h,
			old_mpcdec=yes,
			enable_mpc=no)])
	if test x$enable_mpc = xyes; then
		AC_CHECK_LIB(mpcdec,main,
			[MPD_LIBS="$MPD_LIBS $MPCDEC_LIBS";
			MPD_CFLAGS="$MPD_CFLAGS $MPCDEC_CFLAGS";],
			enable_mpc=no)
	fi
	if test x$enable_mpc = xyes; then
		AC_DEFINE(HAVE_MPCDEC,1,
			[Define to use libmpcdec for MPC decoding])
		if test x$old_mpcdec = xyes; then
			AC_DEFINE(MPC_IS_OLD_API, 1,
				[Define if an old pre-SV8 libmpcdec is used])
		fi
	else
		AC_MSG_WARN([mpcdec lib needed for MPC support -- disabling MPC support])
	fi
	CFLAGS=$oldcflags
	LIBS=$oldlibs
	CPPFLAGS=$oldcppflags
fi

AM_CONDITIONAL(HAVE_MPCDEC, test x$enable_mpc = xyes)

dnl -------------------------------- Ogg Tremor -------------------------------
if test x$with_tremor = xyes || test x$with_tremor = xno; then
	use_tremor="$with_tremor"
else
	tremor_prefix="$with_tremor"
	use_tremor=yes
fi

if test x$use_tremor = xyes; then
	if test "x$tremor_libraries" != "x" ; then
		TREMOR_LIBS="-L$tremor_libraries"
	elif test "x$tremor_prefix" != "x" ; then
		TREMOR_LIBS="-L$tremor_prefix/lib"
	fi
	TREMOR_LIBS="$TREMOR_LIBS -lvorbisidec"
	if test "x$tremor_includes" != "x" ; then
		TREMOR_CFLAGS="-I$tremor_includes"
	elif test "x$tremor_prefix" != "x" ; then
		TREMOR_CFLAGS="-I$tremor_prefix/include"
	fi
	ac_save_CFLAGS="$CFLAGS"
	ac_save_LIBS="$LIBS"
	CFLAGS="$CFLAGS $TREMOR_CFLAGS"
	LIBS="$LIBS $TREMOR_LIBS"
	AC_CHECK_LIB(vorbisidec,ov_read,enable_vorbis=yes,enable_vorbis=no;
		AC_MSG_WARN([vorbisidec lib needed for ogg support with tremor -- disabling ogg support]))
	CFLAGS="$ac_save_CFLAGS"
	LIBS="$ac_save_LIBS"

	AC_DEFINE(HAVE_TREMOR,1,
		[Define to use tremor (libvorbisidec) for ogg support])
fi

AC_SUBST(TREMOR_CFLAGS)
AC_SUBST(TREMOR_LIBS)

dnl --------------------------------- OggFLAC ---------------------------------
dnl OggFLAC must go after Ogg Tremor

if test x$use_tremor = xyes && test $xenable_oggflac = xyes; then
	AC_MSG_WARN([disabling OggFLAC support because it is incompatible with tremor])
		enable_oggflac=no
fi

if test x$enable_oggflac = xyes; then
	AC_CHECK_HEADER([OggFLAC/stream_decoder.h],, enable_oggflac=no)
fi

if test x$enable_oggflac = xyes; then
	AC_DEFINE(HAVE_OGGFLAC,1,[Define for OggFLAC support])
	MPD_LIBS="$MPD_LIBS -lOggFLAC -lFLAC -lm"
fi

AM_CONDITIONAL(HAVE_OGGFLAC, test x$enable_oggflac = xyes)

dnl -------------------------------- Ogg Vorbis -------------------------------
if test x$enable_tremor != xno && test x$enable_vorbis = xyes; then
	if test x$enable_ogg = xyes; then
		PKG_CHECK_MODULES(VORBIS, [vorbis vorbisfile],
			AC_DEFINE(ENABLE_VORBIS_DECODER, 1, [Define for Ogg Vorbis support]),
			enable_vorbis=no)
	else
		AC_MSG_WARN(["Ogg not detected, could not enable Vorbis."])
		enable_vorbis=no
	fi
fi

AM_CONDITIONAL(ENABLE_VORBIS_DECODER, test x$enable_vorbis = xyes)

dnl --------------------------------- sidplay ---------------------------------
found_sidplay=$HAVE_CXX
MPD_AUTO_PRE(sidplay, [sidplay decoder plugin], [No C++ compiler found])

if test x$enable_sidplay != xno; then
	# we're not using pkg-config here
	# because libsidplay2's .pc file requires libtool
	AC_HAVE_LIBRARY(sidplay2, [found_sidplay=yes], [found_sidplay=no])
	MPD_AUTO_PRE(sidplay, [sidplay decoder plugin],
		[libsidplay2 not found])
fi

if test x$enable_sidplay != xno; then
	# can't use AC_HAVE_LIBRARY here, because the dash in the
	# library name triggers an autoconf bug
	AC_CHECK_LIB(resid-builder, main,
		[found_sidplay=yes], [found_sidplay=no])

	if test x$found_sidplay = xyes; then
		AC_HAVE_LIBRARY(sidutils,, [found_sidplay=no])
	fi

	MPD_AUTO_RESULT(sidplay, [sidplay decoder plugin],
		[libresid-builder or libsidutils not found])
fi

if test x$enable_sidplay = xyes; then
	AC_SUBST(SIDPLAY_LIBS,"-lsidplay2 -lresid-builder -lsidutils")
	AC_SUBST(SIDPLAY_CFLAGS,)

	AC_DEFINE(ENABLE_SIDPLAY, 1, [Define for libsidplay2 support])
fi

AM_CONDITIONAL(ENABLE_SIDPLAY, test x$enable_sidplay = xyes)

dnl --------------------------------- wavpack ---------------------------------
MPD_AUTO_PKG(wavpack, WAVPACK, [wavpack],
	[WavPack decoder plugin], [libwavpack not found])
AM_CONDITIONAL(HAVE_WAVPACK, test x$enable_wavpack = xyes)
if test x$enable_wavpack = xyes; then
	AC_DEFINE([HAVE_WAVPACK], 1, [Define to enable WavPack support])
fi

dnl --------------------------------- WildMidi --------------------------------
if test x$enable_wildmidi = xyes; then
	oldcflags=$CFLAGS
	oldlibs=$LIBS
	oldcppflags=$CPPFLAGS

	AC_CHECK_LIB(WildMidi, WildMidi_Init,,
		AC_MSG_ERROR([libwildmidi not found]))

	CFLAGS=$oldcflags
	LIBS=$oldlibs
	CPPFLAGS=$oldcppflags

	AC_SUBST(WILDMIDI_LIBS,-lWildMidi)
	AC_SUBST(WILDMIDI_CFLAGS,)

	AC_DEFINE(ENABLE_WILDMIDI, 1, [Define for wildmidi support])
fi

AM_CONDITIONAL(ENABLE_WILDMIDI, test x$enable_wildmidi = xyes)

dnl ------------------------ Post Decoder Plugins Tests -----------------------

if
	test x$enable_aac = xno &&
	test x$enable_audiofile = xno &&
	test x$enable_ffmpeg = xno &&
	test x$enable_flac = xno &&
	test x$enable_fluidsynth = xno &&
	test x$enable_mad = xno &&
	test x$enable_mikmod = xno; then
	test x$enable_modplug = xno &&
	test x$enable_mp4 = xno &&
	test x$enable_mpc = xno &&
	test x$enable_mpg123 = xno &&
	test x$enable_oggflac = xno &&
	test x$enable_sidplay = xno &&
	test x$enable_vorbis = xno &&
	test x$enable_wavpack = xno &&
	test x$enable_wildmidi = xno &&

		AC_MSG_ERROR([No input plugins supported!])
fi

AM_CONDITIONAL(HAVE_OGG_COMMON,
	  test x$enable_vorbis = xyes || test x$enable_oggflac = xyes || test x$enable_flac = xyes)

AM_CONDITIONAL(HAVE_FLAC_COMMON,
	  test x$enable_flac = xyes || test x$enable_oggflac = xyes)

dnl ---------------------------------------------------------------------------
dnl Encoders for Streaming Audio Output Plugins
dnl ---------------------------------------------------------------------------

dnl ------------------------------- Encoder API -------------------------------
if test x$enable_shout = xyes || \
	test x$enable_recorder_output = xyes || \
	test x$enable_httpd_output = xyes; then
	# at least one output using encoders is explicitly enabled
	need_encoder=yes
elif test x$enable_shout = xauto || \
	test x$enable_recorder_output = xauto || \
	test x$enable_httpd_output = xauto; then
	need_encoder=auto
else
	# all outputs using encoders are disabled
	need_encoder=no

	# don't bother to check for encoder plugins
	enable_vorbis_encoder=no
	enable_lame_encoder=no
	enable_twolame_encoder=no
	enable_wave_encoder=no
	enable_flac_encoder=no
fi

dnl ------------------------------- FLAC Encoder ------------------------------
if test x$enable_flac_encoder = xyes; then
	AC_DEFINE(ENABLE_FLAC_ENCODER, 1,
		[Define to enable the FLAC encoder plugin])
fi
AM_CONDITIONAL(ENABLE_FLAC_ENCODER, test x$enable_flac_encoder = xyes)

dnl ---------------------------- Ogg Vorbis Encoder ---------------------------
MPD_AUTO_PKG(vorbis_encoder, VORBISENC, [vorbisenc],
	[Ogg Vorbis encoder], [libvorbisenc not found])

if test x$enable_vorbis_encoder = xyes; then
	AC_DEFINE(ENABLE_VORBIS_ENCODER, 1,
		[Define to enable the vorbis encoder plugin])
fi
AM_CONDITIONAL(ENABLE_VORBIS_ENCODER, test x$enable_vorbis_encoder = xyes)

dnl ------------------------------- LAME Encoder ------------------------------
if test x$enable_lame_encoder != xno; then
	AC_CHECK_HEADERS(lame/lame.h,,
		[AC_CHECK_HEADERS(lame.h,, using_lame=no)])
	AC_CHECK_LIB(mp3lame, lame_init,, using_lame=no)
	if test x$using_lame != xno; then
		AC_DEFINE(HAVE_LAME, 1, [Define to 1 if you have lame 3.98 or greater.])
		LAME_LIBS="-lmp3lame -lm"
		enable_lame_encoder=yes
	fi

	if test "$enable_lame_encoder" = "yes" -a "$using_lame" = "no"; then
		AC_MSG_ERROR([LAME libraries and development support files not found.])
	fi
fi

AC_SUBST(LAME_LIBS)

if test x$enable_lame_encoder = xyes; then
	AC_DEFINE(ENABLE_LAME_ENCODER, 1,
		[Define to enable the lame encoder plugin])
fi
AM_CONDITIONAL(ENABLE_LAME_ENCODER, test x$enable_lame_encoder = xyes)

dnl ----------------------------- TwoLAME Encoder -----------------------------
MPD_AUTO_PKG(twolame_encoder, TWOLAME, [twolame],
	[TwoLAME encoder], [libtwolame not found])

if test x$enable_twolame_encoder = xyes; then
	AC_DEFINE(ENABLE_TWOLAME_ENCODER, 1,
		[Define to enable the TwoLAME encoder plugin])
fi
AM_CONDITIONAL(ENABLE_TWOLAME_ENCODER, test x$enable_twolame_encoder = xyes)

dnl ------------------------------- WAVE Encoder ------------------------------
AM_CONDITIONAL(ENABLE_WAVE_ENCODER, test x$enable_wave_encoder = xyes)
if test x$enable_wave_encoder = xyes; then
	AC_DEFINE(ENABLE_WAVE_ENCODER, 1,
		[Define to enable the PCM wave encoder plugin])
fi

dnl --------------------------- encoder plugins test --------------------------
if test x$enable_vorbis_encoder != xno ||
	test x$enable_lame_encoder != xno ||
	test x$enable_twolame_encoder != xno ||
	test x$enable_flac_encoder != xno ||
	test x$enable_wave_encoder != xno; then
	# at least one encoder plugin is enabled
	enable_encoder=yes
else
	# no encoder plugin is enabled: disable the whole encoder API
	enable_encoder=no

	if test x$need_encoder = xyes; then
		AC_MSG_ERROR([No encoder plugin found])
	fi
fi

if test x$enable_encoder = xyes; then
	AC_DEFINE(ENABLE_ENCODER, 1,
		[Define to enable the encoder plugins])
fi
AM_CONDITIONAL(ENABLE_ENCODER, test x$enable_encoder = xyes)

dnl ---------------------------------------------------------------------------
dnl Audio Output Plugins
dnl ---------------------------------------------------------------------------

dnl ----------------------------------- ALSA ----------------------------------
MPD_AUTO_PKG(alsa, ALSA, [alsa >= 0.9.0],
	[ALSA output plugin], [libasound not found])

if test x$enable_alsa = xyes; then
	AC_DEFINE(HAVE_ALSA, 1, [Define to enable ALSA support])
fi

AM_CONDITIONAL(HAVE_ALSA, test x$enable_alsa = xyes)

dnl ----------------------------------- FIFO ----------------------------------
if test x$enable_fifo = xyes; then
	AC_CHECK_FUNC([mkfifo],
		[enable_fifo=yes;AC_DEFINE([HAVE_FIFO], 1,
			[Define to enable support for writing audio to a FIFO])],
		[enable_fifo=no;AC_MSG_WARN([mkfifo not found -- disabling support for writing audio to a FIFO])])
fi

AM_CONDITIONAL(HAVE_FIFO, test x$enable_fifo = xyes)

dnl ------------------------------- HTTPD Output ------------------------------
if test x$enable_httpd_output = xauto; then
	# handle HTTPD auto-detection: disable if no encoder is
	# available
	if test x$enable_encoder = xyes; then
		enable_httpd_output=yes
	else
		AC_MSG_WARN([No encoder plugin -- disabling the HTTP output plugin])
		enable_httpd_output=no
	fi
fi

if test x$enable_httpd_output = xyes; then
	AC_DEFINE(ENABLE_HTTPD_OUTPUT, 1, [Define to enable the HTTP server output])
fi
AM_CONDITIONAL(ENABLE_HTTPD_OUTPUT, test x$enable_httpd_output = xyes)

dnl ----------------------------------- JACK ----------------------------------
MPD_AUTO_PKG(jack, JACK, [jack >= 0.100],
	[JACK output plugin], [libjack not found])
if test x$enable_jack = xyes; then
	AC_DEFINE([HAVE_JACK], 1, [Define to enable JACK support])
fi

if test x$enable_jack = xyes; then
	# check whether jack_set_info_function() is available
	old_LIBS=$LIBS
	LIBS="$LIBS $JACK_LIBS"

	AC_CHECK_FUNCS(jack_set_info_function)

	LIBS=$old_LIBS
fi

AM_CONDITIONAL(HAVE_JACK, test x$enable_jack = xyes)

dnl ---------------------------------- libao ----------------------------------
MPD_AUTO_PKG(ao, AO, [ao],
	[libao output plugin], [libao not found])
if test x$enable_ao = xyes; then
	AC_DEFINE(HAVE_AO, 1, [Define to play with ao])
fi

AM_CONDITIONAL(HAVE_AO, test x$enable_ao = xyes)

dnl ----------------------------------- MVP -----------------------------------
if test x$enable_mvp = xyes; then
   AC_DEFINE(HAVE_MVP,1,[Define to enable Hauppauge Media MVP support])
fi

AM_CONDITIONAL(HAVE_MVP, test x$enable_mvp = xyes)

dnl ---------------------------------- OpenAL ---------------------------------
AC_SUBST(OPENAL_CFLAGS,"")
AC_SUBST(OPENAL_LIBS,"")

<<<<<<< HEAD
if test x$enable_openal = xyes; then
	if test x$enable_osx = xyes; then
		AC_CHECK_HEADERS([OpenAL/al.h OpenAL/alc.h], [], [enable_openal=no])
		if test x$enable_openal = xyes; then
			OPENAL_LIBS="-framework OpenAL"
			AC_DEFINE(HAVE_OPENAL, 1, [Define for OpenAL support])
		else
			AC_MSG_WARN(OpenAL headers not found -- disabling OpenAL support)
		fi
	else
		PKG_CHECK_MODULES([OPENAL], [openal],
			AC_DEFINE(HAVE_OPENAL, 1, [Define for OpenAL support]),
			enable_openal=no)
	fi
=======
enable_osx=no
case "$host_os" in
	darwin*)
		AC_DEFINE(HAVE_OSX, 1, [Define for compiling OS X support])
		MPD_LIBS="$MPD_LIBS -framework AudioUnit -framework CoreServices"
		enable_osx=yes ;;
esac

AM_CONDITIONAL(HAVE_OSX, test x$enable_osx = xyes)

AC_ARG_ENABLE(shout,
	AS_HELP_STRING([--enable-shout],
		[enables the shoutcast streaming output]),,
	[enable_shout=auto])

enable_shout2="$enable_shout"
MPD_AUTO_PKG(shout, SHOUT, [shout],
	[shout output plugin], [libshout not found])
if test x$enable_shout = xyes && test x$enable_shout2 = xauto; then
	enable_shout=auto
fi

case "$host_os" in
	solaris*)
		AC_DEFINE(ENABLE_SOLARIS_OUTPUT, 1, [Define to enable Solaris /dev/audio support])
		enable_solaris_output=yes
		;;

	*)
		enable_solaris_output=no
		;;
esac

AM_CONDITIONAL(ENABLE_SOLARIS_OUTPUT, test x$enable_solaris_output = xyes)

if test x$enable_oss = xyes; then
	AC_CHECK_HEADER(sys/soundcard.h,
		[enable_oss=yes;AC_DEFINE(HAVE_OSS,1,[Define to enable OSS])],
		[AC_MSG_WARN(Soundcard headers not found -- disabling OSS support);
			enable_oss=no])
fi

AM_CONDITIONAL(HAVE_OSS, test x$enable_oss = xyes)

if test x$enable_fifo = xyes; then
	AC_CHECK_FUNC([mkfifo],
		[enable_fifo=yes;AC_DEFINE([HAVE_FIFO], 1,
			[Define to enable support for writing audio to a FIFO])],
		[enable_fifo=no;AC_MSG_WARN([mkfifo not found -- disabling support for writing audio to a FIFO])])
fi

AM_CONDITIONAL(HAVE_FIFO, test x$enable_fifo = xyes)

if test x$enable_mvp = xyes; then
   AC_DEFINE(HAVE_MVP,1,[Define to enable Hauppauge Media MVP support])
fi

AM_CONDITIONAL(HAVE_MVP, test x$enable_mvp = xyes)

MPD_AUTO_PKG(alsa, ALSA, [alsa >= 0.9.0],
	[ALSA output plugin], [libasound not found])

if test x$enable_alsa = xyes; then
	AC_DEFINE(HAVE_ALSA, 1, [Define to enable ALSA support])
fi

AM_CONDITIONAL(HAVE_ALSA, test x$enable_alsa = xyes)

if test x$enable_id3 = xyes; then
	PKG_CHECK_MODULES([ID3TAG], [id3tag],,
		AC_CHECK_LIB(id3tag, id3_file_open,
			[ID3TAG_LIBS="-lid3tag -lz" ID3TAG_CFLAGS=""],
			enable_id3=no))
fi

if test x$enable_id3 = xyes; then
	AC_DEFINE(HAVE_ID3TAG, 1, [Define to use id3tag])
fi

AM_CONDITIONAL(HAVE_ID3TAG, test x$enable_id3 = xyes)

if test x$enable_mpc = xyes; then
	if test "x$mpcdec_libraries" != "x" ; then
		MPCDEC_LIBS="-L$mpcdec_libraries"
	elif test "x$mpcdec_prefix" != "x" ; then
		MPCDEC_LIBS="-L$mpcdec_prefix/lib"
	fi

	MPCDEC_LIBS="$MPCDEC_LIBS -lmpcdec"

	if test "x$mpcdec_includes" != "x" ; then
		MPCDEC_CFLAGS="-I$mpcdec_includes"
	elif test "x$mpcdec_prefix" != "x" ; then
		MPCDEC_CFLAGS="-I$mpcdec_prefix/include"
	fi

	oldcflags=$CFLAGS
	oldlibs=$LIBS
	oldcppflags=$CPPFLAGS
	CFLAGS="$CFLAGS $MPD_CFLAGS $MPCDEC_CFLAGS -I."
	LIBS="$LIBS $MPD_LIBS $MPCDEC_LIBS"
	CPPFLAGS=$CFLAGS
	AC_CHECK_HEADER(mpc/mpcdec.h,
		old_mpcdec=no,
		[AC_CHECK_HEADER(mpcdec/mpcdec.h,
			old_mpcdec=yes,
			enable_mpc=no)])
	if test x$enable_mpc = xyes; then
		AC_CHECK_LIB(mpcdec,main,
			[MPD_LIBS="$MPD_LIBS $MPCDEC_LIBS";
			MPD_CFLAGS="$MPD_CFLAGS $MPCDEC_CFLAGS";],
			enable_mpc=no)
	fi
	if test x$enable_mpc = xyes; then
		AC_DEFINE(HAVE_MPCDEC,1,
			[Define to use libmpcdec for MPC decoding])
		if test x$old_mpcdec = xyes; then
			AC_DEFINE(MPC_IS_OLD_API, 1,
				[Define if an old pre-SV8 libmpcdec is used])
		fi
	else
		AC_MSG_WARN([mpcdec lib needed for MPC support -- disabling MPC support])
	fi
	CFLAGS=$oldcflags
	LIBS=$oldlibs
	CPPFLAGS=$oldcppflags
fi

AM_CONDITIONAL(HAVE_MPCDEC, test x$enable_mpc = xyes)

if test x$enable_wavpack = xyes; then
	PKG_CHECK_MODULES([WAVPACK], [wavpack],
		[enable_wavpack=yes;
			AC_DEFINE([HAVE_WAVPACK], 1,
				[Define to enable WavPack support])]
		MPD_LIBS="$MPD_LIBS $WAVPACK_LIBS"
		MPD_CFLAGS="$MPD_CFLAGS $WAVPACK_CFLAGS",
		enable_wavpack=no)
fi

AM_CONDITIONAL(HAVE_WAVPACK, test x$enable_wavpack = xyes)

AM_PATH_FAAD()

AM_CONDITIONAL(HAVE_FAAD, test x$enable_aac = xyes)

AM_CONDITIONAL(HAVE_MP4, test x$enable_mp4 = xyes)

if test x$use_tremor = xyes; then
	if test "x$tremor_libraries" != "x" ; then
		TREMOR_LIBS="-L$tremor_libraries"
	elif test "x$tremor_prefix" != "x" ; then
		TREMOR_LIBS="-L$tremor_prefix/lib"
	fi
	TREMOR_LIBS="$TREMOR_LIBS -lvorbisidec"
	if test "x$tremor_includes" != "x" ; then
		TREMOR_CFLAGS="-I$tremor_includes"
	elif test "x$tremor_prefix" != "x" ; then
		TREMOR_CFLAGS="-I$tremor_prefix/include"
	fi
	ac_save_CFLAGS="$CFLAGS"
	ac_save_LIBS="$LIBS"
	CFLAGS="$CFLAGS $TREMOR_CFLAGS"
	LIBS="$LIBS $TREMOR_LIBS"
	AC_CHECK_LIB(vorbisidec,ov_read,enable_vorbis=yes,enable_vorbis=no;
		AC_MSG_WARN([vorbisidec lib needed for ogg support with tremor -- disabling ogg support]))
	CFLAGS="$ac_save_CFLAGS"
	LIBS="$ac_save_LIBS"
	if test x$enable_vorbis = xyes; then
		AC_DEFINE(ENABLE_VORBIS_DECODER, 1, [Define for Ogg Vorbis support])
	fi
elif test x$enable_vorbis = xyes; then
	PKG_CHECK_MODULES(VORBIS, [ogg vorbis vorbisfile],
		AC_DEFINE(ENABLE_VORBIS_DECODER, 1, [Define for Ogg Vorbis support]),
		enable_vorbis=no)
fi

AM_CONDITIONAL(ENABLE_VORBIS_DECODER, test x$enable_vorbis = xyes)

if test x$use_tremor = xyes; then
	AC_DEFINE(HAVE_TREMOR,1,
		[Define to use tremor (libvorbisidec) for ogg support])
	if test x$enable_oggflac = xyes; then
		AC_MSG_WARN([disabling OggFLAC support because it is incompatible with tremor])
		enable_oggflac=no
	fi
fi

AC_SUBST(TREMOR_CFLAGS)
AC_SUBST(TREMOR_LIBS)

if test x$enable_flac = xyes; then
	PKG_CHECK_MODULES(FLAC, [flac >= 1.1],
		AC_DEFINE(HAVE_FLAC, 1, [Define for FLAC support]),
		enable_flac=no)

	oldcflags="$CFLAGS"
	oldlibs="$LIBS"
	CFLAGS="$CFLAGS $FLAC_CFLAGS"
	LIBS="$LIBS $FLAC_LIBS"
	if test x$enable_flac = xyes && test x$enable_oggflac = xyes; then
		AC_CHECK_DECL(FLAC_API_SUPPORTS_OGG_FLAC,
			[enable_oggflac=flac], [],
			[#include <FLAC/export.h>])
	fi
	CFLAGS="$oldcflags"
	LIBS="$oldlibs"
fi

AM_CONDITIONAL(HAVE_FLAC, test x$enable_flac = xyes)

if test x$enable_oggflac = xyes; then
	oldmpdcflags="$MPD_CFLAGS"
	oldmpdlibs="$MPD_LIBS"
	AM_PATH_LIBOGGFLAC(MPD_LIBS="$MPD_LIBS $LIBOGGFLAC_LIBS"
				MPD_CFLAGS="$MPD_CFLAGS $LIBOGGFLAC_CFLAGS",
			   enable_oggflac=no)
fi

if test x$enable_oggflac = xyes; then
	AC_DEFINE(HAVE_OGGFLAC,1,[Define for OggFLAC support])
fi

AM_CONDITIONAL(HAVE_OGGFLAC, test x$enable_oggflac = xyes)

AM_CONDITIONAL(HAVE_FLAC_COMMON,
	  test x$enable_flac = xyes || test x$enable_oggflac = xyes)
AM_CONDITIONAL(HAVE_OGG_COMMON,
	  test x$enable_vorbis = xyes || test x$enable_oggflac = xyes || test x$enable_flac = xyes)

if test x$enable_audiofile = xyes; then
	PKG_CHECK_MODULES(AUDIOFILE, [audiofile >= 0.1.7],
		AC_DEFINE(HAVE_AUDIOFILE, 1, [Define for audiofile support]),
		enable_audiofile=no)
fi

AM_CONDITIONAL(HAVE_AUDIOFILE, test x$enable_audiofile = xyes)

MPD_AUTO_PKG(ffmpeg, FFMPEG, [libavformat >= 52 libavcodec >= 51 libavutil >= 49],
	[ffmpeg decoder library], [libavformat+libavcodec+libavutil not found])

if test x$enable_ffmpeg = xyes; then
	# prior to ffmpeg svn12865, you had to specify include files
	# without path prefix
	old_CPPCFLAGS=$CPPFLAGS
	CPPFLAGS="$CPPFLAGS $FFMPEG_CFLAGS"
	AC_CHECK_HEADER(libavcodec/avcodec.h,,
		AC_DEFINE(OLD_FFMPEG_INCLUDES, 1,
			[Define if avcodec.h instead of libavcodec/avcodec.h should be included]))
	CPPCFLAGS=$old_CPPFLAGS
fi

if test x$enable_ffmpeg = xyes; then
	AC_DEFINE(HAVE_FFMPEG, 1, [Define for FFMPEG support])
fi

AM_CONDITIONAL(HAVE_FFMPEG, test x$enable_ffmpeg = xyes)

if test x$enable_fluidsynth = xyes; then
	PKG_CHECK_MODULES(FLUIDSYNTH, [fluidsynth],
		AC_DEFINE(ENABLE_FLUIDSYNTH, 1, [Define for fluidsynth support]),
		enable_fluidsynth=no)
fi

AM_CONDITIONAL(ENABLE_FLUIDSYNTH, test x$enable_fluidsynth = xyes)

if test x$enable_wildmidi = xyes; then
	oldcflags=$CFLAGS
	oldlibs=$LIBS
	oldcppflags=$CPPFLAGS

	AC_CHECK_LIB(WildMidi, WildMidi_Init,,
		AC_MSG_ERROR([libwildmidi not found]))

	AC_CHECK_LIB(WildMidi, WildMidi_SampledSeek,
		[AC_DEFINE(HAVE_WILDMIDI_SAMPLED_SEEK, 1,
			[Defined if WildMidi_SampledSeek() is available (libwildmidi <= 0.2.2)])])

	CFLAGS=$oldcflags
	LIBS=$oldlibs
	CPPFLAGS=$oldcppflags

	AC_SUBST(WILDMIDI_LIBS,-lWildMidi)
	AC_SUBST(WILDMIDI_CFLAGS,)

	AC_DEFINE(ENABLE_WILDMIDI, 1, [Define for wildmidi support])
fi

AM_CONDITIONAL(ENABLE_WILDMIDI, test x$enable_wildmidi = xyes)


dnl
dnl Encoder API and shout/httpd output plugin
dnl

if test x$enable_shout = xyes || test x$enable_httpd_output = xyes; then
	# at least one output using encoders is explicitly enabled
	need_encoder=yes
elif test x$enable_shout = xauto || test x$enable_httpd_output = xauto; then
	need_encoder=auto
else
	# all outputs using encoders are disabled
	need_encoder=no

	# don't bother to check for encoder plugins
	enable_vorbis_encoder=no
	enable_lame_encoder=no
fi

MPD_AUTO_PKG(vorbis_encoder, VORBISENC, [vorbisenc],
	[Ogg Vorbis encoder], [libvorbisenc not found])

if test x$enable_lame_encoder != xno; then
	AM_PATH_LAME([found_lame_encoder=yes], [found_lame_encoder=no])
	MPD_AUTO_RESULT(lame_encoder, [LAME encoder plugin],
		[LAME not found])
fi

AC_SUBST(LAME_CFLAGS)
AC_SUBST(LAME_LIBS)

if test x$enable_vorbis_encoder != xno ||
	test x$enable_lame_encoder != xno; then
	# at least one encoder plugin is enabled
	enable_encoder=yes
else
	# no encoder plugin is enabled: disable the whole encoder API
	enable_encoder=no

	if test x$need_encoder = xyes; then
		AC_MSG_ERROR([No encoder plugin found])
	fi
fi


if test x$enable_shout = xauto; then
	# handle shout auto-detection: disable if no encoder is
	# available
	if test x$enable_encoder = xyes; then
		enable_shout=yes
	else
		AC_MSG_WARN([No encoder plugin -- disabling the shout output plugin])
		enable_shout=no
	fi
fi

if test x$enable_httpd_output = xauto; then
	# handle HTTPD auto-detection: disable if no encoder is
	# available
	if test x$enable_encoder = xyes; then
		enable_httpd_output=yes
	else
		AC_MSG_WARN([No encoder plugin -- disabling the HTTP output plugin])
		enable_httpd_output=no
	fi
fi

AM_CONDITIONAL(HAVE_SHOUT, test x$enable_shout = xyes)
if test x$enable_shout = xyes; then
	AC_DEFINE(HAVE_SHOUT, 1, [Define to enable the shoutcast output])
fi

AM_CONDITIONAL(ENABLE_HTTPD_OUTPUT, test x$enable_httpd_output = xyes)
if test x$enable_httpd_output = xyes; then
	AC_DEFINE(ENABLE_HTTPD_OUTPUT, 1, [Define to enable the HTTP server output])
fi

AM_CONDITIONAL(ENABLE_ENCODER, test x$enable_encoder = xyes)

AM_CONDITIONAL(ENABLE_VORBIS_ENCODER, test x$enable_vorbis_encoder = xyes)
if test x$enable_vorbis_encoder = xyes; then
	AC_DEFINE(ENABLE_VORBIS_ENCODER, 1,
		[Define to enable the vorbis encoder plugin])
fi

AM_CONDITIONAL(ENABLE_LAME_ENCODER, test x$enable_lame_encoder = xyes)
if test x$enable_lame_encoder = xyes; then
	AC_DEFINE(ENABLE_LAME_ENCODER, 1,
		[Define to enable the lame encoder plugin])
fi


dnl
dnl Documentation
dnl

AC_ARG_ENABLE(documentation,
	AS_HELP_STRING([--enable-documentation],
		[build documentation (default: disable)]),,
	[enable_documentation=no])

if test x$enable_documentation = xyes; then
	AC_PATH_PROG(XMLTO, xmlto)
	AC_SUBST(XMLTO)
	AM_CONDITIONAL(HAVE_XMLTO, test x$XMLTO != x)

	AC_PATH_PROG(DOXYGEN, doxygen)
	if test x$DOXYGEN = x; then
		AC_MSG_ERROR([doxygen not found])
	fi

	AC_SUBST(DOXYGEN)
else
	AM_CONDITIONAL(HAVE_XMLTO, false)
fi

AM_CONDITIONAL(ENABLE_DOCUMENTATION, test x$enable_documentation = xyes)


dnl
dnl build options
dnl

AC_ARG_ENABLE(werror,
	AS_HELP_STRING([--enable-werror],
		[treat warnings as errors (default: disabled)]),,
	enable_werror=no)

if test "x$enable_werror" = xyes; then
	AM_CFLAGS="$AM_CFLAGS -Werror -pedantic-errors"
fi

AC_ARG_ENABLE(debug,
	AS_HELP_STRING([--enable-debug],
		[enable debugging (default: disabled)]),,
	enable_debug=no)

#if test "x$enable_debug" = xno; then
	# don't set NDEBUG for now, until MPD is stable
	#AM_CFLAGS="$AM_CFLAGS -DNDEBUG"
#fi

AC_ARG_ENABLE(gprof,
	AS_HELP_STRING([--enable-gprof],
		[enable profiling via gprof (default: disabled)]),,
	enable_gprof=no)

if test "x$enable_gprof" = xyes; then
	MPD_CFLAGS="$MPD_CFLAGS -pg"
	MPD_LIBS="$MPD_LIBS -pg"
fi

AC_ARG_ENABLE(test,
	AS_HELP_STRING([--enable-test],
		[build the test programs (default: disabled)]),,
	enable_test=no)

AM_CONDITIONAL(ENABLE_TEST, test "x$enable_test" = xyes)


dnl
dnl CFLAGS
dnl

if test x$GCC = xyes
then
	MPD_CHECK_FLAG([-Wall])
	MPD_CHECK_FLAG([-Wextra])
	MPD_CHECK_FLAG([-Wno-deprecated-declarations])
	MPD_CHECK_FLAG([-Wmissing-prototypes])
	MPD_CHECK_FLAG([-Wshadow])
	MPD_CHECK_FLAG([-Wpointer-arith])
	MPD_CHECK_FLAG([-Wstrict-prototypes])
	MPD_CHECK_FLAG([-Wcast-qual])
	MPD_CHECK_FLAG([-Wwrite-strings])
	MPD_CHECK_FLAG([-pedantic])
fi

dnl
dnl pretty-print result
dnl

echo ""
echo "########### MPD CONFIGURATION ############"
echo ""

echo " Client Support:"
if test x$enable_ipv6 = xyes; then
	echo " IPv6 support ..................enabled"
else
	echo " IPv6 support ..................disabled"
fi

if test x$enable_tcp = xyes; then
	echo " TCP support ...................enabled"
else
	echo " TCP support ...................disabled"
fi

if test x$enable_un = xyes; then
	echo " Unix domain socket support ....enabled"
else
	echo " Unix domain socket support ....disabled"
fi

echo ""

if
	test x$enable_tcp = xno &&
	test x$enable_un = xno; then
	AC_MSG_ERROR([No client interfaces configured!])
fi

echo " Playback Support:"
if test x$enable_alsa = xyes; then
	echo " ALSA support ..................enabled"
else
	echo " ALSA support ..................disabled"
fi

if test x$enable_fifo = xyes; then
	echo " FIFO support ..................enabled"
else
	echo " FIFO support ..................disabled"
>>>>>>> 0fec8e08
fi

AM_CONDITIONAL(HAVE_OPENAL, test x$enable_openal = xyes)

dnl ---------------------------- Open Sound System ----------------------------
if test x$enable_oss = xyes; then
	AC_CHECK_HEADER(sys/soundcard.h,
		[enable_oss=yes;AC_DEFINE(HAVE_OSS,1,[Define to enable OSS])],
		[AC_MSG_WARN(Soundcard headers not found -- disabling OSS support);
			enable_oss=no])
fi

AM_CONDITIONAL(HAVE_OSS, test x$enable_oss = xyes)

dnl ----------------------------------- OSX -----------------------------------
enable_osx=no
case "$host_os" in
	darwin*)
		AC_DEFINE(HAVE_OSX, 1, [Define for compiling OS X support])
		MPD_LIBS="$MPD_LIBS -framework AudioUnit -framework CoreServices"
		enable_osx=yes ;;
esac

AM_CONDITIONAL(HAVE_OSX, test x$enable_osx = xyes)

dnl ------------------------------- Pipe Output -------------------------------
if test x$enable_pipe_output = xyes; then
	AC_DEFINE([ENABLE_PIPE_OUTPUT], 1,
		[Define to enable support for writing audio to a pipe])
fi
AM_CONDITIONAL(ENABLE_PIPE_OUTPUT, test x$enable_pipe_output = xyes)

dnl -------------------------------- PulseAudio -------------------------------
MPD_AUTO_PKG(pulse, PULSE, [libpulse],
	[PulseAudio output plugin], [libpulse not found])
if test x$enable_pulse = xyes; then
	AC_DEFINE([HAVE_PULSE], 1,
		[Define to enable PulseAudio support])
fi

AM_CONDITIONAL(HAVE_PULSE, test x$enable_pulse = xyes)

dnl --------------------------------- Recorder --------------------------------
if test x$enable_recorder_output = xauto; then
	# handle recorder auto-detection: disable if no encoder is
	# available
	if test x$enable_encoder = xyes; then
		enable_recorder_output=yes
	else
		AC_MSG_WARN([No encoder plugin -- disabling the recorder output plugin])
		enable_recorder_output=no
	fi
fi

if test x$enable_recorder_output = xyes; then
	AC_DEFINE(ENABLE_RECORDER_OUTPUT, 1, [Define to enable the recorder output])
fi
AM_CONDITIONAL(ENABLE_RECORDER_OUTPUT, test x$enable_recorder_output = xyes)

dnl -------------------------------- SHOUTcast --------------------------------
if test x$enable_shout = xauto; then
	# handle shout auto-detection: disable if no encoder is
	# available
	if test x$enable_encoder = xyes; then
		enable_shout=yes
	else
		AC_MSG_WARN([No encoder plugin -- disabling the shout output plugin])
		enable_shout=no
	fi
fi

if test x$enable_shout = xyes; then
	AC_DEFINE(HAVE_SHOUT, 1, [Define to enable the shoutcast output])
fi
AM_CONDITIONAL(HAVE_SHOUT, test x$enable_shout = xyes)

dnl --------------------------------- Solaris ---------------------------------
case "$host_os" in
	solaris*)
		AC_DEFINE(ENABLE_SOLARIS_OUTPUT, 1, [Define to enable Solaris /dev/audio support])
		enable_solaris_output=yes
		;;

	*)
		enable_solaris_output=no
		;;
esac

AM_CONDITIONAL(ENABLE_SOLARIS_OUTPUT, test x$enable_solaris_output = xyes)

dnl --------------------------------- Solaris ---------------------------------

case "$host_os" in
	mingw32* | windows*)
		AC_DEFINE(ENABLE_WIN32_OUTPUT, 1, [Define to enable WIN32 wave support])
		enable_win32_output=yes
		MPD_LIBS="$MPD_LIBS -lwinmm"
		;;

	*)
		enable_win32_output=no
		;;
esac

AM_CONDITIONAL(ENABLE_WIN32_OUTPUT, test x$enable_win32_output = xyes)

dnl --------------------- Post Audio Output Plugins Tests ---------------------
if
	test x$enable_alsa = xno &&
	test x$enable_ao = xno &&
	test x$enable_fifo = xno &&
	test x$enable_httpd_output = xno &&
	test x$enable_jack = xno &&
	test x$enable_mvp = xno; then
	test x$enable_openal = xno &&
	test x$enable_oss = xno &&
	test x$enable_osx = xno &&
	test x$enable_pipe_output = xno &&
	test x$enable_pulse = xno &&
	test x$enable_recorder_output = xno &&
	test x$enable_shout = xno &&
	test x$enable_solaris_output = xno &&
	test x$enable_win32_output = xno &&

		AC_MSG_ERROR([No Audio Output types configured!])
fi

dnl ---------------------------------------------------------------------------
dnl Documentation
dnl ---------------------------------------------------------------------------
if test x$enable_documentation = xyes; then
	AC_PATH_PROG(XMLTO, xmlto)
	AC_SUBST(XMLTO)
	AM_CONDITIONAL(HAVE_XMLTO, test x$XMLTO != x)

	AC_PATH_PROG(DOXYGEN, doxygen)
	if test x$DOXYGEN = x; then
		AC_MSG_ERROR([doxygen not found])
	fi

	AC_SUBST(DOXYGEN)
else
	AM_CONDITIONAL(HAVE_XMLTO, false)
fi

AM_CONDITIONAL(ENABLE_DOCUMENTATION, test x$enable_documentation = xyes)

dnl ---------------------------------------------------------------------------
dnl test suite
dnl ---------------------------------------------------------------------------
AM_CONDITIONAL(ENABLE_TEST, test "x$enable_test" = xyes)

dnl ---------------------------------------------------------------------------
dnl CFLAGS
dnl ---------------------------------------------------------------------------

dnl ---------------------------------- debug ----------------------------------
#if test "x$enable_debug" = xno; then
	# don't set NDEBUG for now, until MPD is stable
	#AM_CFLAGS="$AM_CFLAGS -DNDEBUG"
#fi

dnl ----------------------------------- GCC -----------------------------------
if test x$GCC = xyes
then
	MPD_CHECK_FLAG([-Wall])
	MPD_CHECK_FLAG([-Wextra])
	MPD_CHECK_FLAG([-Wno-deprecated-declarations])
	MPD_CHECK_FLAG([-Wmissing-prototypes])
	MPD_CHECK_FLAG([-Wshadow])
	MPD_CHECK_FLAG([-Wpointer-arith])
	MPD_CHECK_FLAG([-Wstrict-prototypes])
	MPD_CHECK_FLAG([-Wcast-qual])
	MPD_CHECK_FLAG([-Wwrite-strings])
	MPD_CHECK_FLAG([-pedantic])
fi

dnl ------------------------------ gprof profiler -----------------------------
if test "x$enable_gprof" = xyes; then
	MPD_CFLAGS="$MPD_CFLAGS -pg"
	MPD_LIBS="$MPD_LIBS -pg"
fi

dnl ---------------------------- warnings as errors ---------------------------
if test "x$enable_werror" = xyes; then
	AM_CFLAGS="$AM_CFLAGS -Werror -pedantic-errors"
fi

dnl ---------------------------------------------------------------------------
dnl Pretty-Print Results
dnl ---------------------------------------------------------------------------
echo ''
echo '########### MPD CONFIGURATION ############'

echo -ne '\nArchive support:\n\t'
results(bzip2,[bzip2])
results(iso9660,[ISO9660])
results(zzip,[ZIP])

if test x$with_zeroconf != xno; then
	echo -ne '\nAutodiscovery support:\n\t'
	results(avahi, [Avahi])
	results(bonjour, [Bonjour])
fi

echo -ne '\nClient support:\n\t'
results(ipv6, "IPv6")
results(tcp, "TCP")
results(un,[UNIX Domain Sockets])

echo -ne '\nFile format support:\n\t'
results(aac, [AAC])
results(sidplay, [C64 SID])
results(ffmpeg, [FFMPEG])
results(flac, [FLAC])
results(fluidsynth, [FluidSynth])
results(gme, [GME])
results(sndfile, [libsndfile])
echo -ne '\n\t'
results(mikmod, [MikMod])
results(modplug, [MODPLUG])
results(mad, [MAD])
results(mpg123, [MPG123])
results(mp4, [MP4])
results(mpc, [Musepack])
results(oggflac, [OggFLAC], flac)
echo -ne '\n\t'
results(with_tremor, [OggTremor])
results(vorbis, [OggVorbis])
results(audiofile, [WAVE])
results(wavpack, [WavPack])
results(wildmidi, [WildMidi])

echo -en '\nOther features:\n\t'
results(lsr, [libsamplerate])
results(inotify, [inotify])
results(sqlite, [SQLite])

echo -en '\nMetadata support:\n\t'
results(cue,[cue])
results(id3,[ID3])

echo -en '\nPlayback support:\n\t'
results(alsa,ALSA)
results(fifo,FIFO)
results(recorder_output,[File Recorder])
results(httpd_output,[HTTP Daemon])
results(jack,[JACK])
results(ao,[libao])
results(oss,[OSS])
echo -ne '\n\t'
results(openal,[OpenAL])
results(osx, [OS X])
results(pipe_output, [Pipeline])
results(pulse, [PulseAudio])
results(mvp, [Media MVP])
results(shout, [SHOUTcast])
echo -ne '\n\t'
results(solaris, [Solaris])
results(win32_output, [WIN32 wave])

if
	test x$enable_shout = xyes ||
	test x$enable_recorder = xyes ||
	test x$enable_httpd_output = xyes; then
		echo -en '\nStreaming encoder support:\n\t'
		results(flac_encoder, [FLAC])
		results(lame_encoder, [LAME])
		results(vorbis_encoder, [Ogg Vorbis])
		results(twolame_encoder, [TwoLAME])
		results(wave_encoder, [WAVE])
fi

echo -en '\nStreaming support:\n\t'
results(curl,[CURL])
results(lastfm,[Last.FM])
results(mms,[MMS])

echo -ne '\n\n##########################################\n\n'

if test x$enable_sndfile = xyes && test x$enable_modplug = xyes; then
	AC_MSG_WARN([compilation may fail, because libmodplug conflicts with libsndfile])
	AC_MSG_WARN([libmodplug ships modplug/sndfile.h, which hides libsndfile's sndfile.h])
fi

echo -ne 'Generating files needed for compilation\n'

dnl ---------------------------------------------------------------------------
dnl Generate files
dnl ---------------------------------------------------------------------------
AC_OUTPUT(Makefile)

echo 'MPD is ready for compilation, type "make" to begin.'<|MERGE_RESOLUTION|>--- conflicted
+++ resolved
@@ -1,9 +1,5 @@
 AC_PREREQ(2.60)
-<<<<<<< HEAD
 AC_INIT(mpd, 0.16~git, musicpd-dev-team@lists.sourceforge.net)
-=======
-AC_INIT(mpd, 0.15.12, musicpd-dev-team@lists.sourceforge.net)
->>>>>>> 0fec8e08
 AC_CONFIG_SRCDIR([src/main.c])
 AM_INIT_AUTOMAKE([foreign 1.10 dist-bzip2 subdir-objects])
 AM_CONFIG_HEADER(config.h)
@@ -1037,6 +1033,10 @@
 	AC_CHECK_LIB(WildMidi, WildMidi_Init,,
 		AC_MSG_ERROR([libwildmidi not found]))
 
+	AC_CHECK_LIB(WildMidi, WildMidi_SampledSeek,
+		[AC_DEFINE(HAVE_WILDMIDI_SAMPLED_SEEK, 1,
+			[Defined if WildMidi_SampledSeek() is available (libwildmidi <= 0.2.2)])])
+
 	CFLAGS=$oldcflags
 	LIBS=$oldlibs
 	CPPFLAGS=$oldcppflags
@@ -1265,7 +1265,6 @@
 AC_SUBST(OPENAL_CFLAGS,"")
 AC_SUBST(OPENAL_LIBS,"")
 
-<<<<<<< HEAD
 if test x$enable_openal = xyes; then
 	if test x$enable_osx = xyes; then
 		AC_CHECK_HEADERS([OpenAL/al.h OpenAL/alc.h], [], [enable_openal=no])
@@ -1280,522 +1279,6 @@
 			AC_DEFINE(HAVE_OPENAL, 1, [Define for OpenAL support]),
 			enable_openal=no)
 	fi
-=======
-enable_osx=no
-case "$host_os" in
-	darwin*)
-		AC_DEFINE(HAVE_OSX, 1, [Define for compiling OS X support])
-		MPD_LIBS="$MPD_LIBS -framework AudioUnit -framework CoreServices"
-		enable_osx=yes ;;
-esac
-
-AM_CONDITIONAL(HAVE_OSX, test x$enable_osx = xyes)
-
-AC_ARG_ENABLE(shout,
-	AS_HELP_STRING([--enable-shout],
-		[enables the shoutcast streaming output]),,
-	[enable_shout=auto])
-
-enable_shout2="$enable_shout"
-MPD_AUTO_PKG(shout, SHOUT, [shout],
-	[shout output plugin], [libshout not found])
-if test x$enable_shout = xyes && test x$enable_shout2 = xauto; then
-	enable_shout=auto
-fi
-
-case "$host_os" in
-	solaris*)
-		AC_DEFINE(ENABLE_SOLARIS_OUTPUT, 1, [Define to enable Solaris /dev/audio support])
-		enable_solaris_output=yes
-		;;
-
-	*)
-		enable_solaris_output=no
-		;;
-esac
-
-AM_CONDITIONAL(ENABLE_SOLARIS_OUTPUT, test x$enable_solaris_output = xyes)
-
-if test x$enable_oss = xyes; then
-	AC_CHECK_HEADER(sys/soundcard.h,
-		[enable_oss=yes;AC_DEFINE(HAVE_OSS,1,[Define to enable OSS])],
-		[AC_MSG_WARN(Soundcard headers not found -- disabling OSS support);
-			enable_oss=no])
-fi
-
-AM_CONDITIONAL(HAVE_OSS, test x$enable_oss = xyes)
-
-if test x$enable_fifo = xyes; then
-	AC_CHECK_FUNC([mkfifo],
-		[enable_fifo=yes;AC_DEFINE([HAVE_FIFO], 1,
-			[Define to enable support for writing audio to a FIFO])],
-		[enable_fifo=no;AC_MSG_WARN([mkfifo not found -- disabling support for writing audio to a FIFO])])
-fi
-
-AM_CONDITIONAL(HAVE_FIFO, test x$enable_fifo = xyes)
-
-if test x$enable_mvp = xyes; then
-   AC_DEFINE(HAVE_MVP,1,[Define to enable Hauppauge Media MVP support])
-fi
-
-AM_CONDITIONAL(HAVE_MVP, test x$enable_mvp = xyes)
-
-MPD_AUTO_PKG(alsa, ALSA, [alsa >= 0.9.0],
-	[ALSA output plugin], [libasound not found])
-
-if test x$enable_alsa = xyes; then
-	AC_DEFINE(HAVE_ALSA, 1, [Define to enable ALSA support])
-fi
-
-AM_CONDITIONAL(HAVE_ALSA, test x$enable_alsa = xyes)
-
-if test x$enable_id3 = xyes; then
-	PKG_CHECK_MODULES([ID3TAG], [id3tag],,
-		AC_CHECK_LIB(id3tag, id3_file_open,
-			[ID3TAG_LIBS="-lid3tag -lz" ID3TAG_CFLAGS=""],
-			enable_id3=no))
-fi
-
-if test x$enable_id3 = xyes; then
-	AC_DEFINE(HAVE_ID3TAG, 1, [Define to use id3tag])
-fi
-
-AM_CONDITIONAL(HAVE_ID3TAG, test x$enable_id3 = xyes)
-
-if test x$enable_mpc = xyes; then
-	if test "x$mpcdec_libraries" != "x" ; then
-		MPCDEC_LIBS="-L$mpcdec_libraries"
-	elif test "x$mpcdec_prefix" != "x" ; then
-		MPCDEC_LIBS="-L$mpcdec_prefix/lib"
-	fi
-
-	MPCDEC_LIBS="$MPCDEC_LIBS -lmpcdec"
-
-	if test "x$mpcdec_includes" != "x" ; then
-		MPCDEC_CFLAGS="-I$mpcdec_includes"
-	elif test "x$mpcdec_prefix" != "x" ; then
-		MPCDEC_CFLAGS="-I$mpcdec_prefix/include"
-	fi
-
-	oldcflags=$CFLAGS
-	oldlibs=$LIBS
-	oldcppflags=$CPPFLAGS
-	CFLAGS="$CFLAGS $MPD_CFLAGS $MPCDEC_CFLAGS -I."
-	LIBS="$LIBS $MPD_LIBS $MPCDEC_LIBS"
-	CPPFLAGS=$CFLAGS
-	AC_CHECK_HEADER(mpc/mpcdec.h,
-		old_mpcdec=no,
-		[AC_CHECK_HEADER(mpcdec/mpcdec.h,
-			old_mpcdec=yes,
-			enable_mpc=no)])
-	if test x$enable_mpc = xyes; then
-		AC_CHECK_LIB(mpcdec,main,
-			[MPD_LIBS="$MPD_LIBS $MPCDEC_LIBS";
-			MPD_CFLAGS="$MPD_CFLAGS $MPCDEC_CFLAGS";],
-			enable_mpc=no)
-	fi
-	if test x$enable_mpc = xyes; then
-		AC_DEFINE(HAVE_MPCDEC,1,
-			[Define to use libmpcdec for MPC decoding])
-		if test x$old_mpcdec = xyes; then
-			AC_DEFINE(MPC_IS_OLD_API, 1,
-				[Define if an old pre-SV8 libmpcdec is used])
-		fi
-	else
-		AC_MSG_WARN([mpcdec lib needed for MPC support -- disabling MPC support])
-	fi
-	CFLAGS=$oldcflags
-	LIBS=$oldlibs
-	CPPFLAGS=$oldcppflags
-fi
-
-AM_CONDITIONAL(HAVE_MPCDEC, test x$enable_mpc = xyes)
-
-if test x$enable_wavpack = xyes; then
-	PKG_CHECK_MODULES([WAVPACK], [wavpack],
-		[enable_wavpack=yes;
-			AC_DEFINE([HAVE_WAVPACK], 1,
-				[Define to enable WavPack support])]
-		MPD_LIBS="$MPD_LIBS $WAVPACK_LIBS"
-		MPD_CFLAGS="$MPD_CFLAGS $WAVPACK_CFLAGS",
-		enable_wavpack=no)
-fi
-
-AM_CONDITIONAL(HAVE_WAVPACK, test x$enable_wavpack = xyes)
-
-AM_PATH_FAAD()
-
-AM_CONDITIONAL(HAVE_FAAD, test x$enable_aac = xyes)
-
-AM_CONDITIONAL(HAVE_MP4, test x$enable_mp4 = xyes)
-
-if test x$use_tremor = xyes; then
-	if test "x$tremor_libraries" != "x" ; then
-		TREMOR_LIBS="-L$tremor_libraries"
-	elif test "x$tremor_prefix" != "x" ; then
-		TREMOR_LIBS="-L$tremor_prefix/lib"
-	fi
-	TREMOR_LIBS="$TREMOR_LIBS -lvorbisidec"
-	if test "x$tremor_includes" != "x" ; then
-		TREMOR_CFLAGS="-I$tremor_includes"
-	elif test "x$tremor_prefix" != "x" ; then
-		TREMOR_CFLAGS="-I$tremor_prefix/include"
-	fi
-	ac_save_CFLAGS="$CFLAGS"
-	ac_save_LIBS="$LIBS"
-	CFLAGS="$CFLAGS $TREMOR_CFLAGS"
-	LIBS="$LIBS $TREMOR_LIBS"
-	AC_CHECK_LIB(vorbisidec,ov_read,enable_vorbis=yes,enable_vorbis=no;
-		AC_MSG_WARN([vorbisidec lib needed for ogg support with tremor -- disabling ogg support]))
-	CFLAGS="$ac_save_CFLAGS"
-	LIBS="$ac_save_LIBS"
-	if test x$enable_vorbis = xyes; then
-		AC_DEFINE(ENABLE_VORBIS_DECODER, 1, [Define for Ogg Vorbis support])
-	fi
-elif test x$enable_vorbis = xyes; then
-	PKG_CHECK_MODULES(VORBIS, [ogg vorbis vorbisfile],
-		AC_DEFINE(ENABLE_VORBIS_DECODER, 1, [Define for Ogg Vorbis support]),
-		enable_vorbis=no)
-fi
-
-AM_CONDITIONAL(ENABLE_VORBIS_DECODER, test x$enable_vorbis = xyes)
-
-if test x$use_tremor = xyes; then
-	AC_DEFINE(HAVE_TREMOR,1,
-		[Define to use tremor (libvorbisidec) for ogg support])
-	if test x$enable_oggflac = xyes; then
-		AC_MSG_WARN([disabling OggFLAC support because it is incompatible with tremor])
-		enable_oggflac=no
-	fi
-fi
-
-AC_SUBST(TREMOR_CFLAGS)
-AC_SUBST(TREMOR_LIBS)
-
-if test x$enable_flac = xyes; then
-	PKG_CHECK_MODULES(FLAC, [flac >= 1.1],
-		AC_DEFINE(HAVE_FLAC, 1, [Define for FLAC support]),
-		enable_flac=no)
-
-	oldcflags="$CFLAGS"
-	oldlibs="$LIBS"
-	CFLAGS="$CFLAGS $FLAC_CFLAGS"
-	LIBS="$LIBS $FLAC_LIBS"
-	if test x$enable_flac = xyes && test x$enable_oggflac = xyes; then
-		AC_CHECK_DECL(FLAC_API_SUPPORTS_OGG_FLAC,
-			[enable_oggflac=flac], [],
-			[#include <FLAC/export.h>])
-	fi
-	CFLAGS="$oldcflags"
-	LIBS="$oldlibs"
-fi
-
-AM_CONDITIONAL(HAVE_FLAC, test x$enable_flac = xyes)
-
-if test x$enable_oggflac = xyes; then
-	oldmpdcflags="$MPD_CFLAGS"
-	oldmpdlibs="$MPD_LIBS"
-	AM_PATH_LIBOGGFLAC(MPD_LIBS="$MPD_LIBS $LIBOGGFLAC_LIBS"
-				MPD_CFLAGS="$MPD_CFLAGS $LIBOGGFLAC_CFLAGS",
-			   enable_oggflac=no)
-fi
-
-if test x$enable_oggflac = xyes; then
-	AC_DEFINE(HAVE_OGGFLAC,1,[Define for OggFLAC support])
-fi
-
-AM_CONDITIONAL(HAVE_OGGFLAC, test x$enable_oggflac = xyes)
-
-AM_CONDITIONAL(HAVE_FLAC_COMMON,
-	  test x$enable_flac = xyes || test x$enable_oggflac = xyes)
-AM_CONDITIONAL(HAVE_OGG_COMMON,
-	  test x$enable_vorbis = xyes || test x$enable_oggflac = xyes || test x$enable_flac = xyes)
-
-if test x$enable_audiofile = xyes; then
-	PKG_CHECK_MODULES(AUDIOFILE, [audiofile >= 0.1.7],
-		AC_DEFINE(HAVE_AUDIOFILE, 1, [Define for audiofile support]),
-		enable_audiofile=no)
-fi
-
-AM_CONDITIONAL(HAVE_AUDIOFILE, test x$enable_audiofile = xyes)
-
-MPD_AUTO_PKG(ffmpeg, FFMPEG, [libavformat >= 52 libavcodec >= 51 libavutil >= 49],
-	[ffmpeg decoder library], [libavformat+libavcodec+libavutil not found])
-
-if test x$enable_ffmpeg = xyes; then
-	# prior to ffmpeg svn12865, you had to specify include files
-	# without path prefix
-	old_CPPCFLAGS=$CPPFLAGS
-	CPPFLAGS="$CPPFLAGS $FFMPEG_CFLAGS"
-	AC_CHECK_HEADER(libavcodec/avcodec.h,,
-		AC_DEFINE(OLD_FFMPEG_INCLUDES, 1,
-			[Define if avcodec.h instead of libavcodec/avcodec.h should be included]))
-	CPPCFLAGS=$old_CPPFLAGS
-fi
-
-if test x$enable_ffmpeg = xyes; then
-	AC_DEFINE(HAVE_FFMPEG, 1, [Define for FFMPEG support])
-fi
-
-AM_CONDITIONAL(HAVE_FFMPEG, test x$enable_ffmpeg = xyes)
-
-if test x$enable_fluidsynth = xyes; then
-	PKG_CHECK_MODULES(FLUIDSYNTH, [fluidsynth],
-		AC_DEFINE(ENABLE_FLUIDSYNTH, 1, [Define for fluidsynth support]),
-		enable_fluidsynth=no)
-fi
-
-AM_CONDITIONAL(ENABLE_FLUIDSYNTH, test x$enable_fluidsynth = xyes)
-
-if test x$enable_wildmidi = xyes; then
-	oldcflags=$CFLAGS
-	oldlibs=$LIBS
-	oldcppflags=$CPPFLAGS
-
-	AC_CHECK_LIB(WildMidi, WildMidi_Init,,
-		AC_MSG_ERROR([libwildmidi not found]))
-
-	AC_CHECK_LIB(WildMidi, WildMidi_SampledSeek,
-		[AC_DEFINE(HAVE_WILDMIDI_SAMPLED_SEEK, 1,
-			[Defined if WildMidi_SampledSeek() is available (libwildmidi <= 0.2.2)])])
-
-	CFLAGS=$oldcflags
-	LIBS=$oldlibs
-	CPPFLAGS=$oldcppflags
-
-	AC_SUBST(WILDMIDI_LIBS,-lWildMidi)
-	AC_SUBST(WILDMIDI_CFLAGS,)
-
-	AC_DEFINE(ENABLE_WILDMIDI, 1, [Define for wildmidi support])
-fi
-
-AM_CONDITIONAL(ENABLE_WILDMIDI, test x$enable_wildmidi = xyes)
-
-
-dnl
-dnl Encoder API and shout/httpd output plugin
-dnl
-
-if test x$enable_shout = xyes || test x$enable_httpd_output = xyes; then
-	# at least one output using encoders is explicitly enabled
-	need_encoder=yes
-elif test x$enable_shout = xauto || test x$enable_httpd_output = xauto; then
-	need_encoder=auto
-else
-	# all outputs using encoders are disabled
-	need_encoder=no
-
-	# don't bother to check for encoder plugins
-	enable_vorbis_encoder=no
-	enable_lame_encoder=no
-fi
-
-MPD_AUTO_PKG(vorbis_encoder, VORBISENC, [vorbisenc],
-	[Ogg Vorbis encoder], [libvorbisenc not found])
-
-if test x$enable_lame_encoder != xno; then
-	AM_PATH_LAME([found_lame_encoder=yes], [found_lame_encoder=no])
-	MPD_AUTO_RESULT(lame_encoder, [LAME encoder plugin],
-		[LAME not found])
-fi
-
-AC_SUBST(LAME_CFLAGS)
-AC_SUBST(LAME_LIBS)
-
-if test x$enable_vorbis_encoder != xno ||
-	test x$enable_lame_encoder != xno; then
-	# at least one encoder plugin is enabled
-	enable_encoder=yes
-else
-	# no encoder plugin is enabled: disable the whole encoder API
-	enable_encoder=no
-
-	if test x$need_encoder = xyes; then
-		AC_MSG_ERROR([No encoder plugin found])
-	fi
-fi
-
-
-if test x$enable_shout = xauto; then
-	# handle shout auto-detection: disable if no encoder is
-	# available
-	if test x$enable_encoder = xyes; then
-		enable_shout=yes
-	else
-		AC_MSG_WARN([No encoder plugin -- disabling the shout output plugin])
-		enable_shout=no
-	fi
-fi
-
-if test x$enable_httpd_output = xauto; then
-	# handle HTTPD auto-detection: disable if no encoder is
-	# available
-	if test x$enable_encoder = xyes; then
-		enable_httpd_output=yes
-	else
-		AC_MSG_WARN([No encoder plugin -- disabling the HTTP output plugin])
-		enable_httpd_output=no
-	fi
-fi
-
-AM_CONDITIONAL(HAVE_SHOUT, test x$enable_shout = xyes)
-if test x$enable_shout = xyes; then
-	AC_DEFINE(HAVE_SHOUT, 1, [Define to enable the shoutcast output])
-fi
-
-AM_CONDITIONAL(ENABLE_HTTPD_OUTPUT, test x$enable_httpd_output = xyes)
-if test x$enable_httpd_output = xyes; then
-	AC_DEFINE(ENABLE_HTTPD_OUTPUT, 1, [Define to enable the HTTP server output])
-fi
-
-AM_CONDITIONAL(ENABLE_ENCODER, test x$enable_encoder = xyes)
-
-AM_CONDITIONAL(ENABLE_VORBIS_ENCODER, test x$enable_vorbis_encoder = xyes)
-if test x$enable_vorbis_encoder = xyes; then
-	AC_DEFINE(ENABLE_VORBIS_ENCODER, 1,
-		[Define to enable the vorbis encoder plugin])
-fi
-
-AM_CONDITIONAL(ENABLE_LAME_ENCODER, test x$enable_lame_encoder = xyes)
-if test x$enable_lame_encoder = xyes; then
-	AC_DEFINE(ENABLE_LAME_ENCODER, 1,
-		[Define to enable the lame encoder plugin])
-fi
-
-
-dnl
-dnl Documentation
-dnl
-
-AC_ARG_ENABLE(documentation,
-	AS_HELP_STRING([--enable-documentation],
-		[build documentation (default: disable)]),,
-	[enable_documentation=no])
-
-if test x$enable_documentation = xyes; then
-	AC_PATH_PROG(XMLTO, xmlto)
-	AC_SUBST(XMLTO)
-	AM_CONDITIONAL(HAVE_XMLTO, test x$XMLTO != x)
-
-	AC_PATH_PROG(DOXYGEN, doxygen)
-	if test x$DOXYGEN = x; then
-		AC_MSG_ERROR([doxygen not found])
-	fi
-
-	AC_SUBST(DOXYGEN)
-else
-	AM_CONDITIONAL(HAVE_XMLTO, false)
-fi
-
-AM_CONDITIONAL(ENABLE_DOCUMENTATION, test x$enable_documentation = xyes)
-
-
-dnl
-dnl build options
-dnl
-
-AC_ARG_ENABLE(werror,
-	AS_HELP_STRING([--enable-werror],
-		[treat warnings as errors (default: disabled)]),,
-	enable_werror=no)
-
-if test "x$enable_werror" = xyes; then
-	AM_CFLAGS="$AM_CFLAGS -Werror -pedantic-errors"
-fi
-
-AC_ARG_ENABLE(debug,
-	AS_HELP_STRING([--enable-debug],
-		[enable debugging (default: disabled)]),,
-	enable_debug=no)
-
-#if test "x$enable_debug" = xno; then
-	# don't set NDEBUG for now, until MPD is stable
-	#AM_CFLAGS="$AM_CFLAGS -DNDEBUG"
-#fi
-
-AC_ARG_ENABLE(gprof,
-	AS_HELP_STRING([--enable-gprof],
-		[enable profiling via gprof (default: disabled)]),,
-	enable_gprof=no)
-
-if test "x$enable_gprof" = xyes; then
-	MPD_CFLAGS="$MPD_CFLAGS -pg"
-	MPD_LIBS="$MPD_LIBS -pg"
-fi
-
-AC_ARG_ENABLE(test,
-	AS_HELP_STRING([--enable-test],
-		[build the test programs (default: disabled)]),,
-	enable_test=no)
-
-AM_CONDITIONAL(ENABLE_TEST, test "x$enable_test" = xyes)
-
-
-dnl
-dnl CFLAGS
-dnl
-
-if test x$GCC = xyes
-then
-	MPD_CHECK_FLAG([-Wall])
-	MPD_CHECK_FLAG([-Wextra])
-	MPD_CHECK_FLAG([-Wno-deprecated-declarations])
-	MPD_CHECK_FLAG([-Wmissing-prototypes])
-	MPD_CHECK_FLAG([-Wshadow])
-	MPD_CHECK_FLAG([-Wpointer-arith])
-	MPD_CHECK_FLAG([-Wstrict-prototypes])
-	MPD_CHECK_FLAG([-Wcast-qual])
-	MPD_CHECK_FLAG([-Wwrite-strings])
-	MPD_CHECK_FLAG([-pedantic])
-fi
-
-dnl
-dnl pretty-print result
-dnl
-
-echo ""
-echo "########### MPD CONFIGURATION ############"
-echo ""
-
-echo " Client Support:"
-if test x$enable_ipv6 = xyes; then
-	echo " IPv6 support ..................enabled"
-else
-	echo " IPv6 support ..................disabled"
-fi
-
-if test x$enable_tcp = xyes; then
-	echo " TCP support ...................enabled"
-else
-	echo " TCP support ...................disabled"
-fi
-
-if test x$enable_un = xyes; then
-	echo " Unix domain socket support ....enabled"
-else
-	echo " Unix domain socket support ....disabled"
-fi
-
-echo ""
-
-if
-	test x$enable_tcp = xno &&
-	test x$enable_un = xno; then
-	AC_MSG_ERROR([No client interfaces configured!])
-fi
-
-echo " Playback Support:"
-if test x$enable_alsa = xyes; then
-	echo " ALSA support ..................enabled"
-else
-	echo " ALSA support ..................disabled"
-fi
-
-if test x$enable_fifo = xyes; then
-	echo " FIFO support ..................enabled"
-else
-	echo " FIFO support ..................disabled"
->>>>>>> 0fec8e08
 fi
 
 AM_CONDITIONAL(HAVE_OPENAL, test x$enable_openal = xyes)
