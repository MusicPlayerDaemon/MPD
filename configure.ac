--- conflicted
+++ resolved
@@ -397,7 +397,7 @@
 
 AC_ARG_ENABLE(sacdiso,
 	AS_HELP_STRING([--enable-sacdiso],
-		[enable Super Audio CD ISO support via libsacdiso (default: disable)]),,
+		 [enable Super Audio CD ISO support via libsacdiso (default: disable)]),,
 	enable_sacdiso=no)
 
 AC_ARG_ENABLE(dvdaiso,
@@ -984,16 +984,16 @@
 
 dnl --------------------------------- sacdiso ---------------------------------
 if test x$enable_sacdiso = xyes; then
-	AC_DEFINE(ENABLE_SACDISO, 1, [Define for Super Audio ISO support])
-	AC_SUBST(SACDISO_LIBS,"-lssl -lcrypto")
+  AC_DEFINE(ENABLE_SACDISO, 1, [Define for Super Audio ISO support])
+  AC_SUBST(SACDISO_LIBS,"-lssl -lcrypto")
 fi
 
 AM_CONDITIONAL(ENABLE_SACDISO, test x$enable_sacdiso = xyes)
 
 dnl --------------------------------- dvdaiso ---------------------------------
 if test x$enable_dvdaiso = xyes; then
-	AC_DEFINE(ENABLE_DVDAISO, 1, [Define for DVD-Audio ISO support])
-	AC_SUBST(DVDAISO_LIBS,"-lssl -lcrypto")
+  AC_DEFINE(ENABLE_DVDAISO, 1, [Define for DVD-Audio ISO support])
+  AC_SUBST(DVDAISO_LIBS,"-lssl -lcrypto")
 fi
 
 AM_CONDITIONAL(ENABLE_DVDAISO, test x$enable_dvdaiso = xyes)
@@ -1038,29 +1038,6 @@
 	[WildMidi decoder plugin], [libwildmidi not found])
 
 dnl ------------------------ Post Decoder Plugins Tests -----------------------
-if
-	test x$enable_aac = xno &&
-	test x$enable_audiofile = xno &&
-	test x$enable_ffmpeg = xno &&
-	test x$enable_flac = xno &&
-	test x$enable_fluidsynth = xno &&
-	test x$enable_mad = xno &&
-	test x$enable_mikmod = xno; then
-	test x$enable_modplug = xno &&
-	test x$enable_mp4v2 = xno &&
-	test x$enable_mpc = xno &&
-	test x$enable_mpg123 = xno &&
-	test x$enable_opus = xno &&
-	test x$enable_sacdiso = xno &&
-	test x$enable_dvdaiso = xno &&
-	test x$enable_sidplay = xno &&
-	test x$enable_tremor = xno &&
-	test x$enable_vorbis = xno &&
-	test x$enable_wavpack = xno &&
-	test x$enable_wildmidi = xno
-
-	AC_MSG_ERROR([No input plugins supported!])
-fi
 
 AM_CONDITIONAL(HAVE_XIPH,
 	test x$enable_vorbis = xyes || test x$enable_tremor = xyes || test x$enable_flac = xyes || test x$enable_opus = xyes)
@@ -1357,20 +1334,6 @@
 AX_APPEND_COMPILE_FLAGS([-fvisibility=hidden])
 AX_APPEND_COMPILE_FLAGS([-fno-threadsafe-statics])
 AX_APPEND_COMPILE_FLAGS([-fmerge-all-constants])
-<<<<<<< HEAD
-
-if test x$no_exceptions = xyes; then
-	AX_APPEND_COMPILE_FLAGS([-fno-exceptions])
-	AX_APPEND_COMPILE_FLAGS([-fno-rtti])
-fi
-
-if test "x$enable_debug" = xyes; then
-	CFLAGS="$CFLAGS -O0"
-	CXXFLAGS="$CXXFLAGS -O0"
-fi
-
-=======
->>>>>>> b9805450
 AX_APPEND_COMPILE_FLAGS([-ffast-math])
 AX_APPEND_COMPILE_FLAGS([-ftree-vectorize])
 AC_LANG_POP
@@ -1388,6 +1351,11 @@
 	AC_LANG_POP
 
 	AX_APPEND_LINK_FLAGS([-Wl,--gc-sections])
+fi
+
+if test "x$enable_debug" = xyes; then
+  CFLAGS="$CFLAGS -O0"
+  CXXFLAGS="$CXXFLAGS -O0"
 fi
 
 dnl ----------------------------------- GCC -----------------------------------
