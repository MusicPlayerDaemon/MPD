<<<<<<< HEAD
ver 0.20 (not yet released)
* protocol
  - "commands" returns playlist commands only if playlist_directory configured
  - "search"/"find" have a "window" parameter
  - report song duration with milliseconds precision
  - "sticker find" can match sticker values
  - drop the "file:///" prefix for absolute file paths
  - add range parameter to command "plchanges" and "plchangesposid"
  - send verbose error message to client
* tags
  - ape, ogg: drop support for non-standard tag "album artist"
    affected filetypes: vorbis, flac, opus & all files with ape2 tags
    (most importantly some mp3s)
  - id3: remove the "id3v1_encoding" setting; by definition, all ID3v1 tags
    are ISO-Latin-1
  - ape: support APE replay gain on remote files
  - read ID3 tags from NFS/SMB
* decoder
  - improved error logging
  - report I/O errors to clients
  - ffmpeg: support ReplayGain and MixRamp
  - ffmpeg: support stream tags
  - gme: add option "accuracy"
  - mad: reduce memory usage while scanning tags
  - mpcdec: read the bit rate
  - pcm: support audio/L16 (RFC 2586) and audio/x-mpd-float
* playlist
  - cue: don't skip pregap
  - embcue: fix last track
  - flac: new plugin which reads the "CUESHEET" metadata block
* output
  - alsa: fix multi-channel order
  - alsa: remove option "use_mmap"
  - alsa: support DSD_U32
  - alsa: disable DoP if it fails
  - jack: reduce CPU usage
  - pulse: set channel map to WAVE-EX
  - recorder: record tags
  - recorder: allow dynamic file names
  - sndio: new output plugin
* mixer
  - null: new plugin
* resampler
  - new block "resampler" in configuration file
    replacing the old "samplerate_converter" setting
  - soxr: allow multi-threaded resampling
* reset song priority on playback
* write database and state file atomically
* always write UTF-8 to the log file.
* remove dependency on GLib
* support libsystemd (instead of the older libsystemd-daemon)
* database
  - proxy: add TCP keepalive option
* update
  - apply .mpdignore matches to subdirectories
=======
ver 0.19.20 (not yet released)
* decoder
  - ffmpeg: ignore empty packets
  - sidplay: fix playback speed with libsidplayfp
>>>>>>> 49c04ccf

ver 0.19.19 (2016/08/23)
* decoder
  - ffmpeg: bug fix for FFmpeg 3.1 support
  - wildmidi: support libWildMidi 0.4
* output
  - pulse: support 32 bit, 24 bit and floating point playback
* support non-x86 NetBSD
* fix clang 3.9 warnings

ver 0.19.18 (2016/08/05)
* decoder
  - ffmpeg: fix crash with older FFmpeg versions (< 3.0)
  - ffmpeg: log detailed error message
  - ffmpeg: support FFmpeg 3.1
  - sidplay: detect libsidplay2 with pkg-config
  - sidplay: log detailed error message
  - sidplay: read the "date" tag
  - sidplay: allow building with libsidplayfp instead of libsidplay2
* output
  - shout: recognize setting "encoder" instead of "encoding"
* fix memory leak after stream failure
* fix build failure with Boost 1.61
* require gcc 4.7 or newer

ver 0.19.17 (2016/07/09)
* decoder
  - flac: fix assertion failure while seeking
  - flac: fix stream duration indicator
  - fix seek problems in several plugins
* fix spurious seek error "Failed to allocate silence buffer"
* replay gain: fix "replay_gain_handler mixer" setting
* DSD: use 0x69 as silence pattern
* fix use-after-free bug on "close" and "kill"

ver 0.19.16 (2016/06/13)
* faster seeking
* fix system include path order
* add missing DocBook file to tarball

ver 0.19.15 (2016/04/30)
* decoder
  - ffmpeg: support FFmpeg 3.0
  - ffmpeg: use as fallback instead of "mad" if no plugin matches
  - opus: support bigger OpusTags packets
* fix more build failures on non-glibc builds due to constexpr Mutex
* fix build failure due to missing include
* fix unit test on Alpha

ver 0.19.14 (2016/03/18)
* decoder
  - dsdiff: fix off-by-one buffer overflow
  - opus: limit tag size to 64 kB
* archive
  - iso9660: fix buffer overflow
* fix quadratic runtime bug in the tag pool
* fix build failures on non-glibc builds due to constexpr Mutex

ver 0.19.13 (2016/02/23)
* tags
  - aiff, riff: fix ID3 chunk padding
* decoder
  - ffmpeg: support the TAK codec
* fix disappearing duration of remote songs during playback
* initialize supplementary groups with glibc 2.19+

ver 0.19.12 (2015/12/15)
* fix assertion failure on malformed UTF-8 tag
* fix build failure on non-Linux systems
* fix LimitRTTIME in systemd unit file

ver 0.19.11 (2015/10/27)
* tags
  - ape: fix buffer overflow
* decoder
  - ffmpeg: fix crash due to wrong avio_alloc_context() call
  - gme: don't loop forever, fall back to GME's default play length
* encoder
  - flac: fix crash with 32 bit playback
* mixer
  - fix mixer lag after enabling/disabling output

ver 0.19.10 (2015/06/21)
* input
  - curl: fix deadlock on small responses
  - smbclient: fix DFF playback
* decoder
  - ffmpeg: improve seeking accuracy
  - fix stuck stream tags
* encoder
  - opus: fix bogus granulepos
* output
  - fix failure to open device right after booting
* neighbor
  - nfs: fix deadlock when connecting
* fix "single" mode breakage due to queue edits

ver 0.19.9 (2015/02/06)
* decoder
  - dsdiff, dsf: raise ID3 tag limit to 1 MB
* playlist: fix loading duplicate tag types from state file
* despotify: remove defunct plugin
* fix clock integer overflow on OS X
* fix gcc 5.0 warnings
* fix build failure with uClibc
* fix build failure on non-POSIX operating systems
* fix dependency issue on parallel Android build
* fix database/state file saving on Windows

ver 0.19.8 (2015/01/14)
* input
  - curl: fix bug after rewinding from end-of-file
  - mms: reduce delay at the beginning of playback
* decoder
  - dsdiff, dsf: allow ID3 tags larger than 4 kB
  - ffmpeg: support interleaved floating point
* fix clang 3.6 warnings
* fix build failure on NetBSD

ver 0.19.7 (2014/12/17)
* input
  - nfs: fix crash while canceling a failing file open operation
  - nfs: fix memory leak on connection failure
  - nfs: fix reconnect after mount failure
  - nfs: implement mount timeout (60 seconds)
* storage
  - nfs: implement I/O timeout (60 seconds)
* playlist
  - embcue: fix filename suffix detection
  - don't skip non-existent songs in "listplaylist"
* decoder
  - ffmpeg: fix time stamp underflow
* fix memory allocator bug on Windows

ver 0.19.6 (2014/12/08)
* decoder
  - ffmpeg: support FFmpeg 2.5
* fix build failure with musl
* android
  - update libFLAC to 1.3.1
  - update FFmpeg to 2.5

ver 0.19.5 (2014/11/26)
* input
  - nfs: fix crash on connection failure
* archive
  - zzip: fix crash after seeking
* decoder
  - dsdiff, dsf, opus: fix deadlock while seeking
  - mp4v2: remove because of incompatible license

ver 0.19.4 (2014/11/18)
* protocol
  - workaround for buggy clients that send "add /"
* decoder
  - ffmpeg: support opus
  - opus: add MIME types audio/ogg and application/ogg
* fix crash on failed filename charset conversion
* fix local socket detection from uid=0 (root)

ver 0.19.3 (2014/11/11)
* protocol
  - fix "(null)" result string to "list" when AlbumArtist is disabled
* database
  - upnp: fix breakage due to malformed URIs
* input
  - curl: another fix for redirected streams
* decoder
  - audiofile: fix crash while playing streams
  - audiofile: fix bit rate calculation
  - ffmpeg: support opus
  - opus: fix bogus duration on streams
  - opus: support chained streams
  - opus: improved error logging
* fix distorted audio with soxr resampler
* fix build failure on Mac OS X with non-Apple compilers

ver 0.19.2 (2014/11/02)
* input
  - curl: fix redirected streams
* playlist
  - don't allow empty playlist name
  - m3u: don't ignore unterminated last line
  - m3u: recognize the file suffix ".m3u8"
* decoder
  - ignore URI query string for plugin detection
  - faad: remove workaround for ancient libfaad2 ABI bug
  - ffmpeg: recognize MIME type audio/aacp
  - mad: fix negative replay gain values
* output
  - fix memory leak after filter initialization error
  - fall back to PCM if given DSD sample rate is not supported
* fix assertion failure on unsupported PCM conversion
* auto-disable plugins that require GLib when --disable-glib is used

ver 0.19.1 (2014/10/19)
* input
  - mms: fix deadlock bug
* playlist
  - extm3u: fix Extended M3U detection
  - m3u, extm3u, cue: fix truncated lines
* fix build failure on Mac OS X
* add missing file systemd/mpd.socket to tarball

ver 0.19 (2014/10/10)
* protocol
  - new commands "addtagid", "cleartagid", "listfiles", "listmounts",
    "listneighbors", "mount", "rangeid", "unmount"
  - "lsinfo" and "readcomments" allowed for remote files
  - "listneighbors" lists file servers on the local network
  - "playlistadd" supports file:///
  - "idle" with unrecognized event name fails
  - "list" on album artist falls back to the artist tag
  - "list" and "count" allow grouping
  - new "search"/"find" filter "modified-since"
  - "seek*" allows fractional position
  - close connection after syntax error
* database
  - proxy: forward "idle" events
  - proxy: forward the "update" command
  - proxy: copy "Last-Modified" from remote directories
  - simple: compress the database file using gzip
  - upnp: new plugin
  - cancel the update on shutdown
* storage
  - music_directory can point to a remote file server
  - nfs: new plugin
  - smbclient: new plugin
* playlist
  - cue: fix bogus duration of the last track
  - cue: restore CUE tracks from state file
  - soundcloud: use https instead of http
  - soundcloud: add default API key
* archive
  - read tags from songs in an archive
* input
  - alsa: new input plugin
  - curl: options "verify_peer" and "verify_host"
  - ffmpeg: update offset after seeking
  - ffmpeg: improved error messages
  - mms: non-blocking I/O
  - nfs: new input plugin
  - smbclient: new input plugin
* filter
  - volume: improved software volume dithering
* decoder:
  - vorbis, flac, opus: honor DESCRIPTION= tag in Xiph-based files as a comment to the song
  - audiofile: support scanning remote files
  - audiofile: log libaudiofile errors
  - dsdiff, dsf: report bit rate
  - dsdiff, dsf: implement seeking
  - dsf: support DSD512
  - dsf: support multi-channel files
  - dsf: fix big-endian bugs
  - dsf: fix noise at end of malformed file
  - mpg123: support ID3v2, ReplayGain and MixRamp
  - sndfile: support scanning remote files
  - sndfile: support tags "comment", "album", "track", "genre"
  - sndfile: native floating point playback
  - sndfile: optimized 16 bit playback
  - mp4v2: support playback of MP4 files.
* encoder:
  - shine: new encoder plugin
* output
  - alsa: support native DSD playback
  - alsa: rename "DSD over USB" to "DoP"
  - osx: fix hang after (un)plugging headphones
* threads:
  - the update thread runs at "idle" priority
  - the output thread runs at "real-time" priority
  - increase kernel timer slack on Linux
  - name each thread (for debugging)
* configuration
  - allow playlist directory without music directory
  - use XDG to auto-detect "music_directory" and "db_file"
* add tags "AlbumSort", "MUSICBRAINZ_RELEASETRACKID"
* disable global Latin-1 fallback for tag values
* new resampler option using libsoxr
* ARM NEON optimizations
* install systemd unit for socket activation
* Android port

ver 0.18.23 (2015/02/06)
* despotify: remove defunct plugin
* fix clock integer overflow on OS X
* fix gcc 5.0 warnings

ver 0.18.22 (2015/01/14)
* fix clang 3.6 warnings

ver 0.18.21 (2014/12/17)
* playlist
  - embcue: fix filename suffix detection
* decoder
  - ffmpeg: fix time stamp underflow

ver 0.18.20 (2014/12/08)
* decoder
  - ffmpeg: support FFmpeg 2.5
* fix build failure with musl

ver 0.18.19 (2014/11/26)
* archive
  - zzip: fix crash after seeking

ver 0.18.18 (2014/11/18)
* decoder
  - ffmpeg: support opus
* fix crash on failed filename charset conversion
* fix local socket detection from uid=0 (root)

ver 0.18.17 (2014/11/02)
* playlist
  - don't allow empty playlist name
  - m3u: recognize the file suffix ".m3u8"
* decoder
  - ignore URI query string for plugin detection
  - faad: remove workaround for ancient libfaad2 ABI bug
  - ffmpeg: recognize MIME type audio/aacp

ver 0.18.16 (2014/09/26)
* fix DSD breakage due to typo in configure.ac

ver 0.18.15 (2014/09/26)
* command
  - list: reset used size after the list has been processed
* fix MixRamp
* work around build failure on NetBSD

ver 0.18.14 (2014/09/11)
* protocol
  - fix range parser bug on certain 32 bit architectures
* decoder
  - audiofile: fix crash after seeking
  - ffmpeg: fix crash with ffmpeg/libav version 11
  - fix assertion failure after seeking

ver 0.18.13 (2014/08/31)
* protocol
  - don't change song on "seekcur" in random mode

* decoder
  - dsdiff, dsf: fix endless loop on malformed file
  - ffmpeg: support ffmpeg/libav version 11
  - gme: fix song duration
* output
  - alsa: fix endless loop at end of file in dsd_usb mode
* fix state file saver
* fix build failure on Darwin

ver 0.18.12 (2014/07/30)
* database
  - proxy: fix build failure with libmpdclient 2.2
  - proxy: fix add/search and other commands with libmpdclient < 2.9
* decoder
  - audiofile: improve responsiveness
  - audiofile: fix WAV stream playback
  - dsdiff, dsf: fix stream playback
  - dsdiff: fix metadata parser bug (uninitialized variables)
  - faad: estimate song duration for remote files
  - sndfile: improve responsiveness
* randomize next song when enabling "random" mode while not playing
* randomize next song when adding to single-song queue

ver 0.18.11 (2014/05/12)
* decoder
  - opus: fix missing song length on high-latency files
* fix race condition when using GLib event loop (non-Linux)

ver 0.18.10 (2014/04/10)
* decoder
  - ffmpeg: fix seeking bug
  - ffmpeg: handle unknown stream start time
  - gme: fix memory leak
  - sndfile: work around libsndfile bug on partial read
* don't interrupt playback when current song gets deleted

ver 0.18.9 (2014/03/02)
* protocol
  - "findadd" requires the "add" permission
* output
  - alsa: improved workaround for noise after manual song change
* decoder
  - vorbis: fix linker failure when libvorbis/libogg are static
* encoder
  - vorbis: fix another linker failure
* output
  - pipe: fix hanging child process due to blocked signals
* fix build failure due to missing signal.h include

ver 0.18.8 (2014/02/07)
* decoder
  - ffmpeg: support libav v10_alpha1
* encoder
  - vorbis: fix linker failure
* output
  - roar: documentation
* more robust Icy-Metadata parser
* fix Solaris build failure

ver 0.18.7 (2014/01/13)
* playlist
  - pls: fix crash after parser error
  - soundcloud: fix build failure with libyajl 2.0.1
* decoder
  - faad: fix memory leak
  - mpcdec: reject libmpcdec SV7 in configure script
* daemon: don't initialize supplementary groups when already running
  as the configured user

ver 0.18.6 (2013/12/24)
* input
  - cdio_paranoia: support libcdio-paranoia 0.90
* tags
  - riff: recognize upper-case "ID3" chunk name
* decoder
  - ffmpeg: use relative timestamps
* output
  - openal: fix build failure on Mac OS X
  - osx: fix build failure
* mixer
  - alsa: fix build failure with uClibc
* fix replay gain during cross-fade
* accept files without metadata

ver 0.18.5 (2013/11/23)
* configuration
  - fix crash when db_file is configured without music_directory
  - fix crash on "stats" without db_file/music_directory
* database
  - proxy: auto-reload statistics
  - proxy: provide "db_update" in "stats" response
* input
  - curl: work around stream resume bug (fixed in libcurl 7.32.0)
* decoder
  - fluidsynth: auto-detect by default
* clip 24 bit data from libsamplerate
* fix ia64, mipsel and other little-endian architectures
* fix build failures due to missing includes
* fix build failure with static libmpdclient

ver 0.18.4 (2013/11/13)
* decoder
  - dsdiff: fix byte order bug
* fix build failures due to missing includes
* libc++ compatibility

ver 0.18.3 (2013/11/08)
* fix stuck MPD after song change (0.18.2 regression)

ver 0.18.2 (2013/11/07)
* protocol:
  - "close" flushes the output buffer
* input:
  - cdio_paranoia: add setting "default_byte_order"
  - curl: fix bug with redirected streams
* playlist:
  - pls: fix reversed song order
* decoder:
  - audiofile: require libaudiofile 0.3 due to API breakage
  - dsf: enable DSD128
* enable buffering when starting playback (regression fix)
* fix build failures due to missing includes
* fix big-endian support

ver 0.18.1 (2013/11/04)
* protocol:
  - always ignore whitespace at the end of the line
* networking:
  - log UNIX domain path names instead of "localhost"
  - open listener sockets in the order they were configured
  - don't abort if IPv6 is not available
* output:
  - alsa: avoid endless loop in Raspberry Pi workaround
* filter:
  - autoconvert: fix "volume_normalization" with mp3 files
* add missing files to source tarball

ver 0.18 (2013/10/31)
* configuration:
  - allow tilde paths for socket
  - default filesystem charset is UTF-8 instead of ISO-8859-1
  - increase default buffer size to 4 MB
* protocol:
  - new command "readcomments" lists arbitrary file tags
  - new command "toggleoutput"
  - "find"/"search" with "any" does not match file name
  - "search" and "find" with base URI (keyword "base")
  - search for album artist falls back to the artist tag
  - re-add the "volume" command
* input:
  - curl: enable https
  - soup: plugin removed
* playlist:
  - lastfm: remove defunct Last.fm support
* decoder:
  - adplug: new decoder plugin using libadplug
  - dsf: don't play junk at the end of the "data" chunk
  - ffmpeg: drop support for pre-0.8 ffmpeg
  - flac: require libFLAC 1.2 or newer
  - flac: support FLAC files inside archives
  - opus: new decoder plugin for the Opus codec
  - vorbis: skip 16 bit quantisation, provide float samples
  - mikmod: add "loop" configuration parameter
  - modplug: add "loop_count" configuration parameter
  - mp4ff: obsolete plugin removed
* encoder:
  - opus: new encoder plugin for the Opus codec
  - vorbis: accept floating point input samples
* output:
  - new option "tags" may be used to disable sending tags to output
  - alsa: workaround for noise after manual song change
  - ffado: remove broken plugin
  - httpd: support HEAD requests
  - mvp: remove obsolete plugin
  - osx: disabled by default because it's unmaintained and unsupported
* improved decoder/output error reporting
* eliminate timer wakeup on idle MPD
* fix unresponsive MPD while waiting for stream
* port of the source code to C++11

ver 0.17.6 (2013/10/14)
* mixer:
  - alsa: fix busy loop when USB sound device gets unplugged
* decoder:
  - modplug: fix build with Debian package 1:0.8.8.4-4
* stored playlists:
  - fix loading playlists with references to local files
  - obey filesystem_charset for URLs

ver 0.17.5 (2013/08/04)
* protocol:
  - fix "playlistadd" with URI
  - fix "move" relative to current when there is no current song
* decoder:
  - ffmpeg: support "application/flv"
  - mikmod: adapt to libmikmod 3.2
* configure.ac:
  - detect system "ar"

ver 0.17.4 (2013/04/08)
* protocol:
  - allow to omit END in ranges (START:END)
  - don't emit IDLE_PLAYER before audio format is known
* decoder:
  - ffmpeg: support float planar audio (ffmpeg 1.1)
  - ffmpeg: fix AVFrame allocation
* player:
  - implement missing "idle" events on output errors
* clock: fix build failure

ver 0.17.3 (2013/01/06)
* output:
  - osx: fix pops during playback
  - recorder: fix I/O error check
  - shout: fix memory leak in error handler
  - recorder, shout: support Ogg packets that span more than one page
* decoder:
  - ffmpeg: ignore negative time stamps
  - ffmpeg: support planar audio
* playlist:
  - cue: fix memory leak
  - cue: fix CUE files with only one track

ver 0.17.2 (2012/09/30)
* protocol:
  - fix crash in local file check
* decoder:
  - fluidsynth: remove throttle (requires libfluidsynth 1.1)
  - fluidsynth: stop playback at end of file
  - fluidsynth: check MIDI file format while scanning
  - fluidsynth: add sample rate setting
  - wavpack: support all APEv2 tags
* output:
  - httpd: use monotonic clock, avoid hiccups after system clock adjustment
  - httpd: fix throttling bug after resuming playback
* playlist:
  - cue: map "PERFORMER" to "artist" or "album artist"
* mapper: fix non-UTF8 music directory name
* mapper: fix potential crash in file permission check
* playlist: fix use-after-free bug
* playlist: fix memory leak
* state_file: save song priorities
* player: disable cross-fading in "single" mode
* update: fix unsafe readlink() usage
* configure.ac:
  - don't auto-detect the vorbis encoder when Tremor is enabled

ver 0.17.1 (2012/07/31)
* protocol:
  - require appropriate permissions for searchadd{,pl}
* tags:
  - aiff: support the AIFC format
  - ape: check for ID3 if no usable APE tag was found
* playlist:
  - cue: support file types "MP3", "AIFF"
* output:
  - fix noisy playback with conversion and software volume

ver 0.17 (2012/06/27)
* protocol:
  - support client-to-client communication
  - "update" and "rescan" need only "CONTROL" permission
  - new command "seekcur" for simpler seeking within current song
  - new command "config" dumps location of music directory
  - add range parameter to command "load"
  - print extra "playlist" object for embedded CUE sheets
  - new commands "searchadd", "searchaddpl"
* input:
  - cdio_paranoia: new input plugin to play audio CDs
  - curl: enable CURLOPT_NETRC
  - curl: non-blocking I/O
  - soup: new input plugin based on libsoup
* tags:
  - RVA2: support separate album/track replay gain
* decoder:
  - mpg123: implement seeking
  - ffmpeg: drop support for pre-0.5 ffmpeg
  - ffmpeg: support WebM
  - oggflac: delete this obsolete plugin
  - dsdiff: new decoder plugin
* output:
  - alsa: support DSD-over-USB (dCS suggested standard)
  - httpd: support for streaming to a DLNA client
  - openal: improve buffer cancellation
  - osx: allow user to specify other audio devices
  - osx: implement 32 bit playback
  - shout: add possibility to set url
  - roar: new output plugin for RoarAudio
  - winmm: fail if wrong device specified instead of using default device
* mixer:
  - alsa: listen for external volume changes
* playlist:
  - allow references to songs outside the music directory
  - new CUE parser, without libcue
  - soundcloud: new plugin for accessing soundcloud.com
* state_file: add option "restore_paused"
* cue: show CUE track numbers
* allow port specification in "bind_to_address" settings
* support floating point samples
* systemd socket activation
* improve --version output
* WIN32: fix renaming of stored playlists with non-ASCII names


ver 0.16.8 (2012/04/04)
* fix for libsamplerate assertion failure
* decoder:
  - vorbis (and others): fix seeking at startup
  - ffmpeg: read the "year" tag
* encoder:
  - vorbis: generate end-of-stream packet before tag
  - vorbis: generate end-of-stream packet when playback ends
* output:
  - jack: check for connection failure before starting playback
  - jack: workaround for libjack1 crash bug
  - osx: fix stuttering due to buffering bug
* fix endless loop in text file reader
* update: skip symlinks in path that is to be updated


ver 0.16.7 (2012/02/04)
* input:
  - ffmpeg: support libavformat 0.7
* decoder:
  - ffmpeg: support libavformat 0.8, libavcodec 0.9
  - ffmpeg: support all MPD tags
* output:
  - httpd: fix excessive buffering
  - openal: force 16 bit playback, as 8 bit doesn't work
  - osx: remove sleep call from render callback
  - osx: clear render buffer when there's not enough data
* fix moving after current song


ver 0.16.6 (2011/12/01)
* decoder:
  - fix assertion failure when resuming streams
  - ffmpeg: work around bogus channel count
* encoder:
  - flac, null, wave: fix buffer corruption bug
  - wave: support packed 24 bit samples
* mapper: fix the bogus "not a directory" error message
* mapper: check "x" and "r" permissions on music directory
* log: print reason for failure
* event_pipe: fix WIN32 regression
* define WINVER in ./configure
* WIN32: autodetect filesystem encoding


ver 0.16.5 (2011/10/09)
* configure.ac
  - disable assertions in the non-debugging build
  - show solaris plugin result correctly
  - add option --enable-solaris-output
* pcm_format: fix 32-to-24 bit conversion (the "silence" bug)
* input:
  - rewind: reduce heap usage
* decoder:
  - ffmpeg: higher precision timestamps
  - ffmpeg: don't require key frame for seeking
  - fix CUE track seeking
* output:
  - openal: auto-fallback to mono if channel count is unsupported
* player:
  - make seeking to CUE track more reliable
  - the "seek" command works when MPD is stopped
  - restore song position from state file (bug fix)
  - fix crash that sometimes occurred when audio device fails on startup
  - fix absolute path support in playlists
* WIN32: close sockets properly
* install systemd service file if systemd is available


ver 0.16.4 (2011/09/01)
* don't abort configure when avahi is not found
* auto-detect libmad without pkg-config
* fix memory leaks
* don't resume playback when seeking to another song while paused
* apply follow_inside_symlinks to absolute symlinks
* fix playback discontinuation after seeking
* input:
  - curl: limit the receive buffer size
  - curl: implement a hard-coded timeout of 10 seconds
* decoder:
  - ffmpeg: workaround for semantic API change in recent ffmpeg versions
  - flac: validate the sample rate when scanning the tag
  - wavpack: obey all decoder commands, stop at CUE track border
* encoder:
  - vorbis: don't send end-of-stream on flush
* output:
  - alsa: fix SIGFPE when alsa announces a period size of 0
  - httpd: don't warn on client disconnect
  - osx: don't drain the buffer when closing
  - pulse: fix deadlock when resuming the stream
  - pulse: fix deadlock when the stream was suspended


ver 0.16.3 (2011/06/04)
* fix assertion failure in audio format mask parser
* fix NULL pointer dereference in playlist parser
* fix playlist files in base music directory
* database: allow directories with just playlists
* decoder:
  - ffmpeg: support libavcodec 0.7


ver 0.16.2 (2011/03/18)
* configure.ac:
  - fix bashism in tremor test
* decoder:
  - tremor: fix configure test
  - gme: detect end of song
* encoder:
  - vorbis: reset the Ogg stream after flush
* output:
  - httpd: fix uninitialized variable
  - httpd: include sys/socket.h
  - oss: AFMT_S24_PACKED is little-endian
  - oss: disable 24 bit playback on FreeBSD


ver 0.16.1 (2011/01/09)
* audio_check: fix parameter in prototype
* add void casts to suppress "result unused" warnings (clang)
* input:
  - ffado: disable by default
* decoder:
  - mad: work around build failure on Solaris
  - resolve modplug vs. libsndfile cflags/headers conflict
* output:
  - solaris: add missing parameter to open_cloexec() cal
  - osx: fix up audio format first, then apply it to device
* player_thread: discard empty chunks while cross-fading
* player_thread: fix assertion failure due to early seek
* output_thread: fix double lock


ver 0.16 (2010/12/11)
* protocol:
  - send song modification time to client
  - added "update" idle event
  - removed the deprecated "volume" command
  - added the "findadd" command
  - range support for "delete"
  - "previous" really plays the previous song
  - "addid" with negative position is deprecated
  - "load" supports remote playlists (extm3u, pls, asx, xspf, lastfm://)
  - allow changing replay gain mode on-the-fly
  - omitting the range end is possible
  - "update" checks if the path is malformed
* archive:
  - iso: renamed plugin to "iso9660"
  - zip: renamed plugin to "zzip"
* input:
  - lastfm: obsolete plugin removed
  - ffmpeg: new input plugin using libavformat's "avio" library
* tags:
  - added tags "ArtistSort", "AlbumArtistSort"
  - id3: revised "performer" tag support
  - id3: support multiple values
  - ape: MusicBrainz tags
  - ape: support multiple values
* decoders:
  - don't try a plugin twice (MIME type & suffix)
  - don't fall back to "mad" unless no plugin matches
  - ffmpeg: support multiple tags
  - ffmpeg: convert metadata to generic format
  - ffmpeg: implement the libavutil log callback
  - sndfile: new decoder plugin based on libsndfile
  - flac: moved CUE sheet support to a playlist plugin
  - flac: support streams without STREAMINFO block
  - mikmod: sample rate is configurable
  - mpg123: new decoder plugin based on libmpg123
  - sidplay: support sub-tunes
  - sidplay: implemented songlength database
  - sidplay: support seeking
  - sidplay: play monaural SID tunes in mono
  - sidplay: play mus, str, prg, x00 files
  - wavpack: activate 32 bit support
  - wavpack: allow more than 2 channels
  - mp4ff: rename plugin "mp4" to "mp4ff"
* encoders:
  - twolame: new encoder plugin based on libtwolame
  - flac: new encoder plugin based on libFLAC
  - wave: new encoder plugin for PCM WAV format
* output:
  - recorder: new output plugin for recording radio streams
  - alsa: don't recover on CANCEL
  - alsa: fill period buffer with silence before draining
  - openal: new output plugin
  - pulse: announce "media.role=music"
  - pulse: renamed context to "Music Player Daemon"
  - pulse: connect to server on MPD startup, implement pause
  - jack: require libjack 0.100
  - jack: don't disconnect during pause
  - jack: connect to server on MPD startup
  - jack: added options "client_name", "server_name"
  - jack: clear ring buffers before activating
  - jack: renamed option "ports" to "destination_ports"
  - jack: support more than two audio channels
  - httpd: bind port when output is enabled
  - httpd: added name/genre/website configuration
  - httpd: implement "pause"
  - httpd: bind_to_address support (including IPv6)
  - oss: 24 bit support via OSS4
  - win32: new output plugin for Windows Wave
  - shout, httpd: more responsive to control commands
  - wildcards allowed in audio_format configuration
  - consistently lock audio output objects
* player:
  - drain audio outputs at the end of the playlist
* mixers:
  - removed support for legacy mixer configuration
  - reimplemented software volume as mixer+filter plugin
  - per-device software/hardware mixer setting
* commands:
  - added new "status" line with more precise "elapsed time"
* update:
  - automatically update the database with Linux inotify
  - support .mpdignore files in the music directory
  - sort songs by album name first, then disc/track number
  - rescan after metadata_to_use change
* normalize: upgraded to AudioCompress 2.0
  - automatically convert to 16 bit samples
* replay gain:
  - reimplemented as a filter plugin
  - fall back to track gain if album gain is unavailable
  - optionally use hardware mixer to apply replay gain
  - added mode "auto"
  - parse replay gain from APE tags
* log unused/unknown block parameters
* removed the deprecated "error_file" option
* save state when stopped
* renamed option "--stdout" to "--stderr"
* removed options --create-db and --no-create-db
* state_file: save only if something has changed
* database: eliminated maximum line length
* log: redirect stdout/stderr to /dev/null if syslog is used
* set the close-on-exec flag on all file descriptors
* pcm_volume, pcm_mix: implemented 32 bit support
* support packed 24 bit samples
* CUE sheet support
* support for MixRamp tags
* obey $(sysconfdir) for default mpd.conf location
* build with large file support by default
* added test suite ("make check")
* require GLib 2.12
* added libwrap support
* make single mode 'sticky'


ver 0.15.17 (2011/??/??)
* encoder:
  - vorbis: reset the Ogg stream after flush
* decoders:
  - vorbis: fix tremor support


ver 0.15.16 (2011/03/13)
* output:
  - ao: initialize the ao_sample_format struct
  - jack: fix crash with mono playback
* encoders:
  - lame: explicitly configure the output sample rate
* update: log all file permission problems


ver 0.15.15 (2010/11/08)
* input:
  - rewind: fix assertion failure
* output:
  - shout: artist comes first in stream title


ver 0.15.14 (2010/11/06)
* player_thread: fix assertion failure due to wrong music pipe on seek
* output_thread: fix assertion failure due to race condition in OPEN
* input:
  - rewind: fix double free bug
* decoders:
  - mp4ff, ffmpeg: add extension ".m4b" (audio book)


ver 0.15.13 (2010/10/10)
* output_thread: fix race condition after CANCEL command
* output:
  - httpd: fix random data in stream title
  - httpd: MIME type audio/ogg for Ogg Vorbis
* input:
  - rewind: update MIME not only once
  - rewind: enable for MMS


ver 0.15.12 (2010/07/20)
* input:
  - curl: remove assertion after curl_multi_fdset()
* tags:
  - rva2: set "gain", not "peak"
* decoders:
  - wildmidi: support version 0.2.3


ver 0.15.11 (2010/06/14)
* tags:
  - ape: support album artist
* decoders:
  - mp4ff: support tags "album artist", "albumartist", "band"
  - mikmod: fix memory leak
  - vorbis: handle uri==NULL
  - ffmpeg: fix memory leak
  - ffmpeg: free AVFormatContext on error
  - ffmpeg: read more metadata
  - ffmpeg: fix libavformat 0.6 by using av_open_input_stream()
* playlist: emit IDLE_OPTIONS when resetting single mode
* listen: make get_remote_uid() work on BSD


ver 0.15.10 (2010/05/30)
* input:
  - mms: fix memory leak in error handler
  - mms: initialize the "eof" attribute
* decoders:
  - mad: properly calculate ID3 size without libid3tag


ver 0.15.9 (2010/03/21)
* decoders:
  - mad: fix crash when seeking at end of song
  - mpcdec: fix negative shift on fixed-point samples
  - mpcdec: fix replay gain formula with v8
* playlist: fix single+repeat in random mode
* player: postpone song tags during cross-fade


ver 0.15.8 (2010/01/17)
* input:
  - curl: allow rewinding with Icy-Metadata
* decoders:
  - ffmpeg, flac, vorbis: added more flac/vorbis MIME types
  - ffmpeg: enabled libavformat's file name extension detection
* dbUtils: return empty tag value only if no value was found
* decoder_thread: fix CUE track playback
* queue: don't repeat current song in consume mode


ver 0.15.7 (2009/12/27)
* archive:
  - close archive when stream is closed
  - iso, zip: fixed memory leak in destructor
* input:
  - file: don't fall back to parent directory
  - archive: fixed memory leak in error handler
* tags:
  - id3: fix ID3v1 charset conversion
* decoders:
  - eliminate jitter after seek failure
  - ffmpeg: don't try to force stereo
  - wavpack: allow fine-grained seeking
* mixer: explicitly close all mixers on shutdown
* mapper: fix memory leak when playlist_directory is not set
* mapper: apply filesystem_charset to playlists
* command: verify playlist name in the "rm" command
* database: return multiple tag values per song


ver 0.15.6 (2009/11/18)
* input:
  - lastfm: fixed variable name in GLib<2.16 code path
  - input/mms: require libmms 0.4
* archive:
  - zzip: require libzzip 0.13
* tags:
  - id3: allow 4 MB RIFF/AIFF tags
* decoders:
  - ffmpeg: convert metadata
  - ffmpeg: align the output buffer
  - oggflac: rewind stream after FLAC detection
  - flac: fixed CUE seeking range check
  - flac: fixed NULL pointer dereference in CUE code
* output_thread: check again if output is open on PAUSE
* update: delete ignored symlinks from database
* database: increased maximum line length to 32 kB
* sticker: added fallback for sqlite3_prepare_v2()


ver 0.15.5 (2009/10/18)
* input:
  - curl: don't abort if a packet has only metadata
  - curl: fixed endless loop during buffering
* tags:
  - riff, aiff: fixed "limited range" gcc warning
* decoders:
  - flac: fixed two memory leaks in the CUE tag loader
* decoder_thread: change the fallback decoder name to "mad"
* output_thread: check again if output is open on CANCEL
* update: fixed memory leak during container scan


ver 0.15.4 (2009/10/03)
* decoders:
  - vorbis: revert "faster tag scanning with ov_test_callback()"
  - faad: skip assertion failure on large ID3 tags
  - ffmpeg: use the "artist" tag if "author" is not present
* output:
  - osx: fix the OS X 10.6 build


ver 0.15.3 (2009/08/29)
* decoders:
  - vorbis: faster tag scanning with ov_test_callback()
* output:
  - fix stuttering due to uninitialized variable
* update: don't re-read unchanged container files


ver 0.15.2 (2009/08/15)
* tags:
  - ape: check the tag size (fixes integer underflow)
  - ape: added protection against large memory allocations
* decoders:
  - mad: skip ID3 frames when libid3tag is disabled
  - flac: parse all replaygain tags
  - flac: don't allocate cuesheet twice (memleak)
* output:
  - shout: fixed stuck pause bug
  - shout: minimize the unpause latency
* update: free empty path string (memleak)
* update: free temporary string in container scan (memleak)
* directory: free empty directories after removing them (memleak)


ver 0.15.1 (2009/07/15)
* decoders:
  - flac: fix assertion failure in tag_free() call
* output:
  - httpd: include sys/types.h (fixes Mac OS X)
* commands:
  - don't resume playback when stopping during pause
* database: fixed NULL pointer dereference after charset change
* log: fix double free() bug during shutdown


ver 0.15 (2009/06/23)
* input:
  - parse Icy-Metadata
  - added support for the MMS protocol
  - hide HTTP password in playlist
  - lastfm: new input plugin for last.fm radio (experimental and incomplete!)
  - curl: moved proxy settings to "input" block
* tags:
  - support the "album artist" tag
  - support MusicBrainz tags
  - parse RVA2 tags in mp3 files
  - parse ID3 tags in AIFF/RIFF/WAV files
  - ffmpeg: support new metadata API
  - ffmpeg: added support for the tags comment, genre, year
* decoders:
  - audiofile: streaming support added
  - audiofile: added 24 bit support
  - modplug: another MOD plugin, based on libmodplug
  - mikmod disabled by default, due to severe security issues in libmikmod
  - sidplay: new decoder plugin for C64 SID (using libsidplay2)
  - fluidsynth: new decoder plugin for MIDI files (using libfluidsynth,
    experimental due to shortcomings in libfluidsynth)
  - wildmidi: another decoder plugin for MIDI files (using libwildmidi)
  - flac: parse stream tags
  - mpcdec: support the new libmpcdec SV8 API
  - added configuration option to disable decoder plugins
  - flac: support embedded cuesheets
  - ffmpeg: updated list of supported formats
* audio outputs:
  - added option to disable audio outputs by default
  - wait 10 seconds before reopening after play failure
  - shout: enlarged buffer size to 32 kB
  - null: allow disabling synchronization
  - mvp: fall back to stereo
  - mvp: fall back to 16 bit audio samples
  - mvp: check for reopen errors
  - mvp: fixed default device detection
  - pipe: new audio output plugin which runs a command
  - alsa: better period_time default value for high sample rates
  - solaris: new audio output plugin for Solaris /dev/audio
  - httpd: new audio output plugin for web based streaming, similar to icecast
     but built in.
* commands:
  - "playlistinfo" and "move" supports a range now
  - added "sticker database", command "sticker", which allows clients
     to implement features like "song rating"
  - added "consume" command which removes a song after play
  - added "single" command, if activated, stops playback after current song or
     repeats the song if "repeat" is active.
* mixers:
  - rewritten mixer code to support multiple mixers
  - new pulseaudio mixer
  - alsa: new mixer_index option supports choosing between multiple
    identically-named controls on a device.
* Add audio archive extraction support:
  - bzip2
  - iso9660
  - zip
* the option "error_file" was removed, all messages are logged into
   "log_file"
* support logging to syslog
* fall back to XDG music directory if no music_directory is configured
* failure to read the state file is non-fatal
* --create-db starts the MPD daemon instead of exiting
* playlist_directory and music_directory are optional
* playlist: recalculate the queued song after random is toggled
* playlist: don't unpause on delete
* pause when all audio outputs fail to play
* daemon: ignore "user" setting if already running as that user
* listen: fix broken client IP addresses in log
* listen: bind failure on secondary address is non-fatal
* 24/32 bit audio support
* print available protocols in --version
* fill buffer after seeking
* choose the fallback resampler at runtime
* steps taken towards win32 compatibility
* require glib 2.6 or greater
* built-in documentation using doxygen and docbook


ver 0.14.2 (2009/02/13)
* configure.ac:
  - define HAVE_FFMPEG after all checks
* decoders:
  - ffmpeg: added support for the tags comment, genre, year
  - ffmpeg: don't warn of empty packet output
  - ffmpeg: check if the time stamp is valid
  - ffmpeg: fixed seek integer overflow
  - ffmpeg: enable WAV streaming
  - ffmpeg: added TTA support
  - wavpack: pass NULL if the .wvc file fails to open
  - mikmod: call MikMod_Exit() only in the finish() method
  - aac: fix stream metadata
* audio outputs:
  - jack: allocate ring buffers before connecting
  - jack: clear "shutdown" flag on reconnect
  - jack: reduced sleep time to 1ms
  - shout: fixed memory leak in the mp3 encoder
  - shout: switch to blocking mode
  - shout: use libshout's synchronization
  - shout: don't postpone metadata
  - shout: clear buffer before calling the encoder
* mapper: remove trailing slashes from music_directory
* player: set player error when output device fails
* update: recursively purge deleted directories
* update: free deleted subdirectories

ver 0.14.1 (2009/01/17)
* decoders:
  - mp4: support the writer/composer tag
  - id3: strip leading and trailing whitespace from ID3 tags
  - oggvorbis: fix tremor support
  - oggvorbis: disable seeking on remote files
* audio outputs:
  - jack: allocate default port names (fixes a crash)
* update:
  - refresh stats after update
  - save the database even if it is empty
* input_curl:
  - use select() to eliminate busy loop during connect
  - honour http_proxy_* config directives
  - fix assertion failure on "connection refused"
  - fix assertion failure with empty HTTP responses
* corrected the sample calculation in the fallback resampler
* log: automatically append newline
* fix setenv() conflict on Solaris
* configure.ac: check for pkg-config before using it
* fix minor memory leak in decoder_tag()
* fix cross-fading bug: it used to play some chunks of the new song twice
* playlist
  - fix assertion failure during playlist load
  - implement Fisher-Yates shuffle properly
  - safely search the playlist for deleted song
* use custom PRNG for volume dithering (speedup)
* detect libid3tag without pkg-config

ver 0.14 (2008/12/25)
* audio outputs:
  - wait 10 seconds before reopening a failed device
  - fifo: new plugin
  - null: new plugin
  - shout: block while trying to connect instead of failing
  - shout: new timeout parameter
  - shout: support mp3 encoding and the shoutcast protocol
  - shout: send silence during pause, so clients don't get disconnected
* decoders:
  - ffmpeg: new plugin
  - wavpack: new plugin
  - aac: stream support added
  - mod: disabled by default due to critical bugs in all libmikmod versions
* commands:
  - "addid" takes optional second argument to specify position
  - "idle" notifies the client when a notable change occurs
* Zeroconf support using Bonjour
* New zeroconf_enabled option so that Zeroconf support can be disabled
* Stop the player/decode processes when not playing to allow the CPU to sleep
* Fix a bug where closing an ALSA dmix device could cause MPD to hang
* Support for reading ReplayGain from LAME tags on MP3s
* MPD is now threaded, which greatly improves performance and stability
* memory usage reduced by merging duplicate tags in the database
* support connecting via unix domain socket
* allow authenticated local users to add any local file to the playlist
* 24 bit audio support
* optimized PCM conversions and dithering
* much code has been replaced by using GLib
* the HTTP client has been replaced with libcurl
* symbolic links in the music directory can be disabled; the default
  is to ignore symlinks pointing outside the music directory

ver 0.13.0 (2007/5/28)
* New JACK audio output
* Support for "file" as an alternative to "filename" in search, find, and list
* FLAC 1.1.3 API support
* New playlistadd command for adding to stored playlists
* New playlistclear command for clearing stored playlists
* Fix a bug where "find any" and "list <type> any" wouldn't return any results
* Make "list any" return an error instead of no results and an OK
* New gapless_mp3_playback option to disable gapless MP3 playback
* Support for seeking HTTP streams
* Zeroconf support using Avahi
* libsamplerate support for high quality audio resampling
* ID3v2 "Original Artist/Performer" tag support
* New playlistsearch command for searching the playlist (similar to "search")
* New playlistfind command for finding songs in the playlist (similar to "find")
* libmikmod 3.2.0 beta support
* New tagtypes command for retrieving a list of available tag types
* Fix a bug where no ACK was returned if loading a playlist failed
* Fix a bug where db_update in stats would be 0 after initial database creation
* New count command for getting stats on found songs (similar to "find")
* New playlistmove command for moving songs in stored playlists
* New playlistdelete command for deleting songs from stored playlists
* New rename command for renaming stored playlists
* Increased default buffer_before_play from 0% to 10% to prevent skipping
* Lots of bug fixes, cleaned up code, and performance improvements

ver 0.12.2 (2007/3/20)
* Fix a bug where clients could cause MPD to segfault

ver 0.12.1 (2006/10/10)
* Fix segfault when scanning an MP3 that has a Xing tag with 0 frames
* Fix segfault when there's no audio output specified and one can't be detected
* Fix handling of escaping in quotes
* Allow a quality of -1 to be specified for shout outputs
* A few minor cleanups

ver 0.12.0 (2006/9/22)
* New audio output code which supports:
  * A plugin-like architecture
  * Non-libao ("native") outputs:
    * ALSA
    * OSS
    * OS X
    * Media MVP
    * PulseAudio
    * Shout (Icecast or Shoutcast)
  * Playing through multiple outputs at once
  * Enabling/disabling outputs while MPD is running
  * Saving output state (enabled/disabled) to the state_file
* OggFLAC support
* Musepack support
* Gapless MP3 playback
* MP3 ReplayGain support (using ID3v2 tags only)
* Support for MP2 files if MP3 support is enabled
* Composer, Performer, Comment, and Disc metadata support
* New outputs command for listing available audio outputs
* New enableoutput and disableoutput commands for enabling/disabling outputs
* New plchangesposid command for a stripped down version of plchanges
* New addid command for adding to the playlist and returning a song ID
* New commands and notcommands commands for checking available commands
* Can now specify any supported metadata type or "any" in search, find, and list
* New volume_normalization parameter for enabling Audio Compress normalization
* New metadata_to_use parameter for choosing supported metadata types
* New pid_file parameter for saving the MPD process ID to the specified file
* The db_file parameter is now required
* The port parameter is now optional (defaults to 6600)
* Can specify bind_to_address multiple times
* New --kill argument for killing MPD if pid_file is specified
* Removed --update-db argument (use the update function in your client instead)
* New mpdconf.example
* New mpd.conf man page 
* Removed bundled libmad and libid3tag
* Lots of bug fixes, cleaned up code, and performance improvements

ver 0.11.5 (2004/11/1)
1) New id3v1_encoding config option to configure the id3v1 tag encoding (patch
from dottedmag)
2) Strip '\r' from m3u playlists (thank you windows)
3) Use random() instead of rand() for playlist randomizing
4) Fix a bug trying skipping some commented lines in m3u playlist files
5) Fix a bug when fetching metadata from streams that may cause certain
weirdnesses
6) Fix a bug where replaygain preamp was used on files w/o replaygain tags
7) Fix a busy loop when trying to prebuffer a nonexistant or missing stream
8) Fix a bug in forgetting to remove leading ' ' in content-type for http
streams
9) Check for ice-name in http headers
10) Be sure the strip all '\n' chars in tags
11) Set $HOME env variable when setuid'ing, this should fix the /root/.mcop
errors triggered by arts/libao

ver 0.11.4 (2004/7/26)
1) Fixed a segfault when decoding mp3's with corrupt id3v2 tags
2) Fixed a memory leak when encountering id3v2 tags in mp3 decoder

ver 0.11.3 (2004/7/21)
1) Add support for http authentication for streams
2) Added replaygain pre-amp support
3) Better error handling for fread() in inputStream_file
4) Fixed a bug so that when a freeAllInterfaces is called, it sets
max_interface_connections to 0.  This prevents potential segfaults and other
nastiness for forked processes, like the player and update-er (do to
interfacePrintWithFD()).
5) Allow blockingWrite() to handle errors more gracefully (for example, if the
disc is full, and thus the write() fails or can't be completed, we just skip
this write() and continue, instead of getting stuck in an infinite loop until
the write() becomes successful)
6) Updated mpdconf.example from sbh/avuton
7) If "user" is specified, then convert ~ in paths to the user's home path
specified by "user" config paramter (not the actual current user running mpd).

ver 0.11.2 (2004/7/5) 
1) Work around in computing total time for mp3's whose first valid mpeg frame is
not layer III
2) Fix mp3 and mp4 decoders when seeking past the end of the file
3) Fix replaygain for flac and vorbis
4) Fix memory leaks in flac decoder (from normalperson)
5) Fix Several other bugs in playlist.c and directory.c (from normalperson)

ver 0.11.1 (2004/6/24)
1) Fix a bug that caused "popping" at the beginning of mp3's
2) Fix playlistid command
3) Fix move commands so they don't mess up the song id's
4) Added support for HTTP Proxy
5) Detect and skip recursive links in the music directory
6) Fix addPathToDB() so updating on a specific path doesn't exist correctly adds
the parent directories to the DB

ver 0.11.0 (2004/6/18)
1) Support for playing mp3 and Ogg Vorbis streams
2) Non-blocking Update
3) Replaygain support for Ogg Vorbis and FLAC (by Eric Moore aka AliasMrJones)
4) audio_output_format option that allows for all audio output to be converted
to a format compatible with any sound card
5) Own routines for to always support UTF-8 <-> ISO-8859-1 conversion
6) Added "Id" and "Pos" metadata for songs in playlist
7) Added commands: plchanges, currentsong, playid, seekid, playlistid, moveid,
swapid, deleteid
8) UTF-8 validation of all tags
9) Update specific files/directories (for fast, incremental updating)
10) Added ACK error codes
11) Mod file support
12) Added command_list_ok_begin
13) Play after stop resumes from last position in the playlist
14) Play while pause resumes playback
15) Better signal handling by mackstann
16) Cleanup decoder interface (now called InputPlugins)
17) --create-db no long starts the daemon
18) --no-daemon outputs to log files
19) --stdout sends output to stdout/stderr
20) Default port is now 6600
21) Lots of other cleanups and Bugfixes

ver 0.10.4 (2004/5/26)
1) Fix configure problems on OpenBSD with langinfo and iconv
2) Fix an infinte loop when writing to an interface and it has expired
3) Fix a segfault in decoding flac's
4) Ingore CRC stuff in mp3's since some encoders did not compute the CRC
correctly
5) Fix a segfault in processing faulty mp4 metadata

ver 0.10.3 (2004/4/2)
1) Fix a segfault when a blanck line is sent from a client
2) Fix for loading playlists on platforms where char is unsigned
3) When pausing, release audio device after we say pause is successful (this
makes pause appear to not lag)
4) When returning errors for unknown types by player, be sure to copy the
filename
5) add --disable-alsa for disabling alsa mixer support
6) Use select() for a portable usleep()
7) For alsa mixer, default to "Master' element, not first element

ver 0.10.2 (2004/3/25)
1) Add suport for AAC
2) Substitute '\n' with ' ' in tag info
3) Remove empty directories from db
4) Resume from current position in song when using state file
5) Pause now closes the music device, and reopens it on resuming
6) Fix unnecessary big endian byte swapping
7) If locale is "C" or "POSIX", then use ISO-8859-1 as the fs charset
8) Fix a bug where alsa mixer wasn't detecting volume changes
9) For alsa and software mixer, show volume to be the same as it was set (even
if its not the exact volume)
10) Report bitrate for wave files
11) Compute song length of CBR mp3's more accurately

ver 0.10.1 (2004/3/7)
1) Check to see if we need to add "-lm" when linking mpd
2) Fix issues with skipping bad frames in an mp3 (this way we get the correct
samplerate and such)
3) Fix crossfading bug with ogg's
4) Updated libmad and libid3tag included w/ source to 0.15.1b

ver 0.10.0 (2004/3/3)
1) Use UTF-8 for all client communications
2) Crossfading support
3) Password Authentication (all in plaintext)
4) Software mixer
5) Buffer Size is configurable
6) Reduced Memory consumption (use directory tree for search and find)
7) Bitrate support for Flac
8) setvol command (deprecates volume command)
9) add command takes directories
10) Path's in config file now work with ~
11) Add samplerate,bits, and channels to status
12) Reenable playTime in stats display
13) Fix a segfault when doing: add ""
14) Fix a segfault with flac vorbis comments simply being "="
15) Fix a segfault/bug in queueNextSong with repeat+random
16) Fix a bug, where one process may segfault, and cause more processes to spawn
w/o killing ones that lost their parent.
17) Fix a bug when the OSS device was unable to fetch the current volume,
it would close the device (when it maybe previously closed by the exact same
code)
18) command.c cleanup by mackstann
19) directory.c and command.c cleanup by tw-nym

ver 0.9.4 (2004/1/21)
1) Fix a bug where updated tag info wasn't being detected
2) Set the default audio write size to 1024 bytes (should decrease cpu load a
bit on some machines).
3) Make audio write size configurable via "audio_write_size" config option
4) Tweak output buffer size for connections by detecting the kernel output
buffer size.

ver 0.9.3 (2003/10/31)
1) Store total time/length of songs in db and display in *info commands
2) Display instantaneous bitrate in status command
3) Add Wave Support using libaudiofile (Patch from normalperson)
4) Command code cleanup (Patch from tw-nym)
5) Optimize listing of playlists (10-100x faster)
6) Optimize interface output (write in 4kB chunks instead of on every '\n')
7) Fix bug that prevented rm command from working
8) Fix bug where deleting current song skips the next song
9) Use iconv to convert vorbis comments from UTF-8 to Latin1

ver 0.9.2 (2003/10/6)
1) Fix FreeBSD Compilation Problems
2) Fix bug in move command
3) Add mixer_control options to configure which mixer control/device mpd
controls
4) Randomize on play -1
5) Fix a bug in toggling repeat off and at the end of the playlist

ver 0.9.1 (2003/9/30)
1) Fix a statement in the middle of declarations in listen.c, causes error for
gcc 2.7

ver 0.9.0 (2003/9/30)
1) Random play mode
2) Alsa Mixer Support
3) Save and Restore "state"
4) Default config file locations (.mpdconf and /etc/mpd.conf)
5) Make db file locations configurable
6) Move songs around in the playlist
7) Gapless playback
8) Use Xing tags for mp3's
9) Remove stop_on_error
10) Seeking support
11) Playlists can be loaded and deleted from subdirectories
12) Complete rewrite of player layer (fork()'s only once, opens and closes
audio device as needed).
13) Eliminate use and dependence of SIGIO
14) IPv6 support
15) Solaris compilations fixes
16) Support for different log levels
17) Timestamps for log entries
18) "user" config parameter for setuid (patch from Nagilum)
19) Other misc features and bug fixes

ver 0.8.7 (2003/9/3)
1) Fix a memory leak.  When closing a interface, was called close() on the fd
instead of calling fclose() on the fp that was opened with fdopen().

ver 0.8.6 (2003/8/25)
1) Fix a memory leak when a buffered existed, and a connection was unexpectedly
closed, and i wasn't free'ing the buffer apropriatly.

ver 0.8.5 (2003/8/17)
1) Fix a bug where an extra end of line is returned when attempting to play a
non existing file.  This causes parsing errors for clients.

ver 0.8.4 (2003/8/13)
1) Fix a bug where garbage is returned with errors in "list" command

ver 0.8.3 (2003/8/12) 
1) Fix a compilation error on older linux systems
2) Fix a bug in searching by title
3) Add "list" command
4) Add config options for specifying libao driver/plugin and options
5) Add config option to specify which address to bind to
6) Add support for loading and saving absolute pathnames in saved playlists
7) Playlist no longer creates duplicate entries for song data (more me
efficient)
8) Songs deleted from the db are now removed for the playlist as well

ver 0.8.2 (2003/7/22)
1) Increased the connection que for listen() from 0 to 5
2) Cleanup configure makefiles so that mpd uses MPD_LIBS and MPD_CFLAGS
rather than LIBS and CFLAGS
3) Put a cap on the number of commands per command list
4) Put a cap on the maximum number of buffered output lines
5) Get rid of TIME_WAIT/EADDRINUSE socket problem
6) Use asynchronious IO (i.e. trigger SIGIO instead so we can sleep in
select() calls longer)

ver 0.8.1 (2003/7/11)
1) FreeBSD fixes
2) Fix for rare segfault when updating
3) Fix bug where client was being hungup on when done playing current song
4) Fix bug when playing flac's where it incorrectly reports an error
5) Make stop playlist on error configurable
6) Configure checks for installed libmad and libid3tag and uses those if found
7) Use buffer->finished in *_decode's instead of depending on catching signals

ver 0.8.0 (2003/7/6)
1) Flac support
2) Make playlist max length configurable
3) New backward compatible status (backward compatible for 0.8.0 on)
4) listall command now can take a directory as an argument
5) Buffer rewritten to use shared memory instead of sockets
6) Playlist adding done using db
7) Add sort to list, and use binary search for finding
8) New "stats" command
9) Command list (for faster adding of large batches of files)
10) Add buffered chunks before play
11) Useful error reporting to clients (part of status command)
12) Use libid3tag for reading id3 tags (more stable)
13) Non-blocking output to clients
14) Fix bug when removing items from directory
15) Fix bug when playing mono mp3's
16) Fix bug when attempting to delete files when using samba
17) Lots of other bug fixes I can't remember

ver 0.7.0 (2003/6/20)
1) use mad instead of mpg123 for mp3 decoding
2) volume support
3) repeate playlist support
4) use autoconf/automake (i.e. "configure")
5) configurable max connections

ver 0.6.2 (2003/6/11)
1) Buffer support for ogg
2) new config file options: "connection_timeout" and "mpg123_ignore_junk"
3) new commands: "next", "previous", and "listall"
Thanks to Niklas Hofer for "next" and "previous" patches!
4) Search by filename
5) bug fix for pause when playing mp3's

ver 0.6.1 (2003/5/29)
1) Add conf file support
2) Fix a bug when doing mp3stop (do wait3(NULL,WNOHANG|WUNTRACED,NULL))
3) Fix a bug when fork'ing, fflush file buffers before forking so the
child doesn't print the same stuff in the buffer.

ver 0.6.0 (2003/5/25)
1) Add ogg vorbis support
2) Fix two bugs relating to tables, one for search by title, and one where we
freed the tables before directories, causing a segfault
3) The info command has been removed.

ver 0.5.0-0.5.2
Initial release(s).  Support for MP3 via mpg123<|MERGE_RESOLUTION|>--- conflicted
+++ resolved
@@ -1,4 +1,3 @@
-<<<<<<< HEAD
 ver 0.20 (not yet released)
 * protocol
   - "commands" returns playlist commands only if playlist_directory configured
@@ -54,12 +53,11 @@
   - proxy: add TCP keepalive option
 * update
   - apply .mpdignore matches to subdirectories
-=======
+
 ver 0.19.20 (not yet released)
 * decoder
   - ffmpeg: ignore empty packets
   - sidplay: fix playback speed with libsidplayfp
->>>>>>> 49c04ccf
 
 ver 0.19.19 (2016/08/23)
 * decoder
