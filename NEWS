<<<<<<< HEAD
ver 0.24 (not yet released)
* protocol
  - "playlistfind"/"playlistsearch" have "sort" and "window" parameters
  - filter "prio" (for "playlistfind"/"playlistsearch")
* archive
  - add option to disable archive plugins in mpd.conf
* decoder
  - hybrid_dsd: remove
  - opus: implement bitrate calculation
  - wavpack: require libwavpack version 5
* player
  - add option "mixramp_analyzer" to scan MixRamp tags on-the-fly
* tags
  - new tag "Mood"
* switch to C++20
  - GCC 10 or clang 11 (or newer) recommended
=======
ver 0.23.9 (not yet released)
>>>>>>> cd0396c1

ver 0.23.8 (2022/07/09)
* storage
  - curl: fix crash if web server does not understand WebDAV
* input
  - cdio_paranoia: fix crash if no drive was found
  - cdio_paranoia: faster cancellation
  - cdio_paranoia: don't scan for replay gain tags
  - pipewire: fix playback of very short tracks
  - pipewire: drop all buffers before manual song change
  - pipewire: fix stuttering after manual song change
  - snapcast: fix busy loop while paused
  - snapcast: fix stuttering after resuming playback
* mixer
  - better error messages
  - alsa: fix setting volume before playback starts
  - pipewire: fix crash bug
  - pipewire: fix volume change events with PipeWire 0.3.53
  - pipewire: don't force initial volume=100%
* support libfmt 9

ver 0.23.7 (2022/05/09)
* database
  - upnp: support pupnp 1.14
* decoder
  - ffmpeg: fix HLS seeking
  - opus: fix missing song length on high-latency files
* output
  - shout: require at least libshout 2.4.0
* mixer
  - pipewire: fix volume restore
  - software: update volume of disabled outputs
* support libiconv

ver 0.23.6 (2022/03/14)
* protocol
  - support filename "cover.webp" for "albumart" command
  - support "readcomments" and "readpicture" on CUE tracks
* decoder
  - ffmpeg: fix end-of-file check (update stuck at empty files)
  - opus: fix "readpicture" on Opus files
* output
  - pipewire: fix crash bug if setting volume before playback starts
  - wasapi: fix resume after pause

ver 0.23.5 (2021/12/01)
* protocol
  - support relative offsets for "searchadd"
  - fix "searchaddpl" bug (bogus error "Bad position")
* database
  - upnp: fix crash bug
* tags
  - fix MixRamp support
* migrate to PCRE2
* GCC 12 build fixes

ver 0.23.4 (2021/11/11)
* protocol
  - add optional position parameter to "searchaddpl"
* decoder
  - ffmpeg: support libavcodec 59
* output
  - alsa: add option "thesycon_dsd_workaround" to work around device bug
* fix crash on debug builds if startup fails
* systemd
  - remove "RuntimeDirectory" directive because it caused problems
  - ignore the "pid_file" setting if started as systemd service
* Windows
  - enable the "openmpt" decoder plugin

ver 0.23.3 (2021/10/31)
* protocol
  - add optional position parameter to "add" and "playlistadd"
  - allow range in "playlistdelete"
* database
  - fix scanning files with question mark in the name
  - inotify: fix use-after-free bug
* output
  - alsa: add option "stop_dsd_silence" to work around DSD DAC noise
* macOS: fix libfmt related build failure
* systemd: add "RuntimeDirectory" directive

ver 0.23.2 (2021/10/22)
* protocol
  - fix "albumart" timeout bug
* input
  - nfs: fix playback bug
* output
  - pipewire: send artist and title to PipeWire
  - pipewire: DSD support
* neighbor
  - mention failed plugin name in error message
* player
  - fix cross-fade regression
* fix crash with libfmt versions older than 7

ver 0.23.1 (2021/10/19)
* protocol
  - use decimal notation instead of scientific notation
  - "load" supports relative positions
* output
  - emit "mixer" idle event when replay gain changes volume
  - pipewire: emit "mixer" idle events on external volume change
  - pipewire: attempt to change the graph sample rate
  - snapcast: fix time stamp bug which caused "Failed to get chunk"
* fix libfmt linker problems
* fix broken password authentication

ver 0.23 (2021/10/14)
* protocol
  - new command "getvol"
  - show the audio format in "playlistinfo"
  - support "listfiles" with arbitrary storage plugins
  - support relative positions in "addid"
  - fix relative positions in "move" and "moveid"
  - add "position" parameter to "findadd" and "searchadd"
  - add position parameter to "load"
* database
  - proxy: require MPD 0.20 or later
  - proxy: require libmpdclient 2.11 or later
  - proxy: split search into chunks to avoid exceeding the output buffer
  - simple: add option to hide CUE target songs
  - upnp: support libnpupnp instead of libupnp
* archive
  - zzip, iso9660: ignore file names which are invalid UTF-8
* decoder
  - openmpt: new plugin
  - wavpack: fix WVC file support
* player
  - do not cross-fade songs shorter than 20 seconds
* output
  - oss: support DSD over PCM
  - pipewire: new plugin
  - snapcast: new plugin
* tags
  - new tags "ComposerSort", "Ensemble", "Movement", "MovementNumber", and "Location"
* split permission "player" from "control"
* add option "host_permissions"
* new build-time dependency: libfmt

ver 0.22.11 (2021/08/24)
* protocol
  - fix "albumart" crash
* filter
  - ffmpeg: pass "channel_layout" instead of "channels" to buffersrc
  - ffmpeg: fix "av_buffersink_get_frame() failed: Resource temporarily unavailable"
  - ffmpeg: support double-precision samples (by converting to single precision)
* Android
  - build with NDK r23
  - playlist_directory defaults to "/sdcard/Android/data/org.musicpd/files/playlists"

ver 0.22.10 (2021/08/06)
* protocol
  - support "albumart" for virtual tracks in CUE sheets
* database
  - simple: fix crash bug
  - simple: fix absolute paths in CUE "as_directory" entries
  - simple: prune CUE entries from database for non-existent songs
* input
  - curl: fix crash bug after stream with Icy metadata was closed by peer
  - tidal: remove defunct unmaintained plugin
* tags
  - fix crash caused by bug in TagBuilder and a few potential reference leaks
* output
  - httpd: fix missing tag after seeking into a new song
  - oss: fix channel order of multi-channel files
* mixer
  - alsa: fix yet more rounding errors

ver 0.22.9 (2021/06/23)
* database
  - simple: load all .mpdignore files of all parent directories
* tags
  - fix "readcomments" and "readpicture" on remote files with ID3 tags
* decoder
  - ffmpeg: support the tags "sort_album", "album-sort", "artist-sort"
  - ffmpeg: fix build failure with FFmpeg 3.4
* Android
  - fix auto-start on boot in Android 8 or later
* Windows
  - fix build failure with SQLite

ver 0.22.8 (2021/05/22)
* fix crash bug in "albumart" command (0.22.7 regression)

ver 0.22.7 (2021/05/19)
* protocol
  - don't use glibc extension to parse time stamps
  - optimize the "albumart" command
* input
  - curl: send user/password in the first request, save one roundtrip
* decoder
  - ffmpeg: fix build problem with FFmpeg 3.4
  - gme: support RSN files
* storage
  - curl: don't use glibc extension
* database
  - simple: fix database corruption bug
* output
  - fix crash when pausing with multiple partitions
  - jack: enable on Windows
  - httpd: send header "Access-Control-Allow-Origin: *"
  - wasapi: add algorithm for finding usable audio format
  - wasapi: use default device only if none was configured
  - wasapi: add DoP support

ver 0.22.6 (2021/02/16)
* fix missing tags on songs in queue

ver 0.22.5 (2021/02/15)
* protocol
  - error for malformed ranges instead of ignoring silently
  - better error message for open-ended range with "move"
* database
  - simple: fix missing CUE sheet metadata in "addid" command
* tags
  - id: translate TPE3 to Conductor, not Performer
* archive
  - iso9660: another fix for unaligned reads
* output
  - httpd: error handling on Windows improved
  - pulse: fix deadlock with "always_on"
* Windows:
  - enable https:// support (via Schannel)
* Android
  - work around "Permission denied" on mpd.conf

ver 0.22.4 (2021/01/21)
* protocol
  - add command "binarylimit" to allow larger chunk sizes
  - fix "readpicture" on 32 bit machines
  - show duration and tags of songs in virtual playlist (CUE) folders
* storage
  - curl: fix several WebDAV protocol bugs
* decoder
  - dsdiff: apply padding to odd-sized chunks
* filter
  - ffmpeg: detect the output sample format
* output
  - moveoutput: fix always_on and tag lost on move
* Android
  - enable https:// support (via OpenSSL)

ver 0.22.3 (2020/11/06)
* playlist
  - add option "as_directory", making CUE file expansion optional
* storage
  - curl: fix crash bug
* filter
  - fix garbage after "Audio format not supported by filter" message
  - ffmpeg: support planar output
  - ffmpeg: support sample formats other than 16 bit

ver 0.22.2 (2020/10/28)
* database
  - simple: purge songs and virtual directories for unavailable plugins
    on update
* input
  - qobuz/tidal: fix protocol errors due to newlines in error messages
  - smbclient: disable by default due to libsmbclient crash bug
* playlist
  - soundcloud: fix protocol errors due to newlines in error messages
* state_file: save on shutdown

ver 0.22.1 (2020/10/17)
* decoder
  - opus: apply the OpusHead output gain even if there is no EBU R128 tag
  - opus: fix track/album ReplayGain fallback
* output
  - alsa: don't deadlock when the ALSA driver is buggy
  - jack, pulse: reduce the delay when stopping or pausing playback
* playlist
  - cue: fix two crash bugs
* state_file: fix the state_file_interval setting

ver 0.22 (2020/09/23)
* protocol
  - "findadd"/"searchadd"/"searchaddpl" support the "sort" and
    "window" parameters
  - add command "readpicture" to download embedded pictures
  - command "moveoutput" moves an output between partitions
  - command "delpartition" deletes a partition
  - show partition name in "status" response
* tags
  - new tags "Grouping" (for ID3 "TIT1"), "Work" and "Conductor"
* input
  - curl: support "charset" parameter in URI fragment
  - ffmpeg: allow partial reads
  - io_uring: new plugin for local files on Linux (using liburing)
  - smbclient: close unused SMB/CIFS connections
* database
  - upnp: drop support for libupnp versions older than 1.8
* playlist
  - cue: integrate contents in database
* decoder
  - ffmpeg: support RTSP
  - mad: remove option "gapless", always do gapless
  - sidplay: add option "default_genre"
  - sidplay: map SID name field to "Album" tag
  - sidplay: add support for new song length format with libsidplayfp 2.0
  - vorbis, opus: improve seeking accuracy
* playlist
  - flac: support reading CUE sheets from remote FLAC files
* filter
  - ffmpeg: new plugin based on FFmpeg's libavfilter library
  - hdcd: new plugin based on FFmpeg's "af_hdcd" for HDCD playback
  - volume: convert S16 to S24 to preserve quality and reduce dithering noise
  - dsd: add integer-only DSD to PCM converter
* output
  - jack: add option "auto_destination_ports"
  - jack: report error details
  - pulse: add option "media_role"
  - solaris: support S8 and S32
* lower the real-time priority from 50 to 40
* switch to C++17
  - GCC 8 or clang 5 (or newer) recommended

ver 0.21.26 (2020/09/21)
* database
  - inotify: obey ".mpdignore" files
* output
  - osx: fix crash bug
  - sles: support floating point samples
* archive
  - bzip2: fix crash on corrupt bzip2 file
  - bzip2: flush output at end of input file
  - iso9660: fix unaligned reads
  - iso9660: support seeking
  - zzip: fix crash on corrupt ZIP file
* decoder
  - ffmpeg: remove "rtsp://" from the list of supported protocols
  - ffmpeg: add "hls+http://" to the list of supported protocols
  - opus: support the gain value from the Opus header
  - sndfile: fix lost samples at end of file
* fix "single" mode bug after resuming playback
* the default log_level is "default", not "info"

ver 0.21.25 (2020/07/06)
* protocol:
  - fix crash when using "rangeid" while playing
* database
  - simple: automatically scan new mounts
  - upnp: fix compatibility with Plex DLNA
* storage
  - fix disappearing mounts after mounting twice
  - udisks: fix reading ".mpdignore"
* input
  - file: detect premature end of file
  - smbclient: don't send credentials to MPD clients
* decoder
  - opus: apply pre-skip and end trimming
  - opus: fix memory leak
  - opus: fix crash bug
  - vorbis: fix crash bug
* output
  - osx: improve sample rate selection
  - osx: fix noise while stopping
* neighbor
  - upnp: fix crash during shutdown
* Windows/Android:
  - fix Boost detection after breaking change in Meson 0.54

ver 0.21.24 (2020/06/10)
* protocol
  - "tagtypes" requires no permissions
* database
  - simple: fix crash when mounting twice
* decoder
  - modplug: fix Windows build failure
  - wildmidi: attempt to detect WildMidi using pkg-config
  - wildmidi: fix Windows build failure
* player
  - don't restart current song if seeking beyond end
* Android
  - enable the decoder plugins GME, ModPlug and WildMidi
  - fix build failure with Android NDK r21
* Windows
  - fix stream playback
  - enable the decoder plugins GME, ModPlug and WildMidi
  - work around Meson bug breaking the Windows build with GCC 10
* fix unit test failure

ver 0.21.23 (2020/04/23)
* protocol
  - add tag fallback for AlbumSort
* storage
  - curl: fix corrupt "href" values in the presence of XML entities
  - curl: unescape "href" values
* input
  - nfs: fix crash bug
  - nfs: fix freeze bug on reconnect
* decoder
  - gme: adapt to API change in the upcoming version 0.7.0
* output
  - alsa: implement channel mapping for 5.0 and 7.0
* player
  - drain outputs at end of song in "single" mode
* Windows
  - fix case insensitive search

ver 0.21.22 (2020/04/02)
* database
  - simple: optimize startup
* input
  - curl: fix streaming errors on Android
* playlist
  - rss: support MIME type application/xml
* mixer
  - android: new mixer plugin for "sles" output
* Android
  - TV support
* Windows
  - fix time zone offset check
* fix build failures with uClibc-ng

ver 0.21.21 (2020/03/19)
* configuration
  - fix bug in "metadata_to_use" setting
* playlist
  - asx, xspf: fix corrupt tags in the presence of XML entities
* archive
  - iso9660: skip empty file names to work around libcdio bug
* decoder
  - gme: ignore empty tags
* output
  - solaris: port to NetBSD
* raise default "max_connections" value to 100

ver 0.21.20 (2020/02/16)
* decoder
  - audiofile, ffmpeg, sndfile: handle MIME type "audio/wav"
  - ffmpeg: fix playback of AIFF and TTA
  - vorbis, opus: fix seeking in small files
* fix backwards seeking on ARM (and other non-x86 CPUs)

ver 0.21.19 (2020/01/17)
* configuration
  - allow overriding top-level settings in includes
* output
  - pulse: obey Pulse's maximum sample rate (fixes DSD128 playback)
* fix build failure with clang 10
* fix build failure with Android NDK r20

ver 0.21.18 (2019/12/24)
* protocol
  - work around Mac OS X bug in the ISO 8601 parser
* output
  - alsa: fix hang bug with ALSA "null" outputs
* storage
  - curl: fix crash bug
* drop support for CURL versions older than 7.32.0
* reduce unnecessary CPU wakeups

ver 0.21.17 (2019/12/16)
* protocol
  - relax the ISO 8601 parser: allow omitting field separators, the
    time of day and the "Z" suffix
* archive
  - zzip: improve error reporting
* outputs
  - jack: mark ports as terminal
  - shout: declare metadata as UTF-8
* fix build failure with -Ddatabase=false

ver 0.21.16 (2019/10/16)
* queue
  - fix relative destination offset when moving a range
* storage
  - curl: request the "resourcetype" property to fix database update
  - curl: URL-encode more paths
  - curl: follow redirects for collections without trailing slash
* update
  - fix crash when music_directory is not a directory
* fix build with iconv() instead of ICU

ver 0.21.15 (2019/09/25)
* decoder
  - dsdiff, dsf: fix displayed bit rate
  - mpcdec: fix bogus ReplayGain values
* output
  - solaris: fix build with glibc 2.30

ver 0.21.14 (2019/08/21)
* decoder
  - sidplay: show track durations in database
  - sidplay: convert tag values from Windows-1252 charset
  - sidplay: strip text from "Date" tag
* player
  - fix crash after song change
  - fix seek position after restarting the decoder
* protocol
  - include command name in error responses

ver 0.21.13 (2019/08/06)
* input
  - cdio_paranoia: require libcdio-paranoia 10.2+0.93+1
* decoder
  - mad: fix crackling sound (0.21.12 regression)
* output
  - jack: improved Windows compatibility

ver 0.21.12 (2019/08/03)
* decoder
  - mad: update bit rate after seeking
  - mad: fix several bugs preventing the plugin from decoding the last frame
  - opus: ignore case in replay gain tag names
  - opus, vorbis: decode the "end of stream" packet
* output
  - jack: fix mono-to-stereo conversion
* player
  - don't restart unseekable song after failed seek attempt
* Windows
  - support backslash in relative URIs loaded from playlists

ver 0.21.11 (2019/07/03)
* input
  - tidal: deprecated because Tidal has changed the protocol
* decoder
  - wildmidi: log error if library initialization fails
* output
  - alsa: fix busy loop while draining
  - alsa: fix missing drain call
  - alsa: improve xrun-avoiding silence generator
  - alsa: log when generating silence due to slow decoder
  - alsa, osx: fix distortions with DSD_U32 and DoP on 32 bit CPUs
* protocol
  - fix "list" with multiple "group" levels

ver 0.21.10 (2019/06/05)
* decoder
  - opus: fix duplicate tags
* output
  - httpd: reject some well-known URIs
* fix crash bug (0.21.9 regression)

ver 0.21.9 (2019/05/20)
* input
  - buffer: fix deadlock bug
* Android
  - fix crash on ARMv7
  - request storage permission on Android 6+
* fix spurious "single" mode bug

ver 0.21.8 (2019/04/23)
* input
  - smbclient: download to buffer instead of throttling transfer
* output
  - httpd: add missing mutex lock
  - httpd: fix use-after-free bug
* playlist
  - soundcloud: fix "Unsupported URI scheme" (0.21.6 regression)
* fix Bonjour bug
* fix build failure with GCC 9
* fix build failure with -Ddatabase=false
* systemd: add user socket unit
* doc: "list file" is deprecated

ver 0.21.7 (2019/04/03)
* input
  - qobuz/tidal: scan tags when loading a playlist
* require Meson 0.49.0 for native libgcrypt-config support
* fix build failure with -Dlocal_socket=false
* Haiku
  - fix build
  - add version info

ver 0.21.6 (2019/03/17)
* protocol
  - allow loading playlists specified as absolute filesystem paths
  - fix negated filter expressions with multiple tag values
  - fix "list" with filter expression
  - omit empty playlist names in "listplaylists"
* input
  - cdio_paranoia: fix build failure due to missing #include
* decoder
  - opus: fix replay gain when there are no other tags
  - opus: fix seeking to beginning of song
  - vorbis: fix Tremor conflict resulting in crash
* output
  - pulse: work around error with unusual channel count
  - osx: fix build failure
* playlist
  - flac: fix use-after-free bug
* support abstract sockets on Linux
* Windows
  - remove the unused libwinpthread-1.dll dependency
* Android
  - enable SLES power saving mode

ver 0.21.5 (2019/02/22)
* protocol
  - fix deadlock in "albumart" command
  - fix "tagtypes disable" command
* database
  - simple: fix assertion failure
  - fix assertion failures with mount points
* storage
  - udisks: fix "AlreadyMounted" error
  - udisks: use relative path from mount URI
  - fix memory leak
* input
  - buffer: fix crash bug when playing remote WAV file
* tags
  - ape: map "Album Artist"
* output
  - shout: add support for TLS
* mixer
  - pulse: add "scale_volume" setting

ver 0.21.4 (2019/01/04)
* database
  - inotify: fix crash bug "terminate called after throwing ..."
  - upnp: implement "list ... group"
* output
  - httpd: declare protocol "HTTP/1.1" instead of "ICY"
* remove libwrap support
* Windows
  - fix "Failed to accept connection: unknown error"
* fix Haiku build

ver 0.21.3 (2018/11/16)
* output
  - alsa: fix crash bug
  - alsa: fix stuttering at start of playback
  - alsa: fix discarded samples at end of song
  - alsa: clear error after reopening device
* log: default to journal if MPD was started as systemd service

ver 0.21.2 (2018/11/12)
* protocol
  - operator "=~" matches a regular expression
  - operator "contains" matches substrings
* decoder
  - ffmpeg: require FFmpeg 3.1 or later
  - ffmpeg: fix broken sound with certain codecs
* output
  - alsa: fix high CPU usage with dmix
  - httpd: fix three crash bugs
* mixer
  - alsa: fix more rounding errors
* fix zlib support

ver 0.21.1 (2018/11/04)
* protocol
  - allow escaping quotes in filter expressions
  - operator "==" never searches substrings in filter expressions
* decoder
  - ffmpeg: fix build failure with non-standard FFmpeg installation path
  - flac: fix linker failure when building without FLAC support
* encoder
  - vorbis: fix linker failure when building without Vorbis decoder
* fix build failure on Linux-PowerPC
* fix build failure on FreeBSD
* eliminate DLL dependencies on Windows
* add warning about buggy Boost version 1.67
* require Meson 0.47.2 because a Meson 0.47.1 bug breaks our build

ver 0.21 (2018/10/31)
* configuration
  - add "include" directive, allows including config files
  - incremental "metadata_to_use" setting
* protocol
  - "tagtypes" can be used to hide tags
  - "find" and "search" can sort
  - "outputs" prints the plugin name
  - "outputset" sets runtime attributes
  - close connection when client sends HTTP request
  - new filter syntax for "find"/"search" etc. with negation
* database
  - simple: scan audio formats
  - proxy: require libmpdclient 2.9
  - proxy: forward `sort` and `window` to server
* player
  - hard-code "buffer_before_play" to 1 second, independent of audio format
  - "one-shot" single mode
* input
  - curl: download to buffer instead of throttling transfer
  - qobuz: new plugin to play Qobuz streams
  - tidal: new plugin to play Tidal streams
* tags
  - new tags "OriginalDate", "MUSICBRAINZ_WORKID"
* decoder
  - ffmpeg: require at least version 11.12
  - gme: try loading m3u sidecar files
  - hybrid_dsd: new decoder plugin
  - mad: move "gapless_mp3_playback" setting to "decoder" block
  - mikmod: require at least version 3.2
  - pcm: support audio/L24 (RFC 3190)
  - sidplay: support basic and kernal rom (libsidplayfp)
* resampler
  - soxr: flush resampler at end of song
* output
  - alsa: non-blocking mode
  - alsa: change "dop" and "allowed_formats" settings at runtime
  - ao: fix crash bug due to partial frames
  - shout: support the Shine encoder plugin
  - sndio: remove support for the broken RoarAudio sndio emulation
  - osx: initial support for DSD over PCM
  - roar: removed
  - httpd_output: support for unix sockets
* mixer
  - sndio: new mixer plugin
* encoder
  - opus: support for sending metadata using ogg stream chaining
* listen on $XDG_RUNTIME_DIR/mpd/socket by default
* append hostname to Zeroconf service name
* systemd watchdog support
* require GCC 6
* build with Meson instead of autotools
* use GTest instead of cppunit

ver 0.20.23 (2018/10/29)
* protocol
  - emit "player" idle event when restarting the current song
* fix broken float to s32 conversion
* new clang crash bug workaround

ver 0.20.22 (2018/10/23)
* protocol
  - add tag fallbacks for AlbumArtistSort, ArtistSort
  - fix empty string filter on fallback tags
  - "count group ..." can print an empty group
  - fix broken command "list ... group"
* storage
  - curl: URL-encode paths
* decoder
  - fluidsynth: adapt to API change in version 2.0
* Android
  - now runs as a service
  - add button to start/stop MPD
  - add option to auto-start on boot
* work around clang bug leading to crash
* install the SVG icon

ver 0.20.21 (2018/08/17)
* database
  - proxy: add "password" setting
  - proxy: support tags "ArtistSort", "AlbumArtistSort", "AlbumSort"
  - simple: allow .mpdignore comments only at start of line
* output
  - httpd: remove broken DLNA support code
* playlist
  - cue: support file type declaration "FLAC" (non-standard)
* URI schemes are case insensitive
* Android, Windows
  - enable the "curl" storage plugin

ver 0.20.20 (2018/05/22)
* protocol
  - fix "modified-since" filter regression
* output
  - pulse: cork stream when paused due to "single" mode
* decoder
  - dsdiff, dsf: support more MIME types
  - dsdiff, dsf: allow 4 MB ID3 tags
  - opus: support R128_ALBUM_GAIN tag
* Android, Windows
  - enable the "proxy" database plugin

ver 0.20.19 (2018/04/26)
* protocol
  - validate absolute seek time, reject negative values
* database
  - proxy: fix "search already in progress" errors
  - proxy: implement "list ... group"
* input
  - mms: fix lockup bug and a crash bug
* decoder
  - ffmpeg: fix av_register_all() deprecation warning (FFmpeg 4.0)
* player
  - fix spurious "Not seekable" error when switching radio streams
* macOS: fix crash bug

ver 0.20.18 (2018/02/24)
* input
  - curl: allow authentication methods other than "Basic"
* decoder
  - flac: improve seeking precision
* fix gapless CUE song transitions
* Android, Windows
  - enable the NFS storage plugin

ver 0.20.17 (2018/02/11)
* output
  - alsa: fix crash bug with 8 channels
* mixer
  - alsa: fix rounding error at volume 0
* fix real-time and idle scheduling with Musl
* Android
  - fix compatibility with Android 4.0

ver 0.20.16 (2018/02/03)
* output
  - pulse: fix crash during auto-detection
* database
  - simple: fix search within mount points
  - upnp: enable IPv6
* archive
  - iso9660: libcdio 2.0 compatibility
* fix crash in debug build on Haiku and other operating systems

ver 0.20.15 (2018/01/05)
* queue: fix crash after seek failure
* resampler
  - soxr: clear internal state after manual song change
* state file
  - make mount point restore errors non-fatal
  - fix crash when restoring mounts with incompatible database plugin
* Android
  - build without Ant
  - fix for SIGSYS crash

ver 0.20.14 (2018/01/01)
* database
  - simple: fix file corruption in the presence of mount points
* archive
  - bz2: fix deadlock
  - reduce lock contention, fixing lots of xrun problems
* fix Solaris build failure

ver 0.20.13 (2017/12/18)
* output
  - osx: set up ring buffer to hold at least 100ms
* mixer
  - alsa: fix rounding errors
* database
  - simple: don't purge mount points on update/rescan
  - simple: fix "mount" bug caused by bad compiler optimization
  - simple: fix "lsinfo" into mount points
  - upnp: work around libupnp 1.6.24 API breakage
* queue: fix spuriously misplaced prioritized songs
* save and restore mountpoints within the state file
* include Windows cross-build script in source tarball
* fix Windows build failures

ver 0.20.12 (2017/11/25)
* database
  - upnp: adapt to libupnp 1.8 API changes
* input
  - cdio_paranoia, ffmpeg, file, smbclient: reduce lock contention,
    fixing lots of xrun problems
  - curl: fix seeking
* decoder
  - ffmpeg: fix GCC 8 warning
  - vorbis: fix Tremor support
* player
  - log message when decoder is too slow
* encoder
  - vorbis: default to quality 3
* output
  - fix hanging playback with soxr resampler
  - httpd: flush encoder after tag; fixes corrupt Vorbis stream

ver 0.20.11 (2017/10/18)
* storage
  - curl: support Content-Type application/xml
* decoder
  - ffmpeg: more reliable song duration
  - gme: fix track numbering
* improve random song order when switching songs manually
* fix case insensitive search without libicu
* fix Unicode file names in playlists on Windows
* fix endless loop when accessing malformed file names in ZIP files

ver 0.20.10 (2017/08/24)
* decoder
  - ffmpeg: support MusicBrainz ID3v2 tags
* tags
  - aiff: fix FORM chunk size endianess (is big-endian)
* mixer
  - osx: add a mixer for OSX.
* fix crash when resuming playback before decoder is ready
* fix crash on Windows

ver 0.20.9 (2017/06/04)
* decoder
  - ffmpeg: support *.adx
* fix byte order detection on FreeBSD/aarch64
* fix more random crashes when compiled with clang

ver 0.20.8 (2017/05/19)
* output
  - osx: fix build failure due to missing "noexcept"
* playlist
  - m3u: support MIME type `audio/mpegurl`
* fix build failure with GCC 4.x

ver 0.20.7 (2017/05/15)
* database
  - simple: fix false positive directory loop detection with NFS
* enforce a reasonable minimum audio_buffer_size setting
* cap buffer_before_play at 80% to prevent deadlock
* fix random crashes when compiled with clang

ver 0.20.6 (2017/03/10)
* input
  - curl: fix headers after HTTP redirect to Shoutcast server
* decoder
  - ffmpeg: re-enable as fallback
  - mpcdec: fix crash (division by zero) after seeking
  - sidplay: make compatible with libsidplayfp < 1.8
* fix stream tags after automatic song change
* workaround for GCC 4.9.4 / libstdc++ bug (build failure)

ver 0.20.5 (2017/02/20)
* tags
  - id3: fix memory leak on corrupt ID3 tags
* decoder
  - sidplay: don't require libsidutils when building with libsidplayfp
* output
  - httpd: fix two buffer overflows in IcyMetaData length calculation
* mixer
  - alsa: fix crash bug

ver 0.20.4 (2017/02/01)
* input
  - nfs: fix freeze after reconnect
* output
  - sndio: work around a libroar C++ incompatibility
* workaround for GCC 4.9 "constexpr" bug
* fix FreeBSD build failure

ver 0.20.3 (2017/01/25)
* protocol
  - "playlistadd" creates new playlist if it does not exist, as documented
* database
  - proxy: fix error "terminate called after throwing ..."
  - proxy: make connect errors during startup non-fatal
* neighbor
  - upnp: fix premature expiry
* replay gain: don't reset ReplayGain levels when unpausing playback
* silence surround channels when converting from stereo
* use shortcuts such as "dsd64" in log messages

ver 0.20.2 (2017/01/15)
* input
  - alsa: fix crash bug
  - alsa: fix buffer overruns
* decoder
  - flac: add options "probesize" and "analyzeduration"
* resampler
  - libsamplerate: reset state after seeking
* output
  - fix static noise after changing to a different audio format
  - alsa: fix the DSD_U32 sample rate
  - alsa: fix the DSD_U32 byte order
  - alsa: support DSD_U16
  - recorder: fix error "Failed to create : No such file or directory"
* playlist
  - cue: fix skipping songs

ver 0.20.1 (2017/01/09)
* input
  - curl: fix crash bug
  - curl: fix freeze bug
* decoder
  - wavpack: fix crash bug
* storage
  - curl: new storage plugin for WebDAV (work in progress)
* mixer
  - alsa: normalize displayed volume according to human perception
* fix crash with volume_normalization enabled

ver 0.20 (2017/01/04)
* protocol
  - "commands" returns playlist commands only if playlist_directory configured
  - "search"/"find" have a "window" parameter
  - report song duration with milliseconds precision
  - "sticker find" can match sticker values
  - drop the "file:///" prefix for absolute file paths
  - add range parameter to command "plchanges" and "plchangesposid"
  - send verbose error message to client
* input
  - curl: fix memory leak
* tags
  - ape, ogg: drop support for non-standard tag "album artist"
    affected filetypes: vorbis, flac, opus & all files with ape2 tags
    (most importantly some mp3s)
  - id3: remove the "id3v1_encoding" setting; by definition, all ID3v1 tags
    are ISO-Latin-1
  - ape: support APE replay gain on remote files
  - read ID3 tags from NFS/SMB
* decoder
  - improved error logging
  - report I/O errors to clients
  - ffmpeg: support ReplayGain and MixRamp
  - ffmpeg: support stream tags
  - gme: add option "accuracy"
  - gme: provide the TRACK tag
  - gme: faster scanning
  - mad: reduce memory usage while scanning tags
  - mpcdec: read the bit rate
  - pcm: support audio/L16 (RFC 2586) and audio/x-mpd-float
  - sidplay: faster scanning
  - wavpack: large file support
  - wavpack: support DSD (WavPack 5)
  - wavpack: archive support
* playlist
  - cue: don't skip pregap
  - embcue: fix last track
  - flac: new plugin which reads the "CUESHEET" metadata block
* output
  - alsa: fix multi-channel order
  - alsa: remove option "use_mmap"
  - alsa: support DSD_U32
  - alsa: disable DoP if it fails
  - jack: reduce CPU usage
  - pulse: set channel map to WAVE-EX
  - recorder: record tags
  - recorder: allow dynamic file names
  - sndio: new output plugin
* mixer
  - null: new plugin
* resampler
  - new block "resampler" in configuration file
    replacing the old "samplerate_converter" setting
  - soxr: allow multi-threaded resampling
* player
  - reset song priority on playback
  - reduce xruns
* write database and state file atomically
* always write UTF-8 to the log file.
* remove dependency on GLib
* support libsystemd (instead of the older libsystemd-daemon)
* database
  - proxy: add TCP keepalive option
* update
  - apply .mpdignore matches to subdirectories
* switch the code base to C++14
  - GCC 4.9 or clang 3.4 (or newer) recommended

ver 0.19.21 (2016/12/13)
* decoder
  - ffmpeg: fix crash bug
* fix unit test failure after recent "setprio" change
* systemd: add user unit

ver 0.19.20 (2016/12/09)
* protocol
  - "setprio" re-enqueues old song if priority has been raised
* decoder
  - ffmpeg: ignore empty packets
  - pcm: fix corruption bug with partial frames (after short read)
  - sidplay: fix playback speed with libsidplayfp
* output
  - winmm: fix 8 bit playback
* fix gcc 7.0 -Wimplicit-fallthrough
* systemd: paranoid security settings

ver 0.19.19 (2016/08/23)
* decoder
  - ffmpeg: bug fix for FFmpeg 3.1 support
  - wildmidi: support libWildMidi 0.4
* output
  - pulse: support 32 bit, 24 bit and floating point playback
* support non-x86 NetBSD
* fix clang 3.9 warnings

ver 0.19.18 (2016/08/05)
* decoder
  - ffmpeg: fix crash with older FFmpeg versions (< 3.0)
  - ffmpeg: log detailed error message
  - ffmpeg: support FFmpeg 3.1
  - sidplay: detect libsidplay2 with pkg-config
  - sidplay: log detailed error message
  - sidplay: read the "date" tag
  - sidplay: allow building with libsidplayfp instead of libsidplay2
* output
  - shout: recognize setting "encoder" instead of "encoding"
* fix memory leak after stream failure
* fix build failure with Boost 1.61
* require gcc 4.7 or newer

ver 0.19.17 (2016/07/09)
* decoder
  - flac: fix assertion failure while seeking
  - flac: fix stream duration indicator
  - fix seek problems in several plugins
* fix spurious seek error "Failed to allocate silence buffer"
* replay gain: fix "replay_gain_handler mixer" setting
* DSD: use 0x69 as silence pattern
* fix use-after-free bug on "close" and "kill"

ver 0.19.16 (2016/06/13)
* faster seeking
* fix system include path order
* add missing DocBook file to tarball

ver 0.19.15 (2016/04/30)
* decoder
  - ffmpeg: support FFmpeg 3.0
  - ffmpeg: use as fallback instead of "mad" if no plugin matches
  - opus: support bigger OpusTags packets
* fix more build failures on non-glibc builds due to constexpr Mutex
* fix build failure due to missing include
* fix unit test on Alpha

ver 0.19.14 (2016/03/18)
* decoder
  - dsdiff: fix off-by-one buffer overflow
  - opus: limit tag size to 64 kB
* archive
  - iso9660: fix buffer overflow
* fix quadratic runtime bug in the tag pool
* fix build failures on non-glibc builds due to constexpr Mutex

ver 0.19.13 (2016/02/23)
* tags
  - aiff, riff: fix ID3 chunk padding
* decoder
  - ffmpeg: support the TAK codec
* fix disappearing duration of remote songs during playback
* initialize supplementary groups with glibc 2.19+

ver 0.19.12 (2015/12/15)
* fix assertion failure on malformed UTF-8 tag
* fix build failure on non-Linux systems
* fix LimitRTTIME in systemd unit file

ver 0.19.11 (2015/10/27)
* tags
  - ape: fix buffer overflow
* decoder
  - ffmpeg: fix crash due to wrong avio_alloc_context() call
  - gme: don't loop forever, fall back to GME's default play length
* encoder
  - flac: fix crash with 32 bit playback
* mixer
  - fix mixer lag after enabling/disabling output

ver 0.19.10 (2015/06/21)
* input
  - curl: fix deadlock on small responses
  - smbclient: fix DFF playback
* decoder
  - ffmpeg: improve seeking accuracy
  - fix stuck stream tags
* encoder
  - opus: fix bogus granulepos
* output
  - fix failure to open device right after booting
* neighbor
  - nfs: fix deadlock when connecting
* fix "single" mode breakage due to queue edits

ver 0.19.9 (2015/02/06)
* decoder
  - dsdiff, dsf: raise ID3 tag limit to 1 MB
* playlist: fix loading duplicate tag types from state file
* despotify: remove defunct plugin
* fix clock integer overflow on OS X
* fix gcc 5.0 warnings
* fix build failure with uClibc
* fix build failure on non-POSIX operating systems
* fix dependency issue on parallel Android build
* fix database/state file saving on Windows

ver 0.19.8 (2015/01/14)
* input
  - curl: fix bug after rewinding from end-of-file
  - mms: reduce delay at the beginning of playback
* decoder
  - dsdiff, dsf: allow ID3 tags larger than 4 kB
  - ffmpeg: support interleaved floating point
* fix clang 3.6 warnings
* fix build failure on NetBSD

ver 0.19.7 (2014/12/17)
* input
  - nfs: fix crash while canceling a failing file open operation
  - nfs: fix memory leak on connection failure
  - nfs: fix reconnect after mount failure
  - nfs: implement mount timeout (60 seconds)
* storage
  - nfs: implement I/O timeout (60 seconds)
* playlist
  - embcue: fix filename suffix detection
  - don't skip non-existent songs in "listplaylist"
* decoder
  - ffmpeg: fix time stamp underflow
* fix memory allocator bug on Windows

ver 0.19.6 (2014/12/08)
* decoder
  - ffmpeg: support FFmpeg 2.5
* fix build failure with musl
* android
  - update libFLAC to 1.3.1
  - update FFmpeg to 2.5

ver 0.19.5 (2014/11/26)
* input
  - nfs: fix crash on connection failure
* archive
  - zzip: fix crash after seeking
* decoder
  - dsdiff, dsf, opus: fix deadlock while seeking
  - mp4v2: remove because of incompatible license

ver 0.19.4 (2014/11/18)
* protocol
  - workaround for buggy clients that send "add /"
* decoder
  - ffmpeg: support opus
  - opus: add MIME types audio/ogg and application/ogg
* fix crash on failed filename charset conversion
* fix local socket detection from uid=0 (root)

ver 0.19.3 (2014/11/11)
* protocol
  - fix "(null)" result string to "list" when AlbumArtist is disabled
* database
  - upnp: fix breakage due to malformed URIs
* input
  - curl: another fix for redirected streams
* decoder
  - audiofile: fix crash while playing streams
  - audiofile: fix bit rate calculation
  - ffmpeg: support opus
  - opus: fix bogus duration on streams
  - opus: support chained streams
  - opus: improved error logging
* fix distorted audio with soxr resampler
* fix build failure on Mac OS X with non-Apple compilers

ver 0.19.2 (2014/11/02)
* input
  - curl: fix redirected streams
* playlist
  - don't allow empty playlist name
  - m3u: don't ignore unterminated last line
  - m3u: recognize the file suffix ".m3u8"
* decoder
  - ignore URI query string for plugin detection
  - faad: remove workaround for ancient libfaad2 ABI bug
  - ffmpeg: recognize MIME type audio/aacp
  - mad: fix negative replay gain values
* output
  - fix memory leak after filter initialization error
  - fall back to PCM if given DSD sample rate is not supported
* fix assertion failure on unsupported PCM conversion
* auto-disable plugins that require GLib when --disable-glib is used

ver 0.19.1 (2014/10/19)
* input
  - mms: fix deadlock bug
* playlist
  - extm3u: fix Extended M3U detection
  - m3u, extm3u, cue: fix truncated lines
* fix build failure on Mac OS X
* add missing file systemd/mpd.socket to tarball

ver 0.19 (2014/10/10)
* protocol
  - new commands "addtagid", "cleartagid", "listfiles", "listmounts",
    "listneighbors", "mount", "rangeid", "unmount"
  - "lsinfo" and "readcomments" allowed for remote files
  - "listneighbors" lists file servers on the local network
  - "playlistadd" supports file:///
  - "idle" with unrecognized event name fails
  - "list" on album artist falls back to the artist tag
  - "list" and "count" allow grouping
  - new "search"/"find" filter "modified-since"
  - "seek*" allows fractional position
  - close connection after syntax error
* database
  - proxy: forward "idle" events
  - proxy: forward the "update" command
  - proxy: copy "Last-Modified" from remote directories
  - simple: compress the database file using gzip
  - upnp: new plugin
  - cancel the update on shutdown
* storage
  - music_directory can point to a remote file server
  - nfs: new plugin
  - smbclient: new plugin
* playlist
  - cue: fix bogus duration of the last track
  - cue: restore CUE tracks from state file
  - soundcloud: use https instead of http
  - soundcloud: add default API key
* archive
  - read tags from songs in an archive
* input
  - alsa: new input plugin
  - curl: options "verify_peer" and "verify_host"
  - ffmpeg: update offset after seeking
  - ffmpeg: improved error messages
  - mms: non-blocking I/O
  - nfs: new input plugin
  - smbclient: new input plugin
* filter
  - volume: improved software volume dithering
* decoder:
  - vorbis, flac, opus: honor DESCRIPTION= tag in Xiph-based files as a comment to the song
  - audiofile: support scanning remote files
  - audiofile: log libaudiofile errors
  - dsdiff, dsf: report bit rate
  - dsdiff, dsf: implement seeking
  - dsf: support DSD512
  - dsf: support multi-channel files
  - dsf: fix big-endian bugs
  - dsf: fix noise at end of malformed file
  - mpg123: support ID3v2, ReplayGain and MixRamp
  - sndfile: support scanning remote files
  - sndfile: support tags "comment", "album", "track", "genre"
  - sndfile: native floating point playback
  - sndfile: optimized 16 bit playback
  - mp4v2: support playback of MP4 files.
* encoder:
  - shine: new encoder plugin
* output
  - alsa: support native DSD playback
  - alsa: rename "DSD over USB" to "DoP"
  - osx: fix hang after (un)plugging headphones
* threads:
  - the update thread runs at "idle" priority
  - the output thread runs at "real-time" priority
  - increase kernel timer slack on Linux
  - name each thread (for debugging)
* configuration
  - allow playlist directory without music directory
  - use XDG to auto-detect "music_directory" and "db_file"
* add tags "AlbumSort", "MUSICBRAINZ_RELEASETRACKID"
* disable global Latin-1 fallback for tag values
* new resampler option using libsoxr
* ARM NEON optimizations
* install systemd unit for socket activation
* Android port

ver 0.18.23 (2015/02/06)
* despotify: remove defunct plugin
* fix clock integer overflow on OS X
* fix gcc 5.0 warnings

ver 0.18.22 (2015/01/14)
* fix clang 3.6 warnings

ver 0.18.21 (2014/12/17)
* playlist
  - embcue: fix filename suffix detection
* decoder
  - ffmpeg: fix time stamp underflow

ver 0.18.20 (2014/12/08)
* decoder
  - ffmpeg: support FFmpeg 2.5
* fix build failure with musl

ver 0.18.19 (2014/11/26)
* archive
  - zzip: fix crash after seeking

ver 0.18.18 (2014/11/18)
* decoder
  - ffmpeg: support opus
* fix crash on failed filename charset conversion
* fix local socket detection from uid=0 (root)

ver 0.18.17 (2014/11/02)
* playlist
  - don't allow empty playlist name
  - m3u: recognize the file suffix ".m3u8"
* decoder
  - ignore URI query string for plugin detection
  - faad: remove workaround for ancient libfaad2 ABI bug
  - ffmpeg: recognize MIME type audio/aacp

ver 0.18.16 (2014/09/26)
* fix DSD breakage due to typo in configure.ac

ver 0.18.15 (2014/09/26)
* command
  - list: reset used size after the list has been processed
* fix MixRamp
* work around build failure on NetBSD

ver 0.18.14 (2014/09/11)
* protocol
  - fix range parser bug on certain 32 bit architectures
* decoder
  - audiofile: fix crash after seeking
  - ffmpeg: fix crash with ffmpeg/libav version 11
  - fix assertion failure after seeking

ver 0.18.13 (2014/08/31)
* protocol
  - don't change song on "seekcur" in random mode

* decoder
  - dsdiff, dsf: fix endless loop on malformed file
  - ffmpeg: support ffmpeg/libav version 11
  - gme: fix song duration
* output
  - alsa: fix endless loop at end of file in dsd_usb mode
* fix state file saver
* fix build failure on Darwin

ver 0.18.12 (2014/07/30)
* database
  - proxy: fix build failure with libmpdclient 2.2
  - proxy: fix add/search and other commands with libmpdclient < 2.9
* decoder
  - audiofile: improve responsiveness
  - audiofile: fix WAV stream playback
  - dsdiff, dsf: fix stream playback
  - dsdiff: fix metadata parser bug (uninitialized variables)
  - faad: estimate song duration for remote files
  - sndfile: improve responsiveness
* randomize next song when enabling "random" mode while not playing
* randomize next song when adding to single-song queue

ver 0.18.11 (2014/05/12)
* decoder
  - opus: fix missing song length on high-latency files
* fix race condition when using GLib event loop (non-Linux)

ver 0.18.10 (2014/04/10)
* decoder
  - ffmpeg: fix seeking bug
  - ffmpeg: handle unknown stream start time
  - gme: fix memory leak
  - sndfile: work around libsndfile bug on partial read
* don't interrupt playback when current song gets deleted

ver 0.18.9 (2014/03/02)
* protocol
  - "findadd" requires the "add" permission
* output
  - alsa: improved workaround for noise after manual song change
* decoder
  - vorbis: fix linker failure when libvorbis/libogg are static
* encoder
  - vorbis: fix another linker failure
* output
  - pipe: fix hanging child process due to blocked signals
* fix build failure due to missing signal.h include

ver 0.18.8 (2014/02/07)
* decoder
  - ffmpeg: support libav v10_alpha1
* encoder
  - vorbis: fix linker failure
* output
  - roar: documentation
* more robust Icy-Metadata parser
* fix Solaris build failure

ver 0.18.7 (2014/01/13)
* playlist
  - pls: fix crash after parser error
  - soundcloud: fix build failure with libyajl 2.0.1
* decoder
  - faad: fix memory leak
  - mpcdec: reject libmpcdec SV7 in configure script
* daemon: don't initialize supplementary groups when already running
  as the configured user

ver 0.18.6 (2013/12/24)
* input
  - cdio_paranoia: support libcdio-paranoia 0.90
* tags
  - riff: recognize upper-case "ID3" chunk name
* decoder
  - ffmpeg: use relative timestamps
* output
  - openal: fix build failure on Mac OS X
  - osx: fix build failure
* mixer
  - alsa: fix build failure with uClibc
* fix replay gain during cross-fade
* accept files without metadata

ver 0.18.5 (2013/11/23)
* configuration
  - fix crash when db_file is configured without music_directory
  - fix crash on "stats" without db_file/music_directory
* database
  - proxy: auto-reload statistics
  - proxy: provide "db_update" in "stats" response
* input
  - curl: work around stream resume bug (fixed in libcurl 7.32.0)
* decoder
  - fluidsynth: auto-detect by default
* clip 24 bit data from libsamplerate
* fix ia64, mipsel and other little-endian architectures
* fix build failures due to missing includes
* fix build failure with static libmpdclient

ver 0.18.4 (2013/11/13)
* decoder
  - dsdiff: fix byte order bug
* fix build failures due to missing includes
* libc++ compatibility

ver 0.18.3 (2013/11/08)
* fix stuck MPD after song change (0.18.2 regression)

ver 0.18.2 (2013/11/07)
* protocol:
  - "close" flushes the output buffer
* input:
  - cdio_paranoia: add setting "default_byte_order"
  - curl: fix bug with redirected streams
* playlist:
  - pls: fix reversed song order
* decoder:
  - audiofile: require libaudiofile 0.3 due to API breakage
  - dsf: enable DSD128
* enable buffering when starting playback (regression fix)
* fix build failures due to missing includes
* fix big-endian support

ver 0.18.1 (2013/11/04)
* protocol:
  - always ignore whitespace at the end of the line
* networking:
  - log UNIX domain path names instead of "localhost"
  - open listener sockets in the order they were configured
  - don't abort if IPv6 is not available
* output:
  - alsa: avoid endless loop in Raspberry Pi workaround
* filter:
  - autoconvert: fix "volume_normalization" with mp3 files
* add missing files to source tarball

ver 0.18 (2013/10/31)
* configuration:
  - allow tilde paths for socket
  - default filesystem charset is UTF-8 instead of ISO-8859-1
  - increase default buffer size to 4 MB
* protocol:
  - new command "readcomments" lists arbitrary file tags
  - new command "toggleoutput"
  - "find"/"search" with "any" does not match file name
  - "search" and "find" with base URI (keyword "base")
  - search for album artist falls back to the artist tag
  - re-add the "volume" command
* input:
  - curl: enable https
  - soup: plugin removed
* playlist:
  - lastfm: remove defunct Last.fm support
* decoder:
  - adplug: new decoder plugin using libadplug
  - dsf: don't play junk at the end of the "data" chunk
  - ffmpeg: drop support for pre-0.8 ffmpeg
  - flac: require libFLAC 1.2 or newer
  - flac: support FLAC files inside archives
  - opus: new decoder plugin for the Opus codec
  - vorbis: skip 16 bit quantisation, provide float samples
  - mikmod: add "loop" configuration parameter
  - modplug: add "loop_count" configuration parameter
  - mp4ff: obsolete plugin removed
* encoder:
  - opus: new encoder plugin for the Opus codec
  - vorbis: accept floating point input samples
* output:
  - new option "tags" may be used to disable sending tags to output
  - alsa: workaround for noise after manual song change
  - ffado: remove broken plugin
  - httpd: support HEAD requests
  - mvp: remove obsolete plugin
  - osx: disabled by default because it's unmaintained and unsupported
* improved decoder/output error reporting
* eliminate timer wakeup on idle MPD
* fix unresponsive MPD while waiting for stream
* port of the source code to C++11

ver 0.17.6 (2013/10/14)
* mixer:
  - alsa: fix busy loop when USB sound device gets unplugged
* decoder:
  - modplug: fix build with Debian package 1:0.8.8.4-4
* stored playlists:
  - fix loading playlists with references to local files
  - obey filesystem_charset for URLs

ver 0.17.5 (2013/08/04)
* protocol:
  - fix "playlistadd" with URI
  - fix "move" relative to current when there is no current song
* decoder:
  - ffmpeg: support "application/flv"
  - mikmod: adapt to libmikmod 3.2
* configure.ac:
  - detect system "ar"

ver 0.17.4 (2013/04/08)
* protocol:
  - allow to omit END in ranges (START:END)
  - don't emit IDLE_PLAYER before audio format is known
* decoder:
  - ffmpeg: support float planar audio (ffmpeg 1.1)
  - ffmpeg: fix AVFrame allocation
* player:
  - implement missing "idle" events on output errors
* clock: fix build failure

ver 0.17.3 (2013/01/06)
* output:
  - osx: fix pops during playback
  - recorder: fix I/O error check
  - shout: fix memory leak in error handler
  - recorder, shout: support Ogg packets that span more than one page
* decoder:
  - ffmpeg: ignore negative time stamps
  - ffmpeg: support planar audio
* playlist:
  - cue: fix memory leak
  - cue: fix CUE files with only one track

ver 0.17.2 (2012/09/30)
* protocol:
  - fix crash in local file check
* decoder:
  - fluidsynth: remove throttle (requires libfluidsynth 1.1)
  - fluidsynth: stop playback at end of file
  - fluidsynth: check MIDI file format while scanning
  - fluidsynth: add sample rate setting
  - wavpack: support all APEv2 tags
* output:
  - httpd: use monotonic clock, avoid hiccups after system clock adjustment
  - httpd: fix throttling bug after resuming playback
* playlist:
  - cue: map "PERFORMER" to "artist" or "album artist"
* mapper: fix non-UTF8 music directory name
* mapper: fix potential crash in file permission check
* playlist: fix use-after-free bug
* playlist: fix memory leak
* state_file: save song priorities
* player: disable cross-fading in "single" mode
* update: fix unsafe readlink() usage
* configure.ac:
  - don't auto-detect the vorbis encoder when Tremor is enabled

ver 0.17.1 (2012/07/31)
* protocol:
  - require appropriate permissions for searchadd{,pl}
* tags:
  - aiff: support the AIFC format
  - ape: check for ID3 if no usable APE tag was found
* playlist:
  - cue: support file types "MP3", "AIFF"
* output:
  - fix noisy playback with conversion and software volume

ver 0.17 (2012/06/27)
* protocol:
  - support client-to-client communication
  - "update" and "rescan" need only "CONTROL" permission
  - new command "seekcur" for simpler seeking within current song
  - new command "config" dumps location of music directory
  - add range parameter to command "load"
  - print extra "playlist" object for embedded CUE sheets
  - new commands "searchadd", "searchaddpl"
* input:
  - cdio_paranoia: new input plugin to play audio CDs
  - curl: enable CURLOPT_NETRC
  - curl: non-blocking I/O
  - soup: new input plugin based on libsoup
* tags:
  - RVA2: support separate album/track replay gain
* decoder:
  - mpg123: implement seeking
  - ffmpeg: drop support for pre-0.5 ffmpeg
  - ffmpeg: support WebM
  - oggflac: delete this obsolete plugin
  - dsdiff: new decoder plugin
* output:
  - alsa: support DSD-over-USB (dCS suggested standard)
  - httpd: support for streaming to a DLNA client
  - openal: improve buffer cancellation
  - osx: allow user to specify other audio devices
  - osx: implement 32 bit playback
  - shout: add possibility to set url
  - roar: new output plugin for RoarAudio
  - winmm: fail if wrong device specified instead of using default device
* mixer:
  - alsa: listen for external volume changes
* playlist:
  - allow references to songs outside the music directory
  - new CUE parser, without libcue
  - soundcloud: new plugin for accessing soundcloud.com
* state_file: add option "restore_paused"
* cue: show CUE track numbers
* allow port specification in "bind_to_address" settings
* support floating point samples
* systemd socket activation
* improve --version output
* WIN32: fix renaming of stored playlists with non-ASCII names


ver 0.16.8 (2012/04/04)
* fix for libsamplerate assertion failure
* decoder:
  - vorbis (and others): fix seeking at startup
  - ffmpeg: read the "year" tag
* encoder:
  - vorbis: generate end-of-stream packet before tag
  - vorbis: generate end-of-stream packet when playback ends
* output:
  - jack: check for connection failure before starting playback
  - jack: workaround for libjack1 crash bug
  - osx: fix stuttering due to buffering bug
* fix endless loop in text file reader
* update: skip symlinks in path that is to be updated


ver 0.16.7 (2012/02/04)
* input:
  - ffmpeg: support libavformat 0.7
* decoder:
  - ffmpeg: support libavformat 0.8, libavcodec 0.9
  - ffmpeg: support all MPD tags
* output:
  - httpd: fix excessive buffering
  - openal: force 16 bit playback, as 8 bit doesn't work
  - osx: remove sleep call from render callback
  - osx: clear render buffer when there's not enough data
* fix moving after current song


ver 0.16.6 (2011/12/01)
* decoder:
  - fix assertion failure when resuming streams
  - ffmpeg: work around bogus channel count
* encoder:
  - flac, null, wave: fix buffer corruption bug
  - wave: support packed 24 bit samples
* mapper: fix the bogus "not a directory" error message
* mapper: check "x" and "r" permissions on music directory
* log: print reason for failure
* event_pipe: fix WIN32 regression
* define WINVER in ./configure
* WIN32: autodetect filesystem encoding


ver 0.16.5 (2011/10/09)
* configure.ac
  - disable assertions in the non-debugging build
  - show solaris plugin result correctly
  - add option --enable-solaris-output
* pcm_format: fix 32-to-24 bit conversion (the "silence" bug)
* input:
  - rewind: reduce heap usage
* decoder:
  - ffmpeg: higher precision timestamps
  - ffmpeg: don't require key frame for seeking
  - fix CUE track seeking
* output:
  - openal: auto-fallback to mono if channel count is unsupported
* player:
  - make seeking to CUE track more reliable
  - the "seek" command works when MPD is stopped
  - restore song position from state file (bug fix)
  - fix crash that sometimes occurred when audio device fails on startup
  - fix absolute path support in playlists
* WIN32: close sockets properly
* install systemd service file if systemd is available


ver 0.16.4 (2011/09/01)
* don't abort configure when avahi is not found
* auto-detect libmad without pkg-config
* fix memory leaks
* don't resume playback when seeking to another song while paused
* apply follow_inside_symlinks to absolute symlinks
* fix playback discontinuation after seeking
* input:
  - curl: limit the receive buffer size
  - curl: implement a hard-coded timeout of 10 seconds
* decoder:
  - ffmpeg: workaround for semantic API change in recent ffmpeg versions
  - flac: validate the sample rate when scanning the tag
  - wavpack: obey all decoder commands, stop at CUE track border
* encoder:
  - vorbis: don't send end-of-stream on flush
* output:
  - alsa: fix SIGFPE when alsa announces a period size of 0
  - httpd: don't warn on client disconnect
  - osx: don't drain the buffer when closing
  - pulse: fix deadlock when resuming the stream
  - pulse: fix deadlock when the stream was suspended


ver 0.16.3 (2011/06/04)
* fix assertion failure in audio format mask parser
* fix NULL pointer dereference in playlist parser
* fix playlist files in base music directory
* database: allow directories with just playlists
* decoder:
  - ffmpeg: support libavcodec 0.7


ver 0.16.2 (2011/03/18)
* configure.ac:
  - fix bashism in tremor test
* decoder:
  - tremor: fix configure test
  - gme: detect end of song
* encoder:
  - vorbis: reset the Ogg stream after flush
* output:
  - httpd: fix uninitialized variable
  - httpd: include sys/socket.h
  - oss: AFMT_S24_PACKED is little-endian
  - oss: disable 24 bit playback on FreeBSD


ver 0.16.1 (2011/01/09)
* audio_check: fix parameter in prototype
* add void casts to suppress "result unused" warnings (clang)
* input:
  - ffado: disable by default
* decoder:
  - mad: work around build failure on Solaris
  - resolve modplug vs. libsndfile cflags/headers conflict
* output:
  - solaris: add missing parameter to open_cloexec() cal
  - osx: fix up audio format first, then apply it to device
* player_thread: discard empty chunks while cross-fading
* player_thread: fix assertion failure due to early seek
* output_thread: fix double lock


ver 0.16 (2010/12/11)
* protocol:
  - send song modification time to client
  - added "update" idle event
  - removed the deprecated "volume" command
  - added the "findadd" command
  - range support for "delete"
  - "previous" really plays the previous song
  - "addid" with negative position is deprecated
  - "load" supports remote playlists (extm3u, pls, asx, xspf, lastfm://)
  - allow changing replay gain mode on-the-fly
  - omitting the range end is possible
  - "update" checks if the path is malformed
* archive:
  - iso: renamed plugin to "iso9660"
  - zip: renamed plugin to "zzip"
* input:
  - lastfm: obsolete plugin removed
  - ffmpeg: new input plugin using libavformat's "avio" library
* tags:
  - added tags "ArtistSort", "AlbumArtistSort"
  - id3: revised "performer" tag support
  - id3: support multiple values
  - ape: MusicBrainz tags
  - ape: support multiple values
* decoders:
  - don't try a plugin twice (MIME type & suffix)
  - don't fall back to "mad" unless no plugin matches
  - ffmpeg: support multiple tags
  - ffmpeg: convert metadata to generic format
  - ffmpeg: implement the libavutil log callback
  - sndfile: new decoder plugin based on libsndfile
  - flac: moved CUE sheet support to a playlist plugin
  - flac: support streams without STREAMINFO block
  - mikmod: sample rate is configurable
  - mpg123: new decoder plugin based on libmpg123
  - sidplay: support sub-tunes
  - sidplay: implemented songlength database
  - sidplay: support seeking
  - sidplay: play monaural SID tunes in mono
  - sidplay: play mus, str, prg, x00 files
  - wavpack: activate 32 bit support
  - wavpack: allow more than 2 channels
  - mp4ff: rename plugin "mp4" to "mp4ff"
* encoders:
  - twolame: new encoder plugin based on libtwolame
  - flac: new encoder plugin based on libFLAC
  - wave: new encoder plugin for PCM WAV format
* output:
  - recorder: new output plugin for recording radio streams
  - alsa: don't recover on CANCEL
  - alsa: fill period buffer with silence before draining
  - openal: new output plugin
  - pulse: announce "media.role=music"
  - pulse: renamed context to "Music Player Daemon"
  - pulse: connect to server on MPD startup, implement pause
  - jack: require libjack 0.100
  - jack: don't disconnect during pause
  - jack: connect to server on MPD startup
  - jack: added options "client_name", "server_name"
  - jack: clear ring buffers before activating
  - jack: renamed option "ports" to "destination_ports"
  - jack: support more than two audio channels
  - httpd: bind port when output is enabled
  - httpd: added name/genre/website configuration
  - httpd: implement "pause"
  - httpd: bind_to_address support (including IPv6)
  - oss: 24 bit support via OSS4
  - win32: new output plugin for Windows Wave
  - shout, httpd: more responsive to control commands
  - wildcards allowed in audio_format configuration
  - consistently lock audio output objects
* player:
  - drain audio outputs at the end of the playlist
* mixers:
  - removed support for legacy mixer configuration
  - reimplemented software volume as mixer+filter plugin
  - per-device software/hardware mixer setting
* commands:
  - added new "status" line with more precise "elapsed time"
* update:
  - automatically update the database with Linux inotify
  - support .mpdignore files in the music directory
  - sort songs by album name first, then disc/track number
  - rescan after metadata_to_use change
* normalize: upgraded to AudioCompress 2.0
  - automatically convert to 16 bit samples
* replay gain:
  - reimplemented as a filter plugin
  - fall back to track gain if album gain is unavailable
  - optionally use hardware mixer to apply replay gain
  - added mode "auto"
  - parse replay gain from APE tags
* log unused/unknown block parameters
* removed the deprecated "error_file" option
* save state when stopped
* renamed option "--stdout" to "--stderr"
* removed options --create-db and --no-create-db
* state_file: save only if something has changed
* database: eliminated maximum line length
* log: redirect stdout/stderr to /dev/null if syslog is used
* set the close-on-exec flag on all file descriptors
* pcm_volume, pcm_mix: implemented 32 bit support
* support packed 24 bit samples
* CUE sheet support
* support for MixRamp tags
* obey $(sysconfdir) for default mpd.conf location
* build with large file support by default
* added test suite ("make check")
* require GLib 2.12
* added libwrap support
* make single mode 'sticky'


ver 0.15.17 (2011/??/??)
* encoder:
  - vorbis: reset the Ogg stream after flush
* decoders:
  - vorbis: fix tremor support


ver 0.15.16 (2011/03/13)
* output:
  - ao: initialize the ao_sample_format struct
  - jack: fix crash with mono playback
* encoders:
  - lame: explicitly configure the output sample rate
* update: log all file permission problems


ver 0.15.15 (2010/11/08)
* input:
  - rewind: fix assertion failure
* output:
  - shout: artist comes first in stream title


ver 0.15.14 (2010/11/06)
* player_thread: fix assertion failure due to wrong music pipe on seek
* output_thread: fix assertion failure due to race condition in OPEN
* input:
  - rewind: fix double free bug
* decoders:
  - mp4ff, ffmpeg: add extension ".m4b" (audio book)


ver 0.15.13 (2010/10/10)
* output_thread: fix race condition after CANCEL command
* output:
  - httpd: fix random data in stream title
  - httpd: MIME type audio/ogg for Ogg Vorbis
* input:
  - rewind: update MIME not only once
  - rewind: enable for MMS


ver 0.15.12 (2010/07/20)
* input:
  - curl: remove assertion after curl_multi_fdset()
* tags:
  - rva2: set "gain", not "peak"
* decoders:
  - wildmidi: support version 0.2.3


ver 0.15.11 (2010/06/14)
* tags:
  - ape: support album artist
* decoders:
  - mp4ff: support tags "album artist", "albumartist", "band"
  - mikmod: fix memory leak
  - vorbis: handle uri==NULL
  - ffmpeg: fix memory leak
  - ffmpeg: free AVFormatContext on error
  - ffmpeg: read more metadata
  - ffmpeg: fix libavformat 0.6 by using av_open_input_stream()
* playlist: emit IDLE_OPTIONS when resetting single mode
* listen: make get_remote_uid() work on BSD


ver 0.15.10 (2010/05/30)
* input:
  - mms: fix memory leak in error handler
  - mms: initialize the "eof" attribute
* decoders:
  - mad: properly calculate ID3 size without libid3tag


ver 0.15.9 (2010/03/21)
* decoders:
  - mad: fix crash when seeking at end of song
  - mpcdec: fix negative shift on fixed-point samples
  - mpcdec: fix replay gain formula with v8
* playlist: fix single+repeat in random mode
* player: postpone song tags during cross-fade


ver 0.15.8 (2010/01/17)
* input:
  - curl: allow rewinding with Icy-Metadata
* decoders:
  - ffmpeg, flac, vorbis: added more flac/vorbis MIME types
  - ffmpeg: enabled libavformat's file name extension detection
* dbUtils: return empty tag value only if no value was found
* decoder_thread: fix CUE track playback
* queue: don't repeat current song in consume mode


ver 0.15.7 (2009/12/27)
* archive:
  - close archive when stream is closed
  - iso, zip: fixed memory leak in destructor
* input:
  - file: don't fall back to parent directory
  - archive: fixed memory leak in error handler
* tags:
  - id3: fix ID3v1 charset conversion
* decoders:
  - eliminate jitter after seek failure
  - ffmpeg: don't try to force stereo
  - wavpack: allow fine-grained seeking
* mixer: explicitly close all mixers on shutdown
* mapper: fix memory leak when playlist_directory is not set
* mapper: apply filesystem_charset to playlists
* command: verify playlist name in the "rm" command
* database: return multiple tag values per song


ver 0.15.6 (2009/11/18)
* input:
  - lastfm: fixed variable name in GLib<2.16 code path
  - input/mms: require libmms 0.4
* archive:
  - zzip: require libzzip 0.13
* tags:
  - id3: allow 4 MB RIFF/AIFF tags
* decoders:
  - ffmpeg: convert metadata
  - ffmpeg: align the output buffer
  - oggflac: rewind stream after FLAC detection
  - flac: fixed CUE seeking range check
  - flac: fixed NULL pointer dereference in CUE code
* output_thread: check again if output is open on PAUSE
* update: delete ignored symlinks from database
* database: increased maximum line length to 32 kB
* sticker: added fallback for sqlite3_prepare_v2()


ver 0.15.5 (2009/10/18)
* input:
  - curl: don't abort if a packet has only metadata
  - curl: fixed endless loop during buffering
* tags:
  - riff, aiff: fixed "limited range" gcc warning
* decoders:
  - flac: fixed two memory leaks in the CUE tag loader
* decoder_thread: change the fallback decoder name to "mad"
* output_thread: check again if output is open on CANCEL
* update: fixed memory leak during container scan


ver 0.15.4 (2009/10/03)
* decoders:
  - vorbis: revert "faster tag scanning with ov_test_callback()"
  - faad: skip assertion failure on large ID3 tags
  - ffmpeg: use the "artist" tag if "author" is not present
* output:
  - osx: fix the OS X 10.6 build


ver 0.15.3 (2009/08/29)
* decoders:
  - vorbis: faster tag scanning with ov_test_callback()
* output:
  - fix stuttering due to uninitialized variable
* update: don't re-read unchanged container files


ver 0.15.2 (2009/08/15)
* tags:
  - ape: check the tag size (fixes integer underflow)
  - ape: added protection against large memory allocations
* decoders:
  - mad: skip ID3 frames when libid3tag is disabled
  - flac: parse all replaygain tags
  - flac: don't allocate cuesheet twice (memleak)
* output:
  - shout: fixed stuck pause bug
  - shout: minimize the unpause latency
* update: free empty path string (memleak)
* update: free temporary string in container scan (memleak)
* directory: free empty directories after removing them (memleak)


ver 0.15.1 (2009/07/15)
* decoders:
  - flac: fix assertion failure in tag_free() call
* output:
  - httpd: include sys/types.h (fixes Mac OS X)
* commands:
  - don't resume playback when stopping during pause
* database: fixed NULL pointer dereference after charset change
* log: fix double free() bug during shutdown


ver 0.15 (2009/06/23)
* input:
  - parse Icy-Metadata
  - added support for the MMS protocol
  - hide HTTP password in playlist
  - lastfm: new input plugin for last.fm radio (experimental and incomplete!)
  - curl: moved proxy settings to "input" block
* tags:
  - support the "album artist" tag
  - support MusicBrainz tags
  - parse RVA2 tags in mp3 files
  - parse ID3 tags in AIFF/RIFF/WAV files
  - ffmpeg: support new metadata API
  - ffmpeg: added support for the tags comment, genre, year
* decoders:
  - audiofile: streaming support added
  - audiofile: added 24 bit support
  - modplug: another MOD plugin, based on libmodplug
  - mikmod disabled by default, due to severe security issues in libmikmod
  - sidplay: new decoder plugin for C64 SID (using libsidplay2)
  - fluidsynth: new decoder plugin for MIDI files (using libfluidsynth,
    experimental due to shortcomings in libfluidsynth)
  - wildmidi: another decoder plugin for MIDI files (using libwildmidi)
  - flac: parse stream tags
  - mpcdec: support the new libmpcdec SV8 API
  - added configuration option to disable decoder plugins
  - flac: support embedded cuesheets
  - ffmpeg: updated list of supported formats
* audio outputs:
  - added option to disable audio outputs by default
  - wait 10 seconds before reopening after play failure
  - shout: enlarged buffer size to 32 kB
  - null: allow disabling synchronization
  - mvp: fall back to stereo
  - mvp: fall back to 16 bit audio samples
  - mvp: check for reopen errors
  - mvp: fixed default device detection
  - pipe: new audio output plugin which runs a command
  - alsa: better period_time default value for high sample rates
  - solaris: new audio output plugin for Solaris /dev/audio
  - httpd: new audio output plugin for web based streaming, similar to icecast
     but built in.
* commands:
  - "playlistinfo" and "move" supports a range now
  - added "sticker database", command "sticker", which allows clients
     to implement features like "song rating"
  - added "consume" command which removes a song after play
  - added "single" command, if activated, stops playback after current song or
     repeats the song if "repeat" is active.
* mixers:
  - rewritten mixer code to support multiple mixers
  - new pulseaudio mixer
  - alsa: new mixer_index option supports choosing between multiple
    identically-named controls on a device.
* Add audio archive extraction support:
  - bzip2
  - iso9660
  - zip
* the option "error_file" was removed, all messages are logged into
   "log_file"
* support logging to syslog
* fall back to XDG music directory if no music_directory is configured
* failure to read the state file is non-fatal
* --create-db starts the MPD daemon instead of exiting
* playlist_directory and music_directory are optional
* playlist: recalculate the queued song after random is toggled
* playlist: don't unpause on delete
* pause when all audio outputs fail to play
* daemon: ignore "user" setting if already running as that user
* listen: fix broken client IP addresses in log
* listen: bind failure on secondary address is non-fatal
* 24/32 bit audio support
* print available protocols in --version
* fill buffer after seeking
* choose the fallback resampler at runtime
* steps taken towards win32 compatibility
* require glib 2.6 or greater
* built-in documentation using doxygen and docbook


ver 0.14.2 (2009/02/13)
* configure.ac:
  - define HAVE_FFMPEG after all checks
* decoders:
  - ffmpeg: added support for the tags comment, genre, year
  - ffmpeg: don't warn of empty packet output
  - ffmpeg: check if the time stamp is valid
  - ffmpeg: fixed seek integer overflow
  - ffmpeg: enable WAV streaming
  - ffmpeg: added TTA support
  - wavpack: pass NULL if the .wvc file fails to open
  - mikmod: call MikMod_Exit() only in the finish() method
  - aac: fix stream metadata
* audio outputs:
  - jack: allocate ring buffers before connecting
  - jack: clear "shutdown" flag on reconnect
  - jack: reduced sleep time to 1ms
  - shout: fixed memory leak in the mp3 encoder
  - shout: switch to blocking mode
  - shout: use libshout's synchronization
  - shout: don't postpone metadata
  - shout: clear buffer before calling the encoder
* mapper: remove trailing slashes from music_directory
* player: set player error when output device fails
* update: recursively purge deleted directories
* update: free deleted subdirectories

ver 0.14.1 (2009/01/17)
* decoders:
  - mp4: support the writer/composer tag
  - id3: strip leading and trailing whitespace from ID3 tags
  - oggvorbis: fix tremor support
  - oggvorbis: disable seeking on remote files
* audio outputs:
  - jack: allocate default port names (fixes a crash)
* update:
  - refresh stats after update
  - save the database even if it is empty
* input_curl:
  - use select() to eliminate busy loop during connect
  - honour http_proxy_* config directives
  - fix assertion failure on "connection refused"
  - fix assertion failure with empty HTTP responses
* corrected the sample calculation in the fallback resampler
* log: automatically append newline
* fix setenv() conflict on Solaris
* configure.ac: check for pkg-config before using it
* fix minor memory leak in decoder_tag()
* fix cross-fading bug: it used to play some chunks of the new song twice
* playlist
  - fix assertion failure during playlist load
  - implement Fisher-Yates shuffle properly
  - safely search the playlist for deleted song
* use custom PRNG for volume dithering (speedup)
* detect libid3tag without pkg-config

ver 0.14 (2008/12/25)
* audio outputs:
  - wait 10 seconds before reopening a failed device
  - fifo: new plugin
  - null: new plugin
  - shout: block while trying to connect instead of failing
  - shout: new timeout parameter
  - shout: support mp3 encoding and the shoutcast protocol
  - shout: send silence during pause, so clients don't get disconnected
* decoders:
  - ffmpeg: new plugin
  - wavpack: new plugin
  - aac: stream support added
  - mod: disabled by default due to critical bugs in all libmikmod versions
* commands:
  - "addid" takes optional second argument to specify position
  - "idle" notifies the client when a notable change occurs
* Zeroconf support using Bonjour
* New zeroconf_enabled option so that Zeroconf support can be disabled
* Stop the player/decode processes when not playing to allow the CPU to sleep
* Fix a bug where closing an ALSA dmix device could cause MPD to hang
* Support for reading ReplayGain from LAME tags on MP3s
* MPD is now threaded, which greatly improves performance and stability
* memory usage reduced by merging duplicate tags in the database
* support connecting via unix domain socket
* allow authenticated local users to add any local file to the playlist
* 24 bit audio support
* optimized PCM conversions and dithering
* much code has been replaced by using GLib
* the HTTP client has been replaced with libcurl
* symbolic links in the music directory can be disabled; the default
  is to ignore symlinks pointing outside the music directory

ver 0.13.0 (2007/5/28)
* New JACK audio output
* Support for "file" as an alternative to "filename" in search, find, and list
* FLAC 1.1.3 API support
* New playlistadd command for adding to stored playlists
* New playlistclear command for clearing stored playlists
* Fix a bug where "find any" and "list <type> any" wouldn't return any results
* Make "list any" return an error instead of no results and an OK
* New gapless_mp3_playback option to disable gapless MP3 playback
* Support for seeking HTTP streams
* Zeroconf support using Avahi
* libsamplerate support for high quality audio resampling
* ID3v2 "Original Artist/Performer" tag support
* New playlistsearch command for searching the playlist (similar to "search")
* New playlistfind command for finding songs in the playlist (similar to "find")
* libmikmod 3.2.0 beta support
* New tagtypes command for retrieving a list of available tag types
* Fix a bug where no ACK was returned if loading a playlist failed
* Fix a bug where db_update in stats would be 0 after initial database creation
* New count command for getting stats on found songs (similar to "find")
* New playlistmove command for moving songs in stored playlists
* New playlistdelete command for deleting songs from stored playlists
* New rename command for renaming stored playlists
* Increased default buffer_before_play from 0% to 10% to prevent skipping
* Lots of bug fixes, cleaned up code, and performance improvements

ver 0.12.2 (2007/3/20)
* Fix a bug where clients could cause MPD to segfault

ver 0.12.1 (2006/10/10)
* Fix segfault when scanning an MP3 that has a Xing tag with 0 frames
* Fix segfault when there's no audio output specified and one can't be detected
* Fix handling of escaping in quotes
* Allow a quality of -1 to be specified for shout outputs
* A few minor cleanups

ver 0.12.0 (2006/9/22)
* New audio output code which supports:
  * A plugin-like architecture
  * Non-libao ("native") outputs:
    * ALSA
    * OSS
    * OS X
    * Media MVP
    * PulseAudio
    * Shout (Icecast or Shoutcast)
  * Playing through multiple outputs at once
  * Enabling/disabling outputs while MPD is running
  * Saving output state (enabled/disabled) to the state_file
* OggFLAC support
* Musepack support
* Gapless MP3 playback
* MP3 ReplayGain support (using ID3v2 tags only)
* Support for MP2 files if MP3 support is enabled
* Composer, Performer, Comment, and Disc metadata support
* New outputs command for listing available audio outputs
* New enableoutput and disableoutput commands for enabling/disabling outputs
* New plchangesposid command for a stripped down version of plchanges
* New addid command for adding to the playlist and returning a song ID
* New commands and notcommands commands for checking available commands
* Can now specify any supported metadata type or "any" in search, find, and list
* New volume_normalization parameter for enabling Audio Compress normalization
* New metadata_to_use parameter for choosing supported metadata types
* New pid_file parameter for saving the MPD process ID to the specified file
* The db_file parameter is now required
* The port parameter is now optional (defaults to 6600)
* Can specify bind_to_address multiple times
* New --kill argument for killing MPD if pid_file is specified
* Removed --update-db argument (use the update function in your client instead)
* New mpdconf.example
* New mpd.conf man page 
* Removed bundled libmad and libid3tag
* Lots of bug fixes, cleaned up code, and performance improvements

ver 0.11.5 (2004/11/1)
1) New id3v1_encoding config option to configure the id3v1 tag encoding (patch
from dottedmag)
2) Strip '\r' from m3u playlists (thank you windows)
3) Use random() instead of rand() for playlist randomizing
4) Fix a bug trying skipping some commented lines in m3u playlist files
5) Fix a bug when fetching metadata from streams that may cause certain
weirdnesses
6) Fix a bug where replaygain preamp was used on files w/o replaygain tags
7) Fix a busy loop when trying to prebuffer a nonexistant or missing stream
8) Fix a bug in forgetting to remove leading ' ' in content-type for http
streams
9) Check for ice-name in http headers
10) Be sure the strip all '\n' chars in tags
11) Set $HOME env variable when setuid'ing, this should fix the /root/.mcop
errors triggered by arts/libao

ver 0.11.4 (2004/7/26)
1) Fixed a segfault when decoding mp3's with corrupt id3v2 tags
2) Fixed a memory leak when encountering id3v2 tags in mp3 decoder

ver 0.11.3 (2004/7/21)
1) Add support for http authentication for streams
2) Added replaygain pre-amp support
3) Better error handling for fread() in inputStream_file
4) Fixed a bug so that when a freeAllInterfaces is called, it sets
max_interface_connections to 0.  This prevents potential segfaults and other
nastiness for forked processes, like the player and update-er (do to
interfacePrintWithFD()).
5) Allow blockingWrite() to handle errors more gracefully (for example, if the
disc is full, and thus the write() fails or can't be completed, we just skip
this write() and continue, instead of getting stuck in an infinite loop until
the write() becomes successful)
6) Updated mpdconf.example from sbh/avuton
7) If "user" is specified, then convert ~ in paths to the user's home path
specified by "user" config paramter (not the actual current user running mpd).

ver 0.11.2 (2004/7/5) 
1) Work around in computing total time for mp3's whose first valid mpeg frame is
not layer III
2) Fix mp3 and mp4 decoders when seeking past the end of the file
3) Fix replaygain for flac and vorbis
4) Fix memory leaks in flac decoder (from normalperson)
5) Fix Several other bugs in playlist.c and directory.c (from normalperson)

ver 0.11.1 (2004/6/24)
1) Fix a bug that caused "popping" at the beginning of mp3's
2) Fix playlistid command
3) Fix move commands so they don't mess up the song id's
4) Added support for HTTP Proxy
5) Detect and skip recursive links in the music directory
6) Fix addPathToDB() so updating on a specific path doesn't exist correctly adds
the parent directories to the DB

ver 0.11.0 (2004/6/18)
1) Support for playing mp3 and Ogg Vorbis streams
2) Non-blocking Update
3) Replaygain support for Ogg Vorbis and FLAC (by Eric Moore aka AliasMrJones)
4) audio_output_format option that allows for all audio output to be converted
to a format compatible with any sound card
5) Own routines for to always support UTF-8 <-> ISO-8859-1 conversion
6) Added "Id" and "Pos" metadata for songs in playlist
7) Added commands: plchanges, currentsong, playid, seekid, playlistid, moveid,
swapid, deleteid
8) UTF-8 validation of all tags
9) Update specific files/directories (for fast, incremental updating)
10) Added ACK error codes
11) Mod file support
12) Added command_list_ok_begin
13) Play after stop resumes from last position in the playlist
14) Play while pause resumes playback
15) Better signal handling by mackstann
16) Cleanup decoder interface (now called InputPlugins)
17) --create-db no long starts the daemon
18) --no-daemon outputs to log files
19) --stdout sends output to stdout/stderr
20) Default port is now 6600
21) Lots of other cleanups and Bugfixes

ver 0.10.4 (2004/5/26)
1) Fix configure problems on OpenBSD with langinfo and iconv
2) Fix an infinte loop when writing to an interface and it has expired
3) Fix a segfault in decoding flac's
4) Ingore CRC stuff in mp3's since some encoders did not compute the CRC
correctly
5) Fix a segfault in processing faulty mp4 metadata

ver 0.10.3 (2004/4/2)
1) Fix a segfault when a blanck line is sent from a client
2) Fix for loading playlists on platforms where char is unsigned
3) When pausing, release audio device after we say pause is successful (this
makes pause appear to not lag)
4) When returning errors for unknown types by player, be sure to copy the
filename
5) add --disable-alsa for disabling alsa mixer support
6) Use select() for a portable usleep()
7) For alsa mixer, default to "Master' element, not first element

ver 0.10.2 (2004/3/25)
1) Add suport for AAC
2) Substitute '\n' with ' ' in tag info
3) Remove empty directories from db
4) Resume from current position in song when using state file
5) Pause now closes the music device, and reopens it on resuming
6) Fix unnecessary big endian byte swapping
7) If locale is "C" or "POSIX", then use ISO-8859-1 as the fs charset
8) Fix a bug where alsa mixer wasn't detecting volume changes
9) For alsa and software mixer, show volume to be the same as it was set (even
if its not the exact volume)
10) Report bitrate for wave files
11) Compute song length of CBR mp3's more accurately

ver 0.10.1 (2004/3/7)
1) Check to see if we need to add "-lm" when linking mpd
2) Fix issues with skipping bad frames in an mp3 (this way we get the correct
samplerate and such)
3) Fix crossfading bug with ogg's
4) Updated libmad and libid3tag included w/ source to 0.15.1b

ver 0.10.0 (2004/3/3)
1) Use UTF-8 for all client communications
2) Crossfading support
3) Password Authentication (all in plaintext)
4) Software mixer
5) Buffer Size is configurable
6) Reduced Memory consumption (use directory tree for search and find)
7) Bitrate support for Flac
8) setvol command (deprecates volume command)
9) add command takes directories
10) Path's in config file now work with ~
11) Add samplerate,bits, and channels to status
12) Reenable playTime in stats display
13) Fix a segfault when doing: add ""
14) Fix a segfault with flac vorbis comments simply being "="
15) Fix a segfault/bug in queueNextSong with repeat+random
16) Fix a bug, where one process may segfault, and cause more processes to spawn
w/o killing ones that lost their parent.
17) Fix a bug when the OSS device was unable to fetch the current volume,
it would close the device (when it maybe previously closed by the exact same
code)
18) command.c cleanup by mackstann
19) directory.c and command.c cleanup by tw-nym

ver 0.9.4 (2004/1/21)
1) Fix a bug where updated tag info wasn't being detected
2) Set the default audio write size to 1024 bytes (should decrease cpu load a
bit on some machines).
3) Make audio write size configurable via "audio_write_size" config option
4) Tweak output buffer size for connections by detecting the kernel output
buffer size.

ver 0.9.3 (2003/10/31)
1) Store total time/length of songs in db and display in *info commands
2) Display instantaneous bitrate in status command
3) Add Wave Support using libaudiofile (Patch from normalperson)
4) Command code cleanup (Patch from tw-nym)
5) Optimize listing of playlists (10-100x faster)
6) Optimize interface output (write in 4kB chunks instead of on every '\n')
7) Fix bug that prevented rm command from working
8) Fix bug where deleting current song skips the next song
9) Use iconv to convert vorbis comments from UTF-8 to Latin1

ver 0.9.2 (2003/10/6)
1) Fix FreeBSD Compilation Problems
2) Fix bug in move command
3) Add mixer_control options to configure which mixer control/device mpd
controls
4) Randomize on play -1
5) Fix a bug in toggling repeat off and at the end of the playlist

ver 0.9.1 (2003/9/30)
1) Fix a statement in the middle of declarations in listen.c, causes error for
gcc 2.7

ver 0.9.0 (2003/9/30)
1) Random play mode
2) Alsa Mixer Support
3) Save and Restore "state"
4) Default config file locations (.mpdconf and /etc/mpd.conf)
5) Make db file locations configurable
6) Move songs around in the playlist
7) Gapless playback
8) Use Xing tags for mp3's
9) Remove stop_on_error
10) Seeking support
11) Playlists can be loaded and deleted from subdirectories
12) Complete rewrite of player layer (fork()'s only once, opens and closes
audio device as needed).
13) Eliminate use and dependence of SIGIO
14) IPv6 support
15) Solaris compilations fixes
16) Support for different log levels
17) Timestamps for log entries
18) "user" config parameter for setuid (patch from Nagilum)
19) Other misc features and bug fixes

ver 0.8.7 (2003/9/3)
1) Fix a memory leak.  When closing a interface, was called close() on the fd
instead of calling fclose() on the fp that was opened with fdopen().

ver 0.8.6 (2003/8/25)
1) Fix a memory leak when a buffered existed, and a connection was unexpectedly
closed, and i wasn't free'ing the buffer apropriatly.

ver 0.8.5 (2003/8/17)
1) Fix a bug where an extra end of line is returned when attempting to play a
non existing file.  This causes parsing errors for clients.

ver 0.8.4 (2003/8/13)
1) Fix a bug where garbage is returned with errors in "list" command

ver 0.8.3 (2003/8/12) 
1) Fix a compilation error on older linux systems
2) Fix a bug in searching by title
3) Add "list" command
4) Add config options for specifying libao driver/plugin and options
5) Add config option to specify which address to bind to
6) Add support for loading and saving absolute pathnames in saved playlists
7) Playlist no longer creates duplicate entries for song data (more me
efficient)
8) Songs deleted from the db are now removed for the playlist as well

ver 0.8.2 (2003/7/22)
1) Increased the connection que for listen() from 0 to 5
2) Cleanup configure makefiles so that mpd uses MPD_LIBS and MPD_CFLAGS
rather than LIBS and CFLAGS
3) Put a cap on the number of commands per command list
4) Put a cap on the maximum number of buffered output lines
5) Get rid of TIME_WAIT/EADDRINUSE socket problem
6) Use asynchronious IO (i.e. trigger SIGIO instead so we can sleep in
select() calls longer)

ver 0.8.1 (2003/7/11)
1) FreeBSD fixes
2) Fix for rare segfault when updating
3) Fix bug where client was being hungup on when done playing current song
4) Fix bug when playing flac's where it incorrectly reports an error
5) Make stop playlist on error configurable
6) Configure checks for installed libmad and libid3tag and uses those if found
7) Use buffer->finished in *_decode's instead of depending on catching signals

ver 0.8.0 (2003/7/6)
1) Flac support
2) Make playlist max length configurable
3) New backward compatible status (backward compatible for 0.8.0 on)
4) listall command now can take a directory as an argument
5) Buffer rewritten to use shared memory instead of sockets
6) Playlist adding done using db
7) Add sort to list, and use binary search for finding
8) New "stats" command
9) Command list (for faster adding of large batches of files)
10) Add buffered chunks before play
11) Useful error reporting to clients (part of status command)
12) Use libid3tag for reading id3 tags (more stable)
13) Non-blocking output to clients
14) Fix bug when removing items from directory
15) Fix bug when playing mono mp3's
16) Fix bug when attempting to delete files when using samba
17) Lots of other bug fixes I can't remember

ver 0.7.0 (2003/6/20)
1) use mad instead of mpg123 for mp3 decoding
2) volume support
3) repeate playlist support
4) use autoconf/automake (i.e. "configure")
5) configurable max connections

ver 0.6.2 (2003/6/11)
1) Buffer support for ogg
2) new config file options: "connection_timeout" and "mpg123_ignore_junk"
3) new commands: "next", "previous", and "listall"
Thanks to Niklas Hofer for "next" and "previous" patches!
4) Search by filename
5) bug fix for pause when playing mp3's

ver 0.6.1 (2003/5/29)
1) Add conf file support
2) Fix a bug when doing mp3stop (do wait3(NULL,WNOHANG|WUNTRACED,NULL))
3) Fix a bug when fork'ing, fflush file buffers before forking so the
child doesn't print the same stuff in the buffer.

ver 0.6.0 (2003/5/25)
1) Add ogg vorbis support
2) Fix two bugs relating to tables, one for search by title, and one where we
freed the tables before directories, causing a segfault
3) The info command has been removed.

ver 0.5.0-0.5.2
Initial release(s).  Support for MP3 via mpg123<|MERGE_RESOLUTION|>--- conflicted
+++ resolved
@@ -1,4 +1,3 @@
-<<<<<<< HEAD
 ver 0.24 (not yet released)
 * protocol
   - "playlistfind"/"playlistsearch" have "sort" and "window" parameters
@@ -15,9 +14,8 @@
   - new tag "Mood"
 * switch to C++20
   - GCC 10 or clang 11 (or newer) recommended
-=======
+
 ver 0.23.9 (not yet released)
->>>>>>> cd0396c1
 
 ver 0.23.8 (2022/07/09)
 * storage
