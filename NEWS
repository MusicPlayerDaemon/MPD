--- conflicted
+++ resolved
@@ -1,4 +1,3 @@
-<<<<<<< HEAD
 ver 0.25 (not yet released)
 * protocol
   - implement "window" parameter for command "list"
@@ -10,10 +9,9 @@
   - pipewire: add option "reconnect_stream"
 * switch to C++23
 * require Meson 1.2
-=======
+
 ver 0.24.7 (not yet released)
 * fix spurious linker failures
->>>>>>> ea3347ca
 
 ver 0.24.6 (2025/10/20)
 * decoder
