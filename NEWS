--- conflicted
+++ resolved
@@ -1,9 +1,10 @@
-<<<<<<< HEAD
 ver 0.19.9 (not yet released)
 * decoder
   - dsdiff, dsf: raise ID3 tag limit to 1 MB
 * playlist: fix loading duplicate tag types from state file
+* despotify: remove defunct plugin
 * fix clock integer overflow on OS X
+* fix gcc 5.0 warnings
 * fix build failure with uClibc
 * fix build failure on non-POSIX operating systems
 * fix dependency issue on parallel Android build
@@ -182,20 +183,12 @@
 * install systemd unit for socket activation
 * Android port
 
-ver 0.18.23 (not yet released)
-=======
 ver 0.18.23 (2015/02/06)
->>>>>>> 4a552869
 * despotify: remove defunct plugin
 * fix clock integer overflow on OS X
 * fix gcc 5.0 warnings
 
-<<<<<<< HEAD
-
-ver 0.18.22 (2014/01/14)
-=======
 ver 0.18.22 (2015/01/14)
->>>>>>> 4a552869
 * fix clang 3.6 warnings
 
 ver 0.18.21 (2014/12/17)
