--- conflicted
+++ resolved
@@ -1,4 +1,3 @@
-<<<<<<< HEAD
 ver 0.22 (not yet released)
 * protocol
   - "findadd"/"searchadd"/"searchaddpl" support the "sort" and
@@ -9,12 +8,9 @@
   - ffmpeg: new plugin based on FFmpeg's libavfilter library
   - hdcd: new plugin based on FFmpeg's "af_hdcd" for HDCD playback
 
-ver 0.21.8 (not yet released)
-=======
 ver 0.21.8 (2019/04/23)
 * input
   - smbclient: download to buffer instead of throttling transfer
->>>>>>> cabcbb05
 * output
   - httpd: add missing mutex lock
   - httpd: fix use-after-free bug
