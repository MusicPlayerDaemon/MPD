--- conflicted
+++ resolved
@@ -1,4 +1,3 @@
-<<<<<<< HEAD
 ver 0.24 (not yet released)
 * protocol
   - new command "searchcount" (case-insensitive "count")
@@ -49,11 +48,10 @@
 * remove Haiku support
 * remove Boost dependency
 * require libfmt 7 or later
-=======
+
 ver 0.23.15 (not yet released)
 * decoder
   - ffmpeg: fix build failure with FFmpeg 6.1
->>>>>>> 50c1e373
 
 ver 0.23.14 (2023/10/08)
 * decoder
