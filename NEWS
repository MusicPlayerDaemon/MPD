--- conflicted
+++ resolved
@@ -1,4 +1,3 @@
-<<<<<<< HEAD
 ver 0.24 (not yet released)
 * protocol
   - new command "searchcount" (case-insensitive "count")
@@ -52,10 +51,7 @@
 * remove Boost dependency
 * require libfmt 7 or later
 
-ver 0.23.15 (not yet released)
-=======
 ver 0.23.15 (2023/12/20)
->>>>>>> b8bfc986
 * decoder
   - ffmpeg: fix build failure with FFmpeg 6.1
 * output
