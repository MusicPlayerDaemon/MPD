<<<<<<< HEAD
ver 0.21 (not yet released)
* protocol
  - "tagtypes" can be used to hide tags
  - "find" and "search" can sort
  - "outputs" prints the plugin name
  - "outputset" sets runtime attributes
  - close connection when client sends HTTP request
* input
  - qobuz: new plugin to play Qobuz streams
  - tidal: new plugin to play Tidal streams
* tags
  - new tags "OriginalDate", "MUSICBRAINZ_WORKID"
* decoder
  - gme: try loading m3u sidecar files
  - hybrid_dsd: new decoder plugin
  - pcm: support audio/L24 (RFC 3190)
* resampler
  - soxr: flush resampler at end of song
* output
  - alsa: non-blocking mode
  - alsa: change "dop" and "allowed_formats" settings at runtime
  - ao: fix crash bug due to partial frames
  - shout: support the Shine encoder plugin
  - sndio: remove support for the broken RoarAudio sndio emulation
* mixer
  - sndio: new mixer plugin
* require GCC 5.0
=======
ver 0.20.18 (not yet released)
* decoder
  - flac: improve seeking precision
* fix gapless CUE song transitions
>>>>>>> 026aef74

ver 0.20.17 (2018/02/11)
* output
  - alsa: fix crash bug with 8 channels
* mixer
  - alsa: fix rounding error at volume 0
* fix real-time and idle scheduling with Musl
* Android
  - fix compatibility with Android 4.0

ver 0.20.16 (2018/02/03)
* output
  - pulse: fix crash during auto-detection
* database
  - simple: fix search within mount points
  - upnp: enable IPv6
* archive
  - iso9660: libcdio 2.0 compatibility
* fix crash in debug build on Haiku and other operating systems

ver 0.20.15 (2018/01/05)
* queue: fix crash after seek failure
* resampler
  - soxr: clear internal state after manual song change
* state file
  - make mount point restore errors non-fatal
  - fix crash when restoring mounts with incompatible database plugin
* Android
  - build without Ant
  - fix for SIGSYS crash

ver 0.20.14 (2018/01/01)
* database
  - simple: fix file corruption in the presence of mount points
* archive
  - bz2: fix deadlock
  - reduce lock contention, fixing lots of xrun problems
* fix Solaris build failure

ver 0.20.13 (2017/12/18)
* output
  - osx: set up ring buffer to hold at least 100ms
* mixer
  - alsa: fix rounding errors
* database
  - simple: don't purge mount points on update/rescan
  - simple: fix "mount" bug caused by bad compiler optimization
  - simple: fix "lsinfo" into mount points
  - upnp: work around libupnp 1.6.24 API breakage
* queue: fix spuriously misplaced prioritized songs
* save and restore mountpoints within the state file
* include Windows cross-build script in source tarball
* fix Windows build failures

ver 0.20.12 (2017/11/25)
* database
  - upnp: adapt to libupnp 1.8 API changes
* input
  - cdio_paranoia, ffmpeg, file, smbclient: reduce lock contention,
    fixing lots of xrun problems
  - curl: fix seeking
* decoder
  - ffmpeg: fix GCC 8 warning
  - vorbis: fix Tremor support
* player
  - log message when decoder is too slow
* encoder
  - vorbis: default to quality 3
* output
  - fix hanging playback with soxr resampler
  - httpd: flush encoder after tag; fixes corrupt Vorbis stream

ver 0.20.11 (2017/10/18)
* storage
  - curl: support Content-Type application/xml
* decoder
  - ffmpeg: more reliable song duration
  - gme: fix track numbering
* improve random song order when switching songs manually
* fix case insensitive search without libicu
* fix Unicode file names in playlists on Windows
* fix endless loop when accessing malformed file names in ZIP files

ver 0.20.10 (2017/08/24)
* decoder
  - ffmpeg: support MusicBrainz ID3v2 tags
* tags
  - aiff: fix FORM chunk size endianess (is big-endian)
* mixer
  - osx: add a mixer for OSX.
* fix crash when resuming playback before decoder is ready
* fix crash on Windows

ver 0.20.9 (2017/06/04)
* decoder
  - ffmpeg: support *.adx
* fix byte order detection on FreeBSD/aarch64
* fix more random crashes when compiled with clang

ver 0.20.8 (2017/05/19)
* output
  - osx: fix build failure due to missing "noexcept"
* playlist
  - m3u: support MIME type `audio/mpegurl`
* fix build failure with GCC 4.x

ver 0.20.7 (2017/05/15)
* database
  - simple: fix false positive directory loop detection with NFS
* enforce a reasonable minimum audio_buffer_size setting
* cap buffer_before_play at 80% to prevent deadlock
* fix random crashes when compiled with clang

ver 0.20.6 (2017/03/10)
* input
  - curl: fix headers after HTTP redirect to Shoutcast server
* decoder
  - ffmpeg: re-enable as fallback
  - mpcdec: fix crash (division by zero) after seeking
  - sidplay: make compatible with libsidplayfp < 1.8
* fix stream tags after automatic song change
* workaround for GCC 4.9.4 / libstdc++ bug (build failure)

ver 0.20.5 (2017/02/20)
* tags
  - id3: fix memory leak on corrupt ID3 tags
* decoder
  - sidplay: don't require libsidutils when building with libsidplayfp
* output
  - httpd: fix two buffer overflows in IcyMetaData length calculation
* mixer
  - alsa: fix crash bug

ver 0.20.4 (2017/02/01)
* input
  - nfs: fix freeze after reconnect
* output
  - sndio: work around a libroar C++ incompatibility
* workaround for GCC 4.9 "constexpr" bug
* fix FreeBSD build failure

ver 0.20.3 (2017/01/25)
* protocol
  - "playlistadd" creates new playlist if it does not exist, as documented
* database
  - proxy: fix error "terminate called after throwing ..."
  - proxy: make connect errors during startup non-fatal
* neighbor
  - upnp: fix premature expiry
* replay gain: don't reset ReplayGain levels when unpausing playback
* silence surround channels when converting from stereo
* use shortcuts such as "dsd64" in log messages

ver 0.20.2 (2017/01/15)
* input
  - alsa: fix crash bug
  - alsa: fix buffer overruns
* decoder
  - flac: add options "probesize" and "analyzeduration"
* resampler
  - libsamplerate: reset state after seeking
* output
  - fix static noise after changing to a different audio format
  - alsa: fix the DSD_U32 sample rate
  - alsa: fix the DSD_U32 byte order
  - alsa: support DSD_U16
  - recorder: fix error "Failed to create : No such file or directory"
* playlist
  - cue: fix skipping songs

ver 0.20.1 (2017/01/09)
* input
  - curl: fix crash bug
  - curl: fix freeze bug
* decoder
  - wavpack: fix crash bug
* storage
  - curl: new storage plugin for WebDAV (work in progress)
* mixer
  - alsa: normalize displayed volume according to human perception
* fix crash with volume_normalization enabled

ver 0.20 (2017/01/04)
* protocol
  - "commands" returns playlist commands only if playlist_directory configured
  - "search"/"find" have a "window" parameter
  - report song duration with milliseconds precision
  - "sticker find" can match sticker values
  - drop the "file:///" prefix for absolute file paths
  - add range parameter to command "plchanges" and "plchangesposid"
  - send verbose error message to client
* input
  - curl: fix memory leak
* tags
  - ape, ogg: drop support for non-standard tag "album artist"
    affected filetypes: vorbis, flac, opus & all files with ape2 tags
    (most importantly some mp3s)
  - id3: remove the "id3v1_encoding" setting; by definition, all ID3v1 tags
    are ISO-Latin-1
  - ape: support APE replay gain on remote files
  - read ID3 tags from NFS/SMB
* decoder
  - improved error logging
  - report I/O errors to clients
  - ffmpeg: support ReplayGain and MixRamp
  - ffmpeg: support stream tags
  - gme: add option "accuracy"
  - gme: provide the TRACK tag
  - gme: faster scanning
  - mad: reduce memory usage while scanning tags
  - mpcdec: read the bit rate
  - pcm: support audio/L16 (RFC 2586) and audio/x-mpd-float
  - sidplay: faster scanning
  - wavpack: large file support
  - wavpack: support DSD (WavPack 5)
  - wavpack: archive support
* playlist
  - cue: don't skip pregap
  - embcue: fix last track
  - flac: new plugin which reads the "CUESHEET" metadata block
* output
  - alsa: fix multi-channel order
  - alsa: remove option "use_mmap"
  - alsa: support DSD_U32
  - alsa: disable DoP if it fails
  - jack: reduce CPU usage
  - pulse: set channel map to WAVE-EX
  - recorder: record tags
  - recorder: allow dynamic file names
  - sndio: new output plugin
* mixer
  - null: new plugin
* resampler
  - new block "resampler" in configuration file
    replacing the old "samplerate_converter" setting
  - soxr: allow multi-threaded resampling
* player
  - reset song priority on playback
  - reduce xruns
* write database and state file atomically
* always write UTF-8 to the log file.
* remove dependency on GLib
* support libsystemd (instead of the older libsystemd-daemon)
* database
  - proxy: add TCP keepalive option
* update
  - apply .mpdignore matches to subdirectories
* switch the code base to C++14
  - GCC 4.9 or clang 3.4 (or newer) recommended

ver 0.19.21 (2016/12/13)
* decoder
  - ffmpeg: fix crash bug
* fix unit test failure after recent "setprio" change
* systemd: add user unit

ver 0.19.20 (2016/12/09)
* protocol
  - "setprio" re-enqueues old song if priority has been raised
* decoder
  - ffmpeg: ignore empty packets
  - pcm: fix corruption bug with partial frames (after short read)
  - sidplay: fix playback speed with libsidplayfp
* output
  - winmm: fix 8 bit playback
* fix gcc 7.0 -Wimplicit-fallthrough
* systemd: paranoid security settings

ver 0.19.19 (2016/08/23)
* decoder
  - ffmpeg: bug fix for FFmpeg 3.1 support
  - wildmidi: support libWildMidi 0.4
* output
  - pulse: support 32 bit, 24 bit and floating point playback
* support non-x86 NetBSD
* fix clang 3.9 warnings

ver 0.19.18 (2016/08/05)
* decoder
  - ffmpeg: fix crash with older FFmpeg versions (< 3.0)
  - ffmpeg: log detailed error message
  - ffmpeg: support FFmpeg 3.1
  - sidplay: detect libsidplay2 with pkg-config
  - sidplay: log detailed error message
  - sidplay: read the "date" tag
  - sidplay: allow building with libsidplayfp instead of libsidplay2
* output
  - shout: recognize setting "encoder" instead of "encoding"
* fix memory leak after stream failure
* fix build failure with Boost 1.61
* require gcc 4.7 or newer

ver 0.19.17 (2016/07/09)
* decoder
  - flac: fix assertion failure while seeking
  - flac: fix stream duration indicator
  - fix seek problems in several plugins
* fix spurious seek error "Failed to allocate silence buffer"
* replay gain: fix "replay_gain_handler mixer" setting
* DSD: use 0x69 as silence pattern
* fix use-after-free bug on "close" and "kill"

ver 0.19.16 (2016/06/13)
* faster seeking
* fix system include path order
* add missing DocBook file to tarball

ver 0.19.15 (2016/04/30)
* decoder
  - ffmpeg: support FFmpeg 3.0
  - ffmpeg: use as fallback instead of "mad" if no plugin matches
  - opus: support bigger OpusTags packets
* fix more build failures on non-glibc builds due to constexpr Mutex
* fix build failure due to missing include
* fix unit test on Alpha

ver 0.19.14 (2016/03/18)
* decoder
  - dsdiff: fix off-by-one buffer overflow
  - opus: limit tag size to 64 kB
* archive
  - iso9660: fix buffer overflow
* fix quadratic runtime bug in the tag pool
* fix build failures on non-glibc builds due to constexpr Mutex

ver 0.19.13 (2016/02/23)
* tags
  - aiff, riff: fix ID3 chunk padding
* decoder
  - ffmpeg: support the TAK codec
* fix disappearing duration of remote songs during playback
* initialize supplementary groups with glibc 2.19+

ver 0.19.12 (2015/12/15)
* fix assertion failure on malformed UTF-8 tag
* fix build failure on non-Linux systems
* fix LimitRTTIME in systemd unit file

ver 0.19.11 (2015/10/27)
* tags
  - ape: fix buffer overflow
* decoder
  - ffmpeg: fix crash due to wrong avio_alloc_context() call
  - gme: don't loop forever, fall back to GME's default play length
* encoder
  - flac: fix crash with 32 bit playback
* mixer
  - fix mixer lag after enabling/disabling output

ver 0.19.10 (2015/06/21)
* input
  - curl: fix deadlock on small responses
  - smbclient: fix DFF playback
* decoder
  - ffmpeg: improve seeking accuracy
  - fix stuck stream tags
* encoder
  - opus: fix bogus granulepos
* output
  - fix failure to open device right after booting
* neighbor
  - nfs: fix deadlock when connecting
* fix "single" mode breakage due to queue edits

ver 0.19.9 (2015/02/06)
* decoder
  - dsdiff, dsf: raise ID3 tag limit to 1 MB
* playlist: fix loading duplicate tag types from state file
* despotify: remove defunct plugin
* fix clock integer overflow on OS X
* fix gcc 5.0 warnings
* fix build failure with uClibc
* fix build failure on non-POSIX operating systems
* fix dependency issue on parallel Android build
* fix database/state file saving on Windows

ver 0.19.8 (2015/01/14)
* input
  - curl: fix bug after rewinding from end-of-file
  - mms: reduce delay at the beginning of playback
* decoder
  - dsdiff, dsf: allow ID3 tags larger than 4 kB
  - ffmpeg: support interleaved floating point
* fix clang 3.6 warnings
* fix build failure on NetBSD

ver 0.19.7 (2014/12/17)
* input
  - nfs: fix crash while canceling a failing file open operation
  - nfs: fix memory leak on connection failure
  - nfs: fix reconnect after mount failure
  - nfs: implement mount timeout (60 seconds)
* storage
  - nfs: implement I/O timeout (60 seconds)
* playlist
  - embcue: fix filename suffix detection
  - don't skip non-existent songs in "listplaylist"
* decoder
  - ffmpeg: fix time stamp underflow
* fix memory allocator bug on Windows

ver 0.19.6 (2014/12/08)
* decoder
  - ffmpeg: support FFmpeg 2.5
* fix build failure with musl
* android
  - update libFLAC to 1.3.1
  - update FFmpeg to 2.5

ver 0.19.5 (2014/11/26)
* input
  - nfs: fix crash on connection failure
* archive
  - zzip: fix crash after seeking
* decoder
  - dsdiff, dsf, opus: fix deadlock while seeking
  - mp4v2: remove because of incompatible license

ver 0.19.4 (2014/11/18)
* protocol
  - workaround for buggy clients that send "add /"
* decoder
  - ffmpeg: support opus
  - opus: add MIME types audio/ogg and application/ogg
* fix crash on failed filename charset conversion
* fix local socket detection from uid=0 (root)

ver 0.19.3 (2014/11/11)
* protocol
  - fix "(null)" result string to "list" when AlbumArtist is disabled
* database
  - upnp: fix breakage due to malformed URIs
* input
  - curl: another fix for redirected streams
* decoder
  - audiofile: fix crash while playing streams
  - audiofile: fix bit rate calculation
  - ffmpeg: support opus
  - opus: fix bogus duration on streams
  - opus: support chained streams
  - opus: improved error logging
* fix distorted audio with soxr resampler
* fix build failure on Mac OS X with non-Apple compilers

ver 0.19.2 (2014/11/02)
* input
  - curl: fix redirected streams
* playlist
  - don't allow empty playlist name
  - m3u: don't ignore unterminated last line
  - m3u: recognize the file suffix ".m3u8"
* decoder
  - ignore URI query string for plugin detection
  - faad: remove workaround for ancient libfaad2 ABI bug
  - ffmpeg: recognize MIME type audio/aacp
  - mad: fix negative replay gain values
* output
  - fix memory leak after filter initialization error
  - fall back to PCM if given DSD sample rate is not supported
* fix assertion failure on unsupported PCM conversion
* auto-disable plugins that require GLib when --disable-glib is used

ver 0.19.1 (2014/10/19)
* input
  - mms: fix deadlock bug
* playlist
  - extm3u: fix Extended M3U detection
  - m3u, extm3u, cue: fix truncated lines
* fix build failure on Mac OS X
* add missing file systemd/mpd.socket to tarball

ver 0.19 (2014/10/10)
* protocol
  - new commands "addtagid", "cleartagid", "listfiles", "listmounts",
    "listneighbors", "mount", "rangeid", "unmount"
  - "lsinfo" and "readcomments" allowed for remote files
  - "listneighbors" lists file servers on the local network
  - "playlistadd" supports file:///
  - "idle" with unrecognized event name fails
  - "list" on album artist falls back to the artist tag
  - "list" and "count" allow grouping
  - new "search"/"find" filter "modified-since"
  - "seek*" allows fractional position
  - close connection after syntax error
* database
  - proxy: forward "idle" events
  - proxy: forward the "update" command
  - proxy: copy "Last-Modified" from remote directories
  - simple: compress the database file using gzip
  - upnp: new plugin
  - cancel the update on shutdown
* storage
  - music_directory can point to a remote file server
  - nfs: new plugin
  - smbclient: new plugin
* playlist
  - cue: fix bogus duration of the last track
  - cue: restore CUE tracks from state file
  - soundcloud: use https instead of http
  - soundcloud: add default API key
* archive
  - read tags from songs in an archive
* input
  - alsa: new input plugin
  - curl: options "verify_peer" and "verify_host"
  - ffmpeg: update offset after seeking
  - ffmpeg: improved error messages
  - mms: non-blocking I/O
  - nfs: new input plugin
  - smbclient: new input plugin
* filter
  - volume: improved software volume dithering
* decoder:
  - vorbis, flac, opus: honor DESCRIPTION= tag in Xiph-based files as a comment to the song
  - audiofile: support scanning remote files
  - audiofile: log libaudiofile errors
  - dsdiff, dsf: report bit rate
  - dsdiff, dsf: implement seeking
  - dsf: support DSD512
  - dsf: support multi-channel files
  - dsf: fix big-endian bugs
  - dsf: fix noise at end of malformed file
  - mpg123: support ID3v2, ReplayGain and MixRamp
  - sndfile: support scanning remote files
  - sndfile: support tags "comment", "album", "track", "genre"
  - sndfile: native floating point playback
  - sndfile: optimized 16 bit playback
  - mp4v2: support playback of MP4 files.
* encoder:
  - shine: new encoder plugin
* output
  - alsa: support native DSD playback
  - alsa: rename "DSD over USB" to "DoP"
  - osx: fix hang after (un)plugging headphones
* threads:
  - the update thread runs at "idle" priority
  - the output thread runs at "real-time" priority
  - increase kernel timer slack on Linux
  - name each thread (for debugging)
* configuration
  - allow playlist directory without music directory
  - use XDG to auto-detect "music_directory" and "db_file"
* add tags "AlbumSort", "MUSICBRAINZ_RELEASETRACKID"
* disable global Latin-1 fallback for tag values
* new resampler option using libsoxr
* ARM NEON optimizations
* install systemd unit for socket activation
* Android port

ver 0.18.23 (2015/02/06)
* despotify: remove defunct plugin
* fix clock integer overflow on OS X
* fix gcc 5.0 warnings

ver 0.18.22 (2015/01/14)
* fix clang 3.6 warnings

ver 0.18.21 (2014/12/17)
* playlist
  - embcue: fix filename suffix detection
* decoder
  - ffmpeg: fix time stamp underflow

ver 0.18.20 (2014/12/08)
* decoder
  - ffmpeg: support FFmpeg 2.5
* fix build failure with musl

ver 0.18.19 (2014/11/26)
* archive
  - zzip: fix crash after seeking

ver 0.18.18 (2014/11/18)
* decoder
  - ffmpeg: support opus
* fix crash on failed filename charset conversion
* fix local socket detection from uid=0 (root)

ver 0.18.17 (2014/11/02)
* playlist
  - don't allow empty playlist name
  - m3u: recognize the file suffix ".m3u8"
* decoder
  - ignore URI query string for plugin detection
  - faad: remove workaround for ancient libfaad2 ABI bug
  - ffmpeg: recognize MIME type audio/aacp

ver 0.18.16 (2014/09/26)
* fix DSD breakage due to typo in configure.ac

ver 0.18.15 (2014/09/26)
* command
  - list: reset used size after the list has been processed
* fix MixRamp
* work around build failure on NetBSD

ver 0.18.14 (2014/09/11)
* protocol
  - fix range parser bug on certain 32 bit architectures
* decoder
  - audiofile: fix crash after seeking
  - ffmpeg: fix crash with ffmpeg/libav version 11
  - fix assertion failure after seeking

ver 0.18.13 (2014/08/31)
* protocol
  - don't change song on "seekcur" in random mode

* decoder
  - dsdiff, dsf: fix endless loop on malformed file
  - ffmpeg: support ffmpeg/libav version 11
  - gme: fix song duration
* output
  - alsa: fix endless loop at end of file in dsd_usb mode
* fix state file saver
* fix build failure on Darwin

ver 0.18.12 (2014/07/30)
* database
  - proxy: fix build failure with libmpdclient 2.2
  - proxy: fix add/search and other commands with libmpdclient < 2.9
* decoder
  - audiofile: improve responsiveness
  - audiofile: fix WAV stream playback
  - dsdiff, dsf: fix stream playback
  - dsdiff: fix metadata parser bug (uninitialized variables)
  - faad: estimate song duration for remote files
  - sndfile: improve responsiveness
* randomize next song when enabling "random" mode while not playing
* randomize next song when adding to single-song queue

ver 0.18.11 (2014/05/12)
* decoder
  - opus: fix missing song length on high-latency files
* fix race condition when using GLib event loop (non-Linux)

ver 0.18.10 (2014/04/10)
* decoder
  - ffmpeg: fix seeking bug
  - ffmpeg: handle unknown stream start time
  - gme: fix memory leak
  - sndfile: work around libsndfile bug on partial read
* don't interrupt playback when current song gets deleted

ver 0.18.9 (2014/03/02)
* protocol
  - "findadd" requires the "add" permission
* output
  - alsa: improved workaround for noise after manual song change
* decoder
  - vorbis: fix linker failure when libvorbis/libogg are static
* encoder
  - vorbis: fix another linker failure
* output
  - pipe: fix hanging child process due to blocked signals
* fix build failure due to missing signal.h include

ver 0.18.8 (2014/02/07)
* decoder
  - ffmpeg: support libav v10_alpha1
* encoder
  - vorbis: fix linker failure
* output
  - roar: documentation
* more robust Icy-Metadata parser
* fix Solaris build failure

ver 0.18.7 (2014/01/13)
* playlist
  - pls: fix crash after parser error
  - soundcloud: fix build failure with libyajl 2.0.1
* decoder
  - faad: fix memory leak
  - mpcdec: reject libmpcdec SV7 in configure script
* daemon: don't initialize supplementary groups when already running
  as the configured user

ver 0.18.6 (2013/12/24)
* input
  - cdio_paranoia: support libcdio-paranoia 0.90
* tags
  - riff: recognize upper-case "ID3" chunk name
* decoder
  - ffmpeg: use relative timestamps
* output
  - openal: fix build failure on Mac OS X
  - osx: fix build failure
* mixer
  - alsa: fix build failure with uClibc
* fix replay gain during cross-fade
* accept files without metadata

ver 0.18.5 (2013/11/23)
* configuration
  - fix crash when db_file is configured without music_directory
  - fix crash on "stats" without db_file/music_directory
* database
  - proxy: auto-reload statistics
  - proxy: provide "db_update" in "stats" response
* input
  - curl: work around stream resume bug (fixed in libcurl 7.32.0)
* decoder
  - fluidsynth: auto-detect by default
* clip 24 bit data from libsamplerate
* fix ia64, mipsel and other little-endian architectures
* fix build failures due to missing includes
* fix build failure with static libmpdclient

ver 0.18.4 (2013/11/13)
* decoder
  - dsdiff: fix byte order bug
* fix build failures due to missing includes
* libc++ compatibility

ver 0.18.3 (2013/11/08)
* fix stuck MPD after song change (0.18.2 regression)

ver 0.18.2 (2013/11/07)
* protocol:
  - "close" flushes the output buffer
* input:
  - cdio_paranoia: add setting "default_byte_order"
  - curl: fix bug with redirected streams
* playlist:
  - pls: fix reversed song order
* decoder:
  - audiofile: require libaudiofile 0.3 due to API breakage
  - dsf: enable DSD128
* enable buffering when starting playback (regression fix)
* fix build failures due to missing includes
* fix big-endian support

ver 0.18.1 (2013/11/04)
* protocol:
  - always ignore whitespace at the end of the line
* networking:
  - log UNIX domain path names instead of "localhost"
  - open listener sockets in the order they were configured
  - don't abort if IPv6 is not available
* output:
  - alsa: avoid endless loop in Raspberry Pi workaround
* filter:
  - autoconvert: fix "volume_normalization" with mp3 files
* add missing files to source tarball

ver 0.18 (2013/10/31)
* configuration:
  - allow tilde paths for socket
  - default filesystem charset is UTF-8 instead of ISO-8859-1
  - increase default buffer size to 4 MB
* protocol:
  - new command "readcomments" lists arbitrary file tags
  - new command "toggleoutput"
  - "find"/"search" with "any" does not match file name
  - "search" and "find" with base URI (keyword "base")
  - search for album artist falls back to the artist tag
  - re-add the "volume" command
* input:
  - curl: enable https
  - soup: plugin removed
* playlist:
  - lastfm: remove defunct Last.fm support
* decoder:
  - adplug: new decoder plugin using libadplug
  - dsf: don't play junk at the end of the "data" chunk
  - ffmpeg: drop support for pre-0.8 ffmpeg
  - flac: require libFLAC 1.2 or newer
  - flac: support FLAC files inside archives
  - opus: new decoder plugin for the Opus codec
  - vorbis: skip 16 bit quantisation, provide float samples
  - mikmod: add "loop" configuration parameter
  - modplug: add "loop_count" configuration parameter
  - mp4ff: obsolete plugin removed
* encoder:
  - opus: new encoder plugin for the Opus codec
  - vorbis: accept floating point input samples
* output:
  - new option "tags" may be used to disable sending tags to output
  - alsa: workaround for noise after manual song change
  - ffado: remove broken plugin
  - httpd: support HEAD requests
  - mvp: remove obsolete plugin
  - osx: disabled by default because it's unmaintained and unsupported
* improved decoder/output error reporting
* eliminate timer wakeup on idle MPD
* fix unresponsive MPD while waiting for stream
* port of the source code to C++11

ver 0.17.6 (2013/10/14)
* mixer:
  - alsa: fix busy loop when USB sound device gets unplugged
* decoder:
  - modplug: fix build with Debian package 1:0.8.8.4-4
* stored playlists:
  - fix loading playlists with references to local files
  - obey filesystem_charset for URLs

ver 0.17.5 (2013/08/04)
* protocol:
  - fix "playlistadd" with URI
  - fix "move" relative to current when there is no current song
* decoder:
  - ffmpeg: support "application/flv"
  - mikmod: adapt to libmikmod 3.2
* configure.ac:
  - detect system "ar"

ver 0.17.4 (2013/04/08)
* protocol:
  - allow to omit END in ranges (START:END)
  - don't emit IDLE_PLAYER before audio format is known
* decoder:
  - ffmpeg: support float planar audio (ffmpeg 1.1)
  - ffmpeg: fix AVFrame allocation
* player:
  - implement missing "idle" events on output errors
* clock: fix build failure

ver 0.17.3 (2013/01/06)
* output:
  - osx: fix pops during playback
  - recorder: fix I/O error check
  - shout: fix memory leak in error handler
  - recorder, shout: support Ogg packets that span more than one page
* decoder:
  - ffmpeg: ignore negative time stamps
  - ffmpeg: support planar audio
* playlist:
  - cue: fix memory leak
  - cue: fix CUE files with only one track

ver 0.17.2 (2012/09/30)
* protocol:
  - fix crash in local file check
* decoder:
  - fluidsynth: remove throttle (requires libfluidsynth 1.1)
  - fluidsynth: stop playback at end of file
  - fluidsynth: check MIDI file format while scanning
  - fluidsynth: add sample rate setting
  - wavpack: support all APEv2 tags
* output:
  - httpd: use monotonic clock, avoid hiccups after system clock adjustment
  - httpd: fix throttling bug after resuming playback
* playlist:
  - cue: map "PERFORMER" to "artist" or "album artist"
* mapper: fix non-UTF8 music directory name
* mapper: fix potential crash in file permission check
* playlist: fix use-after-free bug
* playlist: fix memory leak
* state_file: save song priorities
* player: disable cross-fading in "single" mode
* update: fix unsafe readlink() usage
* configure.ac:
  - don't auto-detect the vorbis encoder when Tremor is enabled

ver 0.17.1 (2012/07/31)
* protocol:
  - require appropriate permissions for searchadd{,pl}
* tags:
  - aiff: support the AIFC format
  - ape: check for ID3 if no usable APE tag was found
* playlist:
  - cue: support file types "MP3", "AIFF"
* output:
  - fix noisy playback with conversion and software volume

ver 0.17 (2012/06/27)
* protocol:
  - support client-to-client communication
  - "update" and "rescan" need only "CONTROL" permission
  - new command "seekcur" for simpler seeking within current song
  - new command "config" dumps location of music directory
  - add range parameter to command "load"
  - print extra "playlist" object for embedded CUE sheets
  - new commands "searchadd", "searchaddpl"
* input:
  - cdio_paranoia: new input plugin to play audio CDs
  - curl: enable CURLOPT_NETRC
  - curl: non-blocking I/O
  - soup: new input plugin based on libsoup
* tags:
  - RVA2: support separate album/track replay gain
* decoder:
  - mpg123: implement seeking
  - ffmpeg: drop support for pre-0.5 ffmpeg
  - ffmpeg: support WebM
  - oggflac: delete this obsolete plugin
  - dsdiff: new decoder plugin
* output:
  - alsa: support DSD-over-USB (dCS suggested standard)
  - httpd: support for streaming to a DLNA client
  - openal: improve buffer cancellation
  - osx: allow user to specify other audio devices
  - osx: implement 32 bit playback
  - shout: add possibility to set url
  - roar: new output plugin for RoarAudio
  - winmm: fail if wrong device specified instead of using default device
* mixer:
  - alsa: listen for external volume changes
* playlist:
  - allow references to songs outside the music directory
  - new CUE parser, without libcue
  - soundcloud: new plugin for accessing soundcloud.com
* state_file: add option "restore_paused"
* cue: show CUE track numbers
* allow port specification in "bind_to_address" settings
* support floating point samples
* systemd socket activation
* improve --version output
* WIN32: fix renaming of stored playlists with non-ASCII names


ver 0.16.8 (2012/04/04)
* fix for libsamplerate assertion failure
* decoder:
  - vorbis (and others): fix seeking at startup
  - ffmpeg: read the "year" tag
* encoder:
  - vorbis: generate end-of-stream packet before tag
  - vorbis: generate end-of-stream packet when playback ends
* output:
  - jack: check for connection failure before starting playback
  - jack: workaround for libjack1 crash bug
  - osx: fix stuttering due to buffering bug
* fix endless loop in text file reader
* update: skip symlinks in path that is to be updated


ver 0.16.7 (2012/02/04)
* input:
  - ffmpeg: support libavformat 0.7
* decoder:
  - ffmpeg: support libavformat 0.8, libavcodec 0.9
  - ffmpeg: support all MPD tags
* output:
  - httpd: fix excessive buffering
  - openal: force 16 bit playback, as 8 bit doesn't work
  - osx: remove sleep call from render callback
  - osx: clear render buffer when there's not enough data
* fix moving after current song


ver 0.16.6 (2011/12/01)
* decoder:
  - fix assertion failure when resuming streams
  - ffmpeg: work around bogus channel count
* encoder:
  - flac, null, wave: fix buffer corruption bug
  - wave: support packed 24 bit samples
* mapper: fix the bogus "not a directory" error message
* mapper: check "x" and "r" permissions on music directory
* log: print reason for failure
* event_pipe: fix WIN32 regression
* define WINVER in ./configure
* WIN32: autodetect filesystem encoding


ver 0.16.5 (2011/10/09)
* configure.ac
  - disable assertions in the non-debugging build
  - show solaris plugin result correctly
  - add option --enable-solaris-output
* pcm_format: fix 32-to-24 bit conversion (the "silence" bug)
* input:
  - rewind: reduce heap usage
* decoder:
  - ffmpeg: higher precision timestamps
  - ffmpeg: don't require key frame for seeking
  - fix CUE track seeking
* output:
  - openal: auto-fallback to mono if channel count is unsupported
* player:
  - make seeking to CUE track more reliable
  - the "seek" command works when MPD is stopped
  - restore song position from state file (bug fix)
  - fix crash that sometimes occurred when audio device fails on startup
  - fix absolute path support in playlists
* WIN32: close sockets properly
* install systemd service file if systemd is available


ver 0.16.4 (2011/09/01)
* don't abort configure when avahi is not found
* auto-detect libmad without pkg-config
* fix memory leaks
* don't resume playback when seeking to another song while paused
* apply follow_inside_symlinks to absolute symlinks
* fix playback discontinuation after seeking
* input:
  - curl: limit the receive buffer size
  - curl: implement a hard-coded timeout of 10 seconds
* decoder:
  - ffmpeg: workaround for semantic API change in recent ffmpeg versions
  - flac: validate the sample rate when scanning the tag
  - wavpack: obey all decoder commands, stop at CUE track border
* encoder:
  - vorbis: don't send end-of-stream on flush
* output:
  - alsa: fix SIGFPE when alsa announces a period size of 0
  - httpd: don't warn on client disconnect
  - osx: don't drain the buffer when closing
  - pulse: fix deadlock when resuming the stream
  - pulse: fix deadlock when the stream was suspended


ver 0.16.3 (2011/06/04)
* fix assertion failure in audio format mask parser
* fix NULL pointer dereference in playlist parser
* fix playlist files in base music directory
* database: allow directories with just playlists
* decoder:
  - ffmpeg: support libavcodec 0.7


ver 0.16.2 (2011/03/18)
* configure.ac:
  - fix bashism in tremor test
* decoder:
  - tremor: fix configure test
  - gme: detect end of song
* encoder:
  - vorbis: reset the Ogg stream after flush
* output:
  - httpd: fix uninitialized variable
  - httpd: include sys/socket.h
  - oss: AFMT_S24_PACKED is little-endian
  - oss: disable 24 bit playback on FreeBSD


ver 0.16.1 (2011/01/09)
* audio_check: fix parameter in prototype
* add void casts to suppress "result unused" warnings (clang)
* input:
  - ffado: disable by default
* decoder:
  - mad: work around build failure on Solaris
  - resolve modplug vs. libsndfile cflags/headers conflict
* output:
  - solaris: add missing parameter to open_cloexec() cal
  - osx: fix up audio format first, then apply it to device
* player_thread: discard empty chunks while cross-fading
* player_thread: fix assertion failure due to early seek
* output_thread: fix double lock


ver 0.16 (2010/12/11)
* protocol:
  - send song modification time to client
  - added "update" idle event
  - removed the deprecated "volume" command
  - added the "findadd" command
  - range support for "delete"
  - "previous" really plays the previous song
  - "addid" with negative position is deprecated
  - "load" supports remote playlists (extm3u, pls, asx, xspf, lastfm://)
  - allow changing replay gain mode on-the-fly
  - omitting the range end is possible
  - "update" checks if the path is malformed
* archive:
  - iso: renamed plugin to "iso9660"
  - zip: renamed plugin to "zzip"
* input:
  - lastfm: obsolete plugin removed
  - ffmpeg: new input plugin using libavformat's "avio" library
* tags:
  - added tags "ArtistSort", "AlbumArtistSort"
  - id3: revised "performer" tag support
  - id3: support multiple values
  - ape: MusicBrainz tags
  - ape: support multiple values
* decoders:
  - don't try a plugin twice (MIME type & suffix)
  - don't fall back to "mad" unless no plugin matches
  - ffmpeg: support multiple tags
  - ffmpeg: convert metadata to generic format
  - ffmpeg: implement the libavutil log callback
  - sndfile: new decoder plugin based on libsndfile
  - flac: moved CUE sheet support to a playlist plugin
  - flac: support streams without STREAMINFO block
  - mikmod: sample rate is configurable
  - mpg123: new decoder plugin based on libmpg123
  - sidplay: support sub-tunes
  - sidplay: implemented songlength database
  - sidplay: support seeking
  - sidplay: play monaural SID tunes in mono
  - sidplay: play mus, str, prg, x00 files
  - wavpack: activate 32 bit support
  - wavpack: allow more than 2 channels
  - mp4ff: rename plugin "mp4" to "mp4ff"
* encoders:
  - twolame: new encoder plugin based on libtwolame
  - flac: new encoder plugin based on libFLAC
  - wave: new encoder plugin for PCM WAV format
* output:
  - recorder: new output plugin for recording radio streams
  - alsa: don't recover on CANCEL
  - alsa: fill period buffer with silence before draining
  - openal: new output plugin
  - pulse: announce "media.role=music"
  - pulse: renamed context to "Music Player Daemon"
  - pulse: connect to server on MPD startup, implement pause
  - jack: require libjack 0.100
  - jack: don't disconnect during pause
  - jack: connect to server on MPD startup
  - jack: added options "client_name", "server_name"
  - jack: clear ring buffers before activating
  - jack: renamed option "ports" to "destination_ports"
  - jack: support more than two audio channels
  - httpd: bind port when output is enabled
  - httpd: added name/genre/website configuration
  - httpd: implement "pause"
  - httpd: bind_to_address support (including IPv6)
  - oss: 24 bit support via OSS4
  - win32: new output plugin for Windows Wave
  - shout, httpd: more responsive to control commands
  - wildcards allowed in audio_format configuration
  - consistently lock audio output objects
* player:
  - drain audio outputs at the end of the playlist
* mixers:
  - removed support for legacy mixer configuration
  - reimplemented software volume as mixer+filter plugin
  - per-device software/hardware mixer setting
* commands:
  - added new "status" line with more precise "elapsed time"
* update:
  - automatically update the database with Linux inotify
  - support .mpdignore files in the music directory
  - sort songs by album name first, then disc/track number
  - rescan after metadata_to_use change
* normalize: upgraded to AudioCompress 2.0
  - automatically convert to 16 bit samples
* replay gain:
  - reimplemented as a filter plugin
  - fall back to track gain if album gain is unavailable
  - optionally use hardware mixer to apply replay gain
  - added mode "auto"
  - parse replay gain from APE tags
* log unused/unknown block parameters
* removed the deprecated "error_file" option
* save state when stopped
* renamed option "--stdout" to "--stderr"
* removed options --create-db and --no-create-db
* state_file: save only if something has changed
* database: eliminated maximum line length
* log: redirect stdout/stderr to /dev/null if syslog is used
* set the close-on-exec flag on all file descriptors
* pcm_volume, pcm_mix: implemented 32 bit support
* support packed 24 bit samples
* CUE sheet support
* support for MixRamp tags
* obey $(sysconfdir) for default mpd.conf location
* build with large file support by default
* added test suite ("make check")
* require GLib 2.12
* added libwrap support
* make single mode 'sticky'


ver 0.15.17 (2011/??/??)
* encoder:
  - vorbis: reset the Ogg stream after flush
* decoders:
  - vorbis: fix tremor support


ver 0.15.16 (2011/03/13)
* output:
  - ao: initialize the ao_sample_format struct
  - jack: fix crash with mono playback
* encoders:
  - lame: explicitly configure the output sample rate
* update: log all file permission problems


ver 0.15.15 (2010/11/08)
* input:
  - rewind: fix assertion failure
* output:
  - shout: artist comes first in stream title


ver 0.15.14 (2010/11/06)
* player_thread: fix assertion failure due to wrong music pipe on seek
* output_thread: fix assertion failure due to race condition in OPEN
* input:
  - rewind: fix double free bug
* decoders:
  - mp4ff, ffmpeg: add extension ".m4b" (audio book)


ver 0.15.13 (2010/10/10)
* output_thread: fix race condition after CANCEL command
* output:
  - httpd: fix random data in stream title
  - httpd: MIME type audio/ogg for Ogg Vorbis
* input:
  - rewind: update MIME not only once
  - rewind: enable for MMS


ver 0.15.12 (2010/07/20)
* input:
  - curl: remove assertion after curl_multi_fdset()
* tags:
  - rva2: set "gain", not "peak"
* decoders:
  - wildmidi: support version 0.2.3


ver 0.15.11 (2010/06/14)
* tags:
  - ape: support album artist
* decoders:
  - mp4ff: support tags "album artist", "albumartist", "band"
  - mikmod: fix memory leak
  - vorbis: handle uri==NULL
  - ffmpeg: fix memory leak
  - ffmpeg: free AVFormatContext on error
  - ffmpeg: read more metadata
  - ffmpeg: fix libavformat 0.6 by using av_open_input_stream()
* playlist: emit IDLE_OPTIONS when resetting single mode
* listen: make get_remote_uid() work on BSD


ver 0.15.10 (2010/05/30)
* input:
  - mms: fix memory leak in error handler
  - mms: initialize the "eof" attribute
* decoders:
  - mad: properly calculate ID3 size without libid3tag


ver 0.15.9 (2010/03/21)
* decoders:
  - mad: fix crash when seeking at end of song
  - mpcdec: fix negative shift on fixed-point samples
  - mpcdec: fix replay gain formula with v8
* playlist: fix single+repeat in random mode
* player: postpone song tags during cross-fade


ver 0.15.8 (2010/01/17)
* input:
  - curl: allow rewinding with Icy-Metadata
* decoders:
  - ffmpeg, flac, vorbis: added more flac/vorbis MIME types
  - ffmpeg: enabled libavformat's file name extension detection
* dbUtils: return empty tag value only if no value was found
* decoder_thread: fix CUE track playback
* queue: don't repeat current song in consume mode


ver 0.15.7 (2009/12/27)
* archive:
  - close archive when stream is closed
  - iso, zip: fixed memory leak in destructor
* input:
  - file: don't fall back to parent directory
  - archive: fixed memory leak in error handler
* tags:
  - id3: fix ID3v1 charset conversion
* decoders:
  - eliminate jitter after seek failure
  - ffmpeg: don't try to force stereo
  - wavpack: allow fine-grained seeking
* mixer: explicitly close all mixers on shutdown
* mapper: fix memory leak when playlist_directory is not set
* mapper: apply filesystem_charset to playlists
* command: verify playlist name in the "rm" command
* database: return multiple tag values per song


ver 0.15.6 (2009/11/18)
* input:
  - lastfm: fixed variable name in GLib<2.16 code path
  - input/mms: require libmms 0.4
* archive:
  - zzip: require libzzip 0.13
* tags:
  - id3: allow 4 MB RIFF/AIFF tags
* decoders:
  - ffmpeg: convert metadata
  - ffmpeg: align the output buffer
  - oggflac: rewind stream after FLAC detection
  - flac: fixed CUE seeking range check
  - flac: fixed NULL pointer dereference in CUE code
* output_thread: check again if output is open on PAUSE
* update: delete ignored symlinks from database
* database: increased maximum line length to 32 kB
* sticker: added fallback for sqlite3_prepare_v2()


ver 0.15.5 (2009/10/18)
* input:
  - curl: don't abort if a packet has only metadata
  - curl: fixed endless loop during buffering
* tags:
  - riff, aiff: fixed "limited range" gcc warning
* decoders:
  - flac: fixed two memory leaks in the CUE tag loader
* decoder_thread: change the fallback decoder name to "mad"
* output_thread: check again if output is open on CANCEL
* update: fixed memory leak during container scan


ver 0.15.4 (2009/10/03)
* decoders:
  - vorbis: revert "faster tag scanning with ov_test_callback()"
  - faad: skip assertion failure on large ID3 tags
  - ffmpeg: use the "artist" tag if "author" is not present
* output:
  - osx: fix the OS X 10.6 build


ver 0.15.3 (2009/08/29)
* decoders:
  - vorbis: faster tag scanning with ov_test_callback()
* output:
  - fix stuttering due to uninitialized variable
* update: don't re-read unchanged container files


ver 0.15.2 (2009/08/15)
* tags:
  - ape: check the tag size (fixes integer underflow)
  - ape: added protection against large memory allocations
* decoders:
  - mad: skip ID3 frames when libid3tag is disabled
  - flac: parse all replaygain tags
  - flac: don't allocate cuesheet twice (memleak)
* output:
  - shout: fixed stuck pause bug
  - shout: minimize the unpause latency
* update: free empty path string (memleak)
* update: free temporary string in container scan (memleak)
* directory: free empty directories after removing them (memleak)


ver 0.15.1 (2009/07/15)
* decoders:
  - flac: fix assertion failure in tag_free() call
* output:
  - httpd: include sys/types.h (fixes Mac OS X)
* commands:
  - don't resume playback when stopping during pause
* database: fixed NULL pointer dereference after charset change
* log: fix double free() bug during shutdown


ver 0.15 (2009/06/23)
* input:
  - parse Icy-Metadata
  - added support for the MMS protocol
  - hide HTTP password in playlist
  - lastfm: new input plugin for last.fm radio (experimental and incomplete!)
  - curl: moved proxy settings to "input" block
* tags:
  - support the "album artist" tag
  - support MusicBrainz tags
  - parse RVA2 tags in mp3 files
  - parse ID3 tags in AIFF/RIFF/WAV files
  - ffmpeg: support new metadata API
  - ffmpeg: added support for the tags comment, genre, year
* decoders:
  - audiofile: streaming support added
  - audiofile: added 24 bit support
  - modplug: another MOD plugin, based on libmodplug
  - mikmod disabled by default, due to severe security issues in libmikmod
  - sidplay: new decoder plugin for C64 SID (using libsidplay2)
  - fluidsynth: new decoder plugin for MIDI files (using libfluidsynth,
    experimental due to shortcomings in libfluidsynth)
  - wildmidi: another decoder plugin for MIDI files (using libwildmidi)
  - flac: parse stream tags
  - mpcdec: support the new libmpcdec SV8 API
  - added configuration option to disable decoder plugins
  - flac: support embedded cuesheets
  - ffmpeg: updated list of supported formats
* audio outputs:
  - added option to disable audio outputs by default
  - wait 10 seconds before reopening after play failure
  - shout: enlarged buffer size to 32 kB
  - null: allow disabling synchronization
  - mvp: fall back to stereo
  - mvp: fall back to 16 bit audio samples
  - mvp: check for reopen errors
  - mvp: fixed default device detection
  - pipe: new audio output plugin which runs a command
  - alsa: better period_time default value for high sample rates
  - solaris: new audio output plugin for Solaris /dev/audio
  - httpd: new audio output plugin for web based streaming, similar to icecast
     but built in.
* commands:
  - "playlistinfo" and "move" supports a range now
  - added "sticker database", command "sticker", which allows clients
     to implement features like "song rating"
  - added "consume" command which removes a song after play
  - added "single" command, if activated, stops playback after current song or
     repeats the song if "repeat" is active.
* mixers:
  - rewritten mixer code to support multiple mixers
  - new pulseaudio mixer
  - alsa: new mixer_index option supports choosing between multiple
    identically-named controls on a device.
* Add audio archive extraction support:
  - bzip2
  - iso9660
  - zip
* the option "error_file" was removed, all messages are logged into
   "log_file"
* support logging to syslog
* fall back to XDG music directory if no music_directory is configured
* failure to read the state file is non-fatal
* --create-db starts the MPD daemon instead of exiting
* playlist_directory and music_directory are optional
* playlist: recalculate the queued song after random is toggled
* playlist: don't unpause on delete
* pause when all audio outputs fail to play
* daemon: ignore "user" setting if already running as that user
* listen: fix broken client IP addresses in log
* listen: bind failure on secondary address is non-fatal
* 24/32 bit audio support
* print available protocols in --version
* fill buffer after seeking
* choose the fallback resampler at runtime
* steps taken towards win32 compatibility
* require glib 2.6 or greater
* built-in documentation using doxygen and docbook


ver 0.14.2 (2009/02/13)
* configure.ac:
  - define HAVE_FFMPEG after all checks
* decoders:
  - ffmpeg: added support for the tags comment, genre, year
  - ffmpeg: don't warn of empty packet output
  - ffmpeg: check if the time stamp is valid
  - ffmpeg: fixed seek integer overflow
  - ffmpeg: enable WAV streaming
  - ffmpeg: added TTA support
  - wavpack: pass NULL if the .wvc file fails to open
  - mikmod: call MikMod_Exit() only in the finish() method
  - aac: fix stream metadata
* audio outputs:
  - jack: allocate ring buffers before connecting
  - jack: clear "shutdown" flag on reconnect
  - jack: reduced sleep time to 1ms
  - shout: fixed memory leak in the mp3 encoder
  - shout: switch to blocking mode
  - shout: use libshout's synchronization
  - shout: don't postpone metadata
  - shout: clear buffer before calling the encoder
* mapper: remove trailing slashes from music_directory
* player: set player error when output device fails
* update: recursively purge deleted directories
* update: free deleted subdirectories

ver 0.14.1 (2009/01/17)
* decoders:
  - mp4: support the writer/composer tag
  - id3: strip leading and trailing whitespace from ID3 tags
  - oggvorbis: fix tremor support
  - oggvorbis: disable seeking on remote files
* audio outputs:
  - jack: allocate default port names (fixes a crash)
* update:
  - refresh stats after update
  - save the database even if it is empty
* input_curl:
  - use select() to eliminate busy loop during connect
  - honour http_proxy_* config directives
  - fix assertion failure on "connection refused"
  - fix assertion failure with empty HTTP responses
* corrected the sample calculation in the fallback resampler
* log: automatically append newline
* fix setenv() conflict on Solaris
* configure.ac: check for pkg-config before using it
* fix minor memory leak in decoder_tag()
* fix cross-fading bug: it used to play some chunks of the new song twice
* playlist
  - fix assertion failure during playlist load
  - implement Fisher-Yates shuffle properly
  - safely search the playlist for deleted song
* use custom PRNG for volume dithering (speedup)
* detect libid3tag without pkg-config

ver 0.14 (2008/12/25)
* audio outputs:
  - wait 10 seconds before reopening a failed device
  - fifo: new plugin
  - null: new plugin
  - shout: block while trying to connect instead of failing
  - shout: new timeout parameter
  - shout: support mp3 encoding and the shoutcast protocol
  - shout: send silence during pause, so clients don't get disconnected
* decoders:
  - ffmpeg: new plugin
  - wavpack: new plugin
  - aac: stream support added
  - mod: disabled by default due to critical bugs in all libmikmod versions
* commands:
  - "addid" takes optional second argument to specify position
  - "idle" notifies the client when a notable change occurs
* Zeroconf support using Bonjour
* New zeroconf_enabled option so that Zeroconf support can be disabled
* Stop the player/decode processes when not playing to allow the CPU to sleep
* Fix a bug where closing an ALSA dmix device could cause MPD to hang
* Support for reading ReplayGain from LAME tags on MP3s
* MPD is now threaded, which greatly improves performance and stability
* memory usage reduced by merging duplicate tags in the database
* support connecting via unix domain socket
* allow authenticated local users to add any local file to the playlist
* 24 bit audio support
* optimized PCM conversions and dithering
* much code has been replaced by using GLib
* the HTTP client has been replaced with libcurl
* symbolic links in the music directory can be disabled; the default
  is to ignore symlinks pointing outside the music directory

ver 0.13.0 (2007/5/28)
* New JACK audio output
* Support for "file" as an alternative to "filename" in search, find, and list
* FLAC 1.1.3 API support
* New playlistadd command for adding to stored playlists
* New playlistclear command for clearing stored playlists
* Fix a bug where "find any" and "list <type> any" wouldn't return any results
* Make "list any" return an error instead of no results and an OK
* New gapless_mp3_playback option to disable gapless MP3 playback
* Support for seeking HTTP streams
* Zeroconf support using Avahi
* libsamplerate support for high quality audio resampling
* ID3v2 "Original Artist/Performer" tag support
* New playlistsearch command for searching the playlist (similar to "search")
* New playlistfind command for finding songs in the playlist (similar to "find")
* libmikmod 3.2.0 beta support
* New tagtypes command for retrieving a list of available tag types
* Fix a bug where no ACK was returned if loading a playlist failed
* Fix a bug where db_update in stats would be 0 after initial database creation
* New count command for getting stats on found songs (similar to "find")
* New playlistmove command for moving songs in stored playlists
* New playlistdelete command for deleting songs from stored playlists
* New rename command for renaming stored playlists
* Increased default buffer_before_play from 0% to 10% to prevent skipping
* Lots of bug fixes, cleaned up code, and performance improvements

ver 0.12.2 (2007/3/20)
* Fix a bug where clients could cause MPD to segfault

ver 0.12.1 (2006/10/10)
* Fix segfault when scanning an MP3 that has a Xing tag with 0 frames
* Fix segfault when there's no audio output specified and one can't be detected
* Fix handling of escaping in quotes
* Allow a quality of -1 to be specified for shout outputs
* A few minor cleanups

ver 0.12.0 (2006/9/22)
* New audio output code which supports:
  * A plugin-like architecture
  * Non-libao ("native") outputs:
    * ALSA
    * OSS
    * OS X
    * Media MVP
    * PulseAudio
    * Shout (Icecast or Shoutcast)
  * Playing through multiple outputs at once
  * Enabling/disabling outputs while MPD is running
  * Saving output state (enabled/disabled) to the state_file
* OggFLAC support
* Musepack support
* Gapless MP3 playback
* MP3 ReplayGain support (using ID3v2 tags only)
* Support for MP2 files if MP3 support is enabled
* Composer, Performer, Comment, and Disc metadata support
* New outputs command for listing available audio outputs
* New enableoutput and disableoutput commands for enabling/disabling outputs
* New plchangesposid command for a stripped down version of plchanges
* New addid command for adding to the playlist and returning a song ID
* New commands and notcommands commands for checking available commands
* Can now specify any supported metadata type or "any" in search, find, and list
* New volume_normalization parameter for enabling Audio Compress normalization
* New metadata_to_use parameter for choosing supported metadata types
* New pid_file parameter for saving the MPD process ID to the specified file
* The db_file parameter is now required
* The port parameter is now optional (defaults to 6600)
* Can specify bind_to_address multiple times
* New --kill argument for killing MPD if pid_file is specified
* Removed --update-db argument (use the update function in your client instead)
* New mpdconf.example
* New mpd.conf man page 
* Removed bundled libmad and libid3tag
* Lots of bug fixes, cleaned up code, and performance improvements

ver 0.11.5 (2004/11/1)
1) New id3v1_encoding config option to configure the id3v1 tag encoding (patch
from dottedmag)
2) Strip '\r' from m3u playlists (thank you windows)
3) Use random() instead of rand() for playlist randomizing
4) Fix a bug trying skipping some commented lines in m3u playlist files
5) Fix a bug when fetching metadata from streams that may cause certain
weirdnesses
6) Fix a bug where replaygain preamp was used on files w/o replaygain tags
7) Fix a busy loop when trying to prebuffer a nonexistant or missing stream
8) Fix a bug in forgetting to remove leading ' ' in content-type for http
streams
9) Check for ice-name in http headers
10) Be sure the strip all '\n' chars in tags
11) Set $HOME env variable when setuid'ing, this should fix the /root/.mcop
errors triggered by arts/libao

ver 0.11.4 (2004/7/26)
1) Fixed a segfault when decoding mp3's with corrupt id3v2 tags
2) Fixed a memory leak when encountering id3v2 tags in mp3 decoder

ver 0.11.3 (2004/7/21)
1) Add support for http authentication for streams
2) Added replaygain pre-amp support
3) Better error handling for fread() in inputStream_file
4) Fixed a bug so that when a freeAllInterfaces is called, it sets
max_interface_connections to 0.  This prevents potential segfaults and other
nastiness for forked processes, like the player and update-er (do to
interfacePrintWithFD()).
5) Allow blockingWrite() to handle errors more gracefully (for example, if the
disc is full, and thus the write() fails or can't be completed, we just skip
this write() and continue, instead of getting stuck in an infinite loop until
the write() becomes successful)
6) Updated mpdconf.example from sbh/avuton
7) If "user" is specified, then convert ~ in paths to the user's home path
specified by "user" config paramter (not the actual current user running mpd).

ver 0.11.2 (2004/7/5) 
1) Work around in computing total time for mp3's whose first valid mpeg frame is
not layer III
2) Fix mp3 and mp4 decoders when seeking past the end of the file
3) Fix replaygain for flac and vorbis
4) Fix memory leaks in flac decoder (from normalperson)
5) Fix Several other bugs in playlist.c and directory.c (from normalperson)

ver 0.11.1 (2004/6/24)
1) Fix a bug that caused "popping" at the beginning of mp3's
2) Fix playlistid command
3) Fix move commands so they don't mess up the song id's
4) Added support for HTTP Proxy
5) Detect and skip recursive links in the music directory
6) Fix addPathToDB() so updating on a specific path doesn't exist correctly adds
the parent directories to the DB

ver 0.11.0 (2004/6/18)
1) Support for playing mp3 and Ogg Vorbis streams
2) Non-blocking Update
3) Replaygain support for Ogg Vorbis and FLAC (by Eric Moore aka AliasMrJones)
4) audio_output_format option that allows for all audio output to be converted
to a format compatible with any sound card
5) Own routines for to always support UTF-8 <-> ISO-8859-1 conversion
6) Added "Id" and "Pos" metadata for songs in playlist
7) Added commands: plchanges, currentsong, playid, seekid, playlistid, moveid,
swapid, deleteid
8) UTF-8 validation of all tags
9) Update specific files/directories (for fast, incremental updating)
10) Added ACK error codes
11) Mod file support
12) Added command_list_ok_begin
13) Play after stop resumes from last position in the playlist
14) Play while pause resumes playback
15) Better signal handling by mackstann
16) Cleanup decoder interface (now called InputPlugins)
17) --create-db no long starts the daemon
18) --no-daemon outputs to log files
19) --stdout sends output to stdout/stderr
20) Default port is now 6600
21) Lots of other cleanups and Bugfixes

ver 0.10.4 (2004/5/26)
1) Fix configure problems on OpenBSD with langinfo and iconv
2) Fix an infinte loop when writing to an interface and it has expired
3) Fix a segfault in decoding flac's
4) Ingore CRC stuff in mp3's since some encoders did not compute the CRC
correctly
5) Fix a segfault in processing faulty mp4 metadata

ver 0.10.3 (2004/4/2)
1) Fix a segfault when a blanck line is sent from a client
2) Fix for loading playlists on platforms where char is unsigned
3) When pausing, release audio device after we say pause is successful (this
makes pause appear to not lag)
4) When returning errors for unknown types by player, be sure to copy the
filename
5) add --disable-alsa for disabling alsa mixer support
6) Use select() for a portable usleep()
7) For alsa mixer, default to "Master' element, not first element

ver 0.10.2 (2004/3/25)
1) Add suport for AAC
2) Substitute '\n' with ' ' in tag info
3) Remove empty directories from db
4) Resume from current position in song when using state file
5) Pause now closes the music device, and reopens it on resuming
6) Fix unnecessary big endian byte swapping
7) If locale is "C" or "POSIX", then use ISO-8859-1 as the fs charset
8) Fix a bug where alsa mixer wasn't detecting volume changes
9) For alsa and software mixer, show volume to be the same as it was set (even
if its not the exact volume)
10) Report bitrate for wave files
11) Compute song length of CBR mp3's more accurately

ver 0.10.1 (2004/3/7)
1) Check to see if we need to add "-lm" when linking mpd
2) Fix issues with skipping bad frames in an mp3 (this way we get the correct
samplerate and such)
3) Fix crossfading bug with ogg's
4) Updated libmad and libid3tag included w/ source to 0.15.1b

ver 0.10.0 (2004/3/3)
1) Use UTF-8 for all client communications
2) Crossfading support
3) Password Authentication (all in plaintext)
4) Software mixer
5) Buffer Size is configurable
6) Reduced Memory consumption (use directory tree for search and find)
7) Bitrate support for Flac
8) setvol command (deprecates volume command)
9) add command takes directories
10) Path's in config file now work with ~
11) Add samplerate,bits, and channels to status
12) Reenable playTime in stats display
13) Fix a segfault when doing: add ""
14) Fix a segfault with flac vorbis comments simply being "="
15) Fix a segfault/bug in queueNextSong with repeat+random
16) Fix a bug, where one process may segfault, and cause more processes to spawn
w/o killing ones that lost their parent.
17) Fix a bug when the OSS device was unable to fetch the current volume,
it would close the device (when it maybe previously closed by the exact same
code)
18) command.c cleanup by mackstann
19) directory.c and command.c cleanup by tw-nym

ver 0.9.4 (2004/1/21)
1) Fix a bug where updated tag info wasn't being detected
2) Set the default audio write size to 1024 bytes (should decrease cpu load a
bit on some machines).
3) Make audio write size configurable via "audio_write_size" config option
4) Tweak output buffer size for connections by detecting the kernel output
buffer size.

ver 0.9.3 (2003/10/31)
1) Store total time/length of songs in db and display in *info commands
2) Display instantaneous bitrate in status command
3) Add Wave Support using libaudiofile (Patch from normalperson)
4) Command code cleanup (Patch from tw-nym)
5) Optimize listing of playlists (10-100x faster)
6) Optimize interface output (write in 4kB chunks instead of on every '\n')
7) Fix bug that prevented rm command from working
8) Fix bug where deleting current song skips the next song
9) Use iconv to convert vorbis comments from UTF-8 to Latin1

ver 0.9.2 (2003/10/6)
1) Fix FreeBSD Compilation Problems
2) Fix bug in move command
3) Add mixer_control options to configure which mixer control/device mpd
controls
4) Randomize on play -1
5) Fix a bug in toggling repeat off and at the end of the playlist

ver 0.9.1 (2003/9/30)
1) Fix a statement in the middle of declarations in listen.c, causes error for
gcc 2.7

ver 0.9.0 (2003/9/30)
1) Random play mode
2) Alsa Mixer Support
3) Save and Restore "state"
4) Default config file locations (.mpdconf and /etc/mpd.conf)
5) Make db file locations configurable
6) Move songs around in the playlist
7) Gapless playback
8) Use Xing tags for mp3's
9) Remove stop_on_error
10) Seeking support
11) Playlists can be loaded and deleted from subdirectories
12) Complete rewrite of player layer (fork()'s only once, opens and closes
audio device as needed).
13) Eliminate use and dependence of SIGIO
14) IPv6 support
15) Solaris compilations fixes
16) Support for different log levels
17) Timestamps for log entries
18) "user" config parameter for setuid (patch from Nagilum)
19) Other misc features and bug fixes

ver 0.8.7 (2003/9/3)
1) Fix a memory leak.  When closing a interface, was called close() on the fd
instead of calling fclose() on the fp that was opened with fdopen().

ver 0.8.6 (2003/8/25)
1) Fix a memory leak when a buffered existed, and a connection was unexpectedly
closed, and i wasn't free'ing the buffer apropriatly.

ver 0.8.5 (2003/8/17)
1) Fix a bug where an extra end of line is returned when attempting to play a
non existing file.  This causes parsing errors for clients.

ver 0.8.4 (2003/8/13)
1) Fix a bug where garbage is returned with errors in "list" command

ver 0.8.3 (2003/8/12) 
1) Fix a compilation error on older linux systems
2) Fix a bug in searching by title
3) Add "list" command
4) Add config options for specifying libao driver/plugin and options
5) Add config option to specify which address to bind to
6) Add support for loading and saving absolute pathnames in saved playlists
7) Playlist no longer creates duplicate entries for song data (more me
efficient)
8) Songs deleted from the db are now removed for the playlist as well

ver 0.8.2 (2003/7/22)
1) Increased the connection que for listen() from 0 to 5
2) Cleanup configure makefiles so that mpd uses MPD_LIBS and MPD_CFLAGS
rather than LIBS and CFLAGS
3) Put a cap on the number of commands per command list
4) Put a cap on the maximum number of buffered output lines
5) Get rid of TIME_WAIT/EADDRINUSE socket problem
6) Use asynchronious IO (i.e. trigger SIGIO instead so we can sleep in
select() calls longer)

ver 0.8.1 (2003/7/11)
1) FreeBSD fixes
2) Fix for rare segfault when updating
3) Fix bug where client was being hungup on when done playing current song
4) Fix bug when playing flac's where it incorrectly reports an error
5) Make stop playlist on error configurable
6) Configure checks for installed libmad and libid3tag and uses those if found
7) Use buffer->finished in *_decode's instead of depending on catching signals

ver 0.8.0 (2003/7/6)
1) Flac support
2) Make playlist max length configurable
3) New backward compatible status (backward compatible for 0.8.0 on)
4) listall command now can take a directory as an argument
5) Buffer rewritten to use shared memory instead of sockets
6) Playlist adding done using db
7) Add sort to list, and use binary search for finding
8) New "stats" command
9) Command list (for faster adding of large batches of files)
10) Add buffered chunks before play
11) Useful error reporting to clients (part of status command)
12) Use libid3tag for reading id3 tags (more stable)
13) Non-blocking output to clients
14) Fix bug when removing items from directory
15) Fix bug when playing mono mp3's
16) Fix bug when attempting to delete files when using samba
17) Lots of other bug fixes I can't remember

ver 0.7.0 (2003/6/20)
1) use mad instead of mpg123 for mp3 decoding
2) volume support
3) repeate playlist support
4) use autoconf/automake (i.e. "configure")
5) configurable max connections

ver 0.6.2 (2003/6/11)
1) Buffer support for ogg
2) new config file options: "connection_timeout" and "mpg123_ignore_junk"
3) new commands: "next", "previous", and "listall"
Thanks to Niklas Hofer for "next" and "previous" patches!
4) Search by filename
5) bug fix for pause when playing mp3's

ver 0.6.1 (2003/5/29)
1) Add conf file support
2) Fix a bug when doing mp3stop (do wait3(NULL,WNOHANG|WUNTRACED,NULL))
3) Fix a bug when fork'ing, fflush file buffers before forking so the
child doesn't print the same stuff in the buffer.

ver 0.6.0 (2003/5/25)
1) Add ogg vorbis support
2) Fix two bugs relating to tables, one for search by title, and one where we
freed the tables before directories, causing a segfault
3) The info command has been removed.

ver 0.5.0-0.5.2
Initial release(s).  Support for MP3 via mpg123<|MERGE_RESOLUTION|>--- conflicted
+++ resolved
@@ -1,4 +1,3 @@
-<<<<<<< HEAD
 ver 0.21 (not yet released)
 * protocol
   - "tagtypes" can be used to hide tags
@@ -26,12 +25,11 @@
 * mixer
   - sndio: new mixer plugin
 * require GCC 5.0
-=======
+
 ver 0.20.18 (not yet released)
 * decoder
   - flac: improve seeking precision
 * fix gapless CUE song transitions
->>>>>>> 026aef74
 
 ver 0.20.17 (2018/02/11)
 * output
