<<<<<<< HEAD
ver 0.24 (not yet released)
* protocol
  - new command "searchcount" (case-insensitive "count")
  - "playlistfind"/"playlistsearch" have "sort" and "window" parameters
  - allow range in "playlistmove"
  - "save" can append to or replace an existing playlist
  - filter "prio" (for "playlistfind"/"playlistsearch")
  - limit "player" idle events to the current partition
  - operator "starts_with"
  - show PCRE support in "config" response
  - apply Unicode normalization to case-insensitive filter expressions
* database
  - proxy: require MPD 0.21 or later
  - proxy: require libmpdclient 2.15 or later
* archive
  - add option to disable archive plugins in mpd.conf
* storage
  - curl: optimize database update
* input
  - curl: add "connect_timeout" configuration
* decoder
  - ffmpeg: require FFmpeg 4.0 or later
  - ffmpeg: query supported demuxers at runtime
  - hybrid_dsd: remove
  - opus: implement bitrate calculation
  - sidplay: require libsidplayfp (drop support for the original sidplay)
  - wavpack: require libwavpack version 5
* resampler
  - soxr: require libsoxr 0.1.2 or later
* player
  - add option "mixramp_analyzer" to scan MixRamp tags on-the-fly
  - "one-shot" consume mode
* tags
  - new tags "TitleSort", "Mood"
* output
  - add option "always_off"
  - alsa: require alsa-lib 1.1 or later
  - pipewire: map tags "Date" and "Comment"
* switch to C++20
  - GCC 10 or clang 11 (or newer) recommended
* static partition configuration
* Windows
  - build with libsamplerate
  - remove JACK DLL support
* remove Haiku support
* remove Boost dependency
* require libfmt 7 or later

ver 0.23.14 (not yet released)
=======
ver 0.23.14 (2023/10/08)
>>>>>>> feac1a3f
* decoder
  - flac: fix scanning files with non-ASCII names on Windows
  - mad: fix calculation of LAME peak values
* mixer
  - wasapi: fix problem setting volume
* more libfmt 10 fixes
* fix auto-detected systemd unit directory
* Android
  - require Android 7 or newer

ver 0.23.13 (2023/05/22)
* input
  - curl: fix busy loop after connection failed
  - curl: hide "404" log messages for non-existent ".mpdignore" files
* archive
  - zzip: fix crash bug
* database
  - simple: reveal hidden songs after deleting containing CUE
* decoder
  - ffmpeg: reorder to a lower priority than "gme"
  - gme: require GME 0.6 or later
* output
  - pipewire: fix corruption bug due to missing lock
* Linux
  - shut down if parent process dies in --no-daemon mode
  - determine systemd unit directories via pkg-config
* support libfmt 10

ver 0.23.12 (2023/01/17)
* input
  - curl: require CURL 7.55.0 or later
* decoder
  - mad: fix integer underflow with very small files
* tags
  - fix crash bug due to race condition
* output
  - pipewire: adjust to PipeWire 0.3.64 API change
* fix build failures with GCC 13

ver 0.23.11 (2022/11/28)
* database
  - simple: move default database to ~/.cache/mpd/db from ~/.cache/mpd.db
  - simple: default "cache_directory" to ~/.cache/mpd/mounts
* macOS: fix build failure "no archive members specified"
* Windows
  - fix crash bug (stack buffer overflow) after I/O errors
  - fix path traversal bug because backslash was allowed in playlist names
* Android/Windows
  - update OpenSSL to 3.0.7
  - re-enable CURL's verbose error strings

ver 0.23.10 (2022/10/14)
* storage
  - curl: fix file time stamps
* decoder
  - ffmpeg: fix libfmt 9 compiler warning
* encoder
  - flac: fix failure when libFLAC is built without Ogg support
* output
  - alsa: fix crash bug
* Windows
  - log to stdout by default, don't require "log_file" setting

ver 0.23.9 (2022/08/18)
* input
  - cdio_paranoia: add options "mode" and "skip"
* decoder
  - ffmpeg: support FFmpeg 5.1
* filter
  - replay gain: fix delayed volume display with handler=mixer
* output
  - pipewire: set app icon
* fix bogus volume levels with multiple partitions
* improve iconv detection
* macOS: fix macOS 10 build problem (0.23.8 regression)
* Android
  - load mpd.conf from app data directory

ver 0.23.8 (2022/07/09)
* storage
  - curl: fix crash if web server does not understand WebDAV
* input
  - cdio_paranoia: fix crash if no drive was found
  - cdio_paranoia: faster cancellation
  - cdio_paranoia: don't scan for replay gain tags
  - pipewire: fix playback of very short tracks
  - pipewire: drop all buffers before manual song change
  - pipewire: fix stuttering after manual song change
  - snapcast: fix busy loop while paused
  - snapcast: fix stuttering after resuming playback
* mixer
  - better error messages
  - alsa: fix setting volume before playback starts
  - pipewire: fix crash bug
  - pipewire: fix volume change events with PipeWire 0.3.53
  - pipewire: don't force initial volume=100%
* support libfmt 9

ver 0.23.7 (2022/05/09)
* database
  - upnp: support pupnp 1.14
* decoder
  - ffmpeg: fix HLS seeking
  - opus: fix missing song length on high-latency files
* output
  - shout: require at least libshout 2.4.0
* mixer
  - pipewire: fix volume restore
  - software: update volume of disabled outputs
* support libiconv

ver 0.23.6 (2022/03/14)
* protocol
  - support filename "cover.webp" for "albumart" command
  - support "readcomments" and "readpicture" on CUE tracks
* decoder
  - ffmpeg: fix end-of-file check (update stuck at empty files)
  - opus: fix "readpicture" on Opus files
* output
  - pipewire: fix crash bug if setting volume before playback starts
  - wasapi: fix resume after pause

ver 0.23.5 (2021/12/01)
* protocol
  - support relative offsets for "searchadd"
  - fix "searchaddpl" bug (bogus error "Bad position")
* database
  - upnp: fix crash bug
* tags
  - fix MixRamp support
* migrate to PCRE2
* GCC 12 build fixes

ver 0.23.4 (2021/11/11)
* protocol
  - add optional position parameter to "searchaddpl"
* decoder
  - ffmpeg: support libavcodec 59
* output
  - alsa: add option "thesycon_dsd_workaround" to work around device bug
* fix crash on debug builds if startup fails
* systemd
  - remove "RuntimeDirectory" directive because it caused problems
  - ignore the "pid_file" setting if started as systemd service
* Windows
  - enable the "openmpt" decoder plugin

ver 0.23.3 (2021/10/31)
* protocol
  - add optional position parameter to "add" and "playlistadd"
  - allow range in "playlistdelete"
* database
  - fix scanning files with question mark in the name
  - inotify: fix use-after-free bug
* output
  - alsa: add option "stop_dsd_silence" to work around DSD DAC noise
* macOS: fix libfmt related build failure
* systemd: add "RuntimeDirectory" directive

ver 0.23.2 (2021/10/22)
* protocol
  - fix "albumart" timeout bug
* input
  - nfs: fix playback bug
* output
  - pipewire: send artist and title to PipeWire
  - pipewire: DSD support
* neighbor
  - mention failed plugin name in error message
* player
  - fix cross-fade regression
* fix crash with libfmt versions older than 7

ver 0.23.1 (2021/10/19)
* protocol
  - use decimal notation instead of scientific notation
  - "load" supports relative positions
* output
  - emit "mixer" idle event when replay gain changes volume
  - pipewire: emit "mixer" idle events on external volume change
  - pipewire: attempt to change the graph sample rate
  - snapcast: fix time stamp bug which caused "Failed to get chunk"
* fix libfmt linker problems
* fix broken password authentication

ver 0.23 (2021/10/14)
* protocol
  - new command "getvol"
  - show the audio format in "playlistinfo"
  - support "listfiles" with arbitrary storage plugins
  - support relative positions in "addid"
  - fix relative positions in "move" and "moveid"
  - add "position" parameter to "findadd" and "searchadd"
  - add position parameter to "load"
* database
  - proxy: require MPD 0.20 or later
  - proxy: require libmpdclient 2.11 or later
  - proxy: split search into chunks to avoid exceeding the output buffer
  - simple: add option to hide CUE target songs
  - upnp: support libnpupnp instead of libupnp
* archive
  - zzip, iso9660: ignore file names which are invalid UTF-8
* decoder
  - openmpt: new plugin
  - wavpack: fix WVC file support
* player
  - do not cross-fade songs shorter than 20 seconds
* output
  - oss: support DSD over PCM
  - pipewire: new plugin
  - snapcast: new plugin
* tags
  - new tags "ComposerSort", "Ensemble", "Movement", "MovementNumber", and "Location"
* split permission "player" from "control"
* add option "host_permissions"
* new build-time dependency: libfmt

ver 0.22.11 (2021/08/24)
* protocol
  - fix "albumart" crash
* filter
  - ffmpeg: pass "channel_layout" instead of "channels" to buffersrc
  - ffmpeg: fix "av_buffersink_get_frame() failed: Resource temporarily unavailable"
  - ffmpeg: support double-precision samples (by converting to single precision)
* Android
  - build with NDK r23
  - playlist_directory defaults to "/sdcard/Android/data/org.musicpd/files/playlists"

ver 0.22.10 (2021/08/06)
* protocol
  - support "albumart" for virtual tracks in CUE sheets
* database
  - simple: fix crash bug
  - simple: fix absolute paths in CUE "as_directory" entries
  - simple: prune CUE entries from database for non-existent songs
* input
  - curl: fix crash bug after stream with Icy metadata was closed by peer
  - tidal: remove defunct unmaintained plugin
* tags
  - fix crash caused by bug in TagBuilder and a few potential reference leaks
* output
  - httpd: fix missing tag after seeking into a new song
  - oss: fix channel order of multi-channel files
* mixer
  - alsa: fix yet more rounding errors

ver 0.22.9 (2021/06/23)
* database
  - simple: load all .mpdignore files of all parent directories
* tags
  - fix "readcomments" and "readpicture" on remote files with ID3 tags
* decoder
  - ffmpeg: support the tags "sort_album", "album-sort", "artist-sort"
  - ffmpeg: fix build failure with FFmpeg 3.4
* Android
  - fix auto-start on boot in Android 8 or later
* Windows
  - fix build failure with SQLite

ver 0.22.8 (2021/05/22)
* fix crash bug in "albumart" command (0.22.7 regression)

ver 0.22.7 (2021/05/19)
* protocol
  - don't use glibc extension to parse time stamps
  - optimize the "albumart" command
* input
  - curl: send user/password in the first request, save one roundtrip
* decoder
  - ffmpeg: fix build problem with FFmpeg 3.4
  - gme: support RSN files
* storage
  - curl: don't use glibc extension
* database
  - simple: fix database corruption bug
* output
  - fix crash when pausing with multiple partitions
  - jack: enable on Windows
  - httpd: send header "Access-Control-Allow-Origin: *"
  - wasapi: add algorithm for finding usable audio format
  - wasapi: use default device only if none was configured
  - wasapi: add DoP support

ver 0.22.6 (2021/02/16)
* fix missing tags on songs in queue

ver 0.22.5 (2021/02/15)
* protocol
  - error for malformed ranges instead of ignoring silently
  - better error message for open-ended range with "move"
* database
  - simple: fix missing CUE sheet metadata in "addid" command
* tags
  - id: translate TPE3 to Conductor, not Performer
* archive
  - iso9660: another fix for unaligned reads
* output
  - httpd: error handling on Windows improved
  - pulse: fix deadlock with "always_on"
* Windows:
  - enable https:// support (via Schannel)
* Android
  - work around "Permission denied" on mpd.conf

ver 0.22.4 (2021/01/21)
* protocol
  - add command "binarylimit" to allow larger chunk sizes
  - fix "readpicture" on 32 bit machines
  - show duration and tags of songs in virtual playlist (CUE) folders
* storage
  - curl: fix several WebDAV protocol bugs
* decoder
  - dsdiff: apply padding to odd-sized chunks
* filter
  - ffmpeg: detect the output sample format
* output
  - moveoutput: fix always_on and tag lost on move
* Android
  - enable https:// support (via OpenSSL)

ver 0.22.3 (2020/11/06)
* playlist
  - add option "as_directory", making CUE file expansion optional
* storage
  - curl: fix crash bug
* filter
  - fix garbage after "Audio format not supported by filter" message
  - ffmpeg: support planar output
  - ffmpeg: support sample formats other than 16 bit

ver 0.22.2 (2020/10/28)
* database
  - simple: purge songs and virtual directories for unavailable plugins
    on update
* input
  - qobuz/tidal: fix protocol errors due to newlines in error messages
  - smbclient: disable by default due to libsmbclient crash bug
* playlist
  - soundcloud: fix protocol errors due to newlines in error messages
* state_file: save on shutdown

ver 0.22.1 (2020/10/17)
* decoder
  - opus: apply the OpusHead output gain even if there is no EBU R128 tag
  - opus: fix track/album ReplayGain fallback
* output
  - alsa: don't deadlock when the ALSA driver is buggy
  - jack, pulse: reduce the delay when stopping or pausing playback
* playlist
  - cue: fix two crash bugs
* state_file: fix the state_file_interval setting

ver 0.22 (2020/09/23)
* protocol
  - "findadd"/"searchadd"/"searchaddpl" support the "sort" and
    "window" parameters
  - add command "readpicture" to download embedded pictures
  - command "moveoutput" moves an output between partitions
  - command "delpartition" deletes a partition
  - show partition name in "status" response
* tags
  - new tags "Grouping" (for ID3 "TIT1"), "Work" and "Conductor"
* input
  - curl: support "charset" parameter in URI fragment
  - ffmpeg: allow partial reads
  - io_uring: new plugin for local files on Linux (using liburing)
  - smbclient: close unused SMB/CIFS connections
* database
  - upnp: drop support for libupnp versions older than 1.8
* playlist
  - cue: integrate contents in database
* decoder
  - ffmpeg: support RTSP
  - mad: remove option "gapless", always do gapless
  - sidplay: add option "default_genre"
  - sidplay: map SID name field to "Album" tag
  - sidplay: add support for new song length format with libsidplayfp 2.0
  - vorbis, opus: improve seeking accuracy
* playlist
  - flac: support reading CUE sheets from remote FLAC files
* filter
  - ffmpeg: new plugin based on FFmpeg's libavfilter library
  - hdcd: new plugin based on FFmpeg's "af_hdcd" for HDCD playback
  - volume: convert S16 to S24 to preserve quality and reduce dithering noise
  - dsd: add integer-only DSD to PCM converter
* output
  - jack: add option "auto_destination_ports"
  - jack: report error details
  - pulse: add option "media_role"
  - solaris: support S8 and S32
* lower the real-time priority from 50 to 40
* switch to C++17
  - GCC 8 or clang 5 (or newer) recommended

ver 0.21.26 (2020/09/21)
* database
  - inotify: obey ".mpdignore" files
* output
  - osx: fix crash bug
  - sles: support floating point samples
* archive
  - bzip2: fix crash on corrupt bzip2 file
  - bzip2: flush output at end of input file
  - iso9660: fix unaligned reads
  - iso9660: support seeking
  - zzip: fix crash on corrupt ZIP file
* decoder
  - ffmpeg: remove "rtsp://" from the list of supported protocols
  - ffmpeg: add "hls+http://" to the list of supported protocols
  - opus: support the gain value from the Opus header
  - sndfile: fix lost samples at end of file
* fix "single" mode bug after resuming playback
* the default log_level is "default", not "info"

ver 0.21.25 (2020/07/06)
* protocol:
  - fix crash when using "rangeid" while playing
* database
  - simple: automatically scan new mounts
  - upnp: fix compatibility with Plex DLNA
* storage
  - fix disappearing mounts after mounting twice
  - udisks: fix reading ".mpdignore"
* input
  - file: detect premature end of file
  - smbclient: don't send credentials to MPD clients
* decoder
  - opus: apply pre-skip and end trimming
  - opus: fix memory leak
  - opus: fix crash bug
  - vorbis: fix crash bug
* output
  - osx: improve sample rate selection
  - osx: fix noise while stopping
* neighbor
  - upnp: fix crash during shutdown
* Windows/Android:
  - fix Boost detection after breaking change in Meson 0.54

ver 0.21.24 (2020/06/10)
* protocol
  - "tagtypes" requires no permissions
* database
  - simple: fix crash when mounting twice
* decoder
  - modplug: fix Windows build failure
  - wildmidi: attempt to detect WildMidi using pkg-config
  - wildmidi: fix Windows build failure
* player
  - don't restart current song if seeking beyond end
* Android
  - enable the decoder plugins GME, ModPlug and WildMidi
  - fix build failure with Android NDK r21
* Windows
  - fix stream playback
  - enable the decoder plugins GME, ModPlug and WildMidi
  - work around Meson bug breaking the Windows build with GCC 10
* fix unit test failure

ver 0.21.23 (2020/04/23)
* protocol
  - add tag fallback for AlbumSort
* storage
  - curl: fix corrupt "href" values in the presence of XML entities
  - curl: unescape "href" values
* input
  - nfs: fix crash bug
  - nfs: fix freeze bug on reconnect
* decoder
  - gme: adapt to API change in the upcoming version 0.7.0
* output
  - alsa: implement channel mapping for 5.0 and 7.0
* player
  - drain outputs at end of song in "single" mode
* Windows
  - fix case insensitive search

ver 0.21.22 (2020/04/02)
* database
  - simple: optimize startup
* input
  - curl: fix streaming errors on Android
* playlist
  - rss: support MIME type application/xml
* mixer
  - android: new mixer plugin for "sles" output
* Android
  - TV support
* Windows
  - fix time zone offset check
* fix build failures with uClibc-ng

ver 0.21.21 (2020/03/19)
* configuration
  - fix bug in "metadata_to_use" setting
* playlist
  - asx, xspf: fix corrupt tags in the presence of XML entities
* archive
  - iso9660: skip empty file names to work around libcdio bug
* decoder
  - gme: ignore empty tags
* output
  - solaris: port to NetBSD
* raise default "max_connections" value to 100

ver 0.21.20 (2020/02/16)
* decoder
  - audiofile, ffmpeg, sndfile: handle MIME type "audio/wav"
  - ffmpeg: fix playback of AIFF and TTA
  - vorbis, opus: fix seeking in small files
* fix backwards seeking on ARM (and other non-x86 CPUs)

ver 0.21.19 (2020/01/17)
* configuration
  - allow overriding top-level settings in includes
* output
  - pulse: obey Pulse's maximum sample rate (fixes DSD128 playback)
* fix build failure with clang 10
* fix build failure with Android NDK r20

ver 0.21.18 (2019/12/24)
* protocol
  - work around Mac OS X bug in the ISO 8601 parser
* output
  - alsa: fix hang bug with ALSA "null" outputs
* storage
  - curl: fix crash bug
* drop support for CURL versions older than 7.32.0
* reduce unnecessary CPU wakeups

ver 0.21.17 (2019/12/16)
* protocol
  - relax the ISO 8601 parser: allow omitting field separators, the
    time of day and the "Z" suffix
* archive
  - zzip: improve error reporting
* outputs
  - jack: mark ports as terminal
  - shout: declare metadata as UTF-8
* fix build failure with -Ddatabase=false

ver 0.21.16 (2019/10/16)
* queue
  - fix relative destination offset when moving a range
* storage
  - curl: request the "resourcetype" property to fix database update
  - curl: URL-encode more paths
  - curl: follow redirects for collections without trailing slash
* update
  - fix crash when music_directory is not a directory
* fix build with iconv() instead of ICU

ver 0.21.15 (2019/09/25)
* decoder
  - dsdiff, dsf: fix displayed bit rate
  - mpcdec: fix bogus ReplayGain values
* output
  - solaris: fix build with glibc 2.30

ver 0.21.14 (2019/08/21)
* decoder
  - sidplay: show track durations in database
  - sidplay: convert tag values from Windows-1252 charset
  - sidplay: strip text from "Date" tag
* player
  - fix crash after song change
  - fix seek position after restarting the decoder
* protocol
  - include command name in error responses

ver 0.21.13 (2019/08/06)
* input
  - cdio_paranoia: require libcdio-paranoia 10.2+0.93+1
* decoder
  - mad: fix crackling sound (0.21.12 regression)
* output
  - jack: improved Windows compatibility

ver 0.21.12 (2019/08/03)
* decoder
  - mad: update bit rate after seeking
  - mad: fix several bugs preventing the plugin from decoding the last frame
  - opus: ignore case in replay gain tag names
  - opus, vorbis: decode the "end of stream" packet
* output
  - jack: fix mono-to-stereo conversion
* player
  - don't restart unseekable song after failed seek attempt
* Windows
  - support backslash in relative URIs loaded from playlists

ver 0.21.11 (2019/07/03)
* input
  - tidal: deprecated because Tidal has changed the protocol
* decoder
  - wildmidi: log error if library initialization fails
* output
  - alsa: fix busy loop while draining
  - alsa: fix missing drain call
  - alsa: improve xrun-avoiding silence generator
  - alsa: log when generating silence due to slow decoder
  - alsa, osx: fix distortions with DSD_U32 and DoP on 32 bit CPUs
* protocol
  - fix "list" with multiple "group" levels

ver 0.21.10 (2019/06/05)
* decoder
  - opus: fix duplicate tags
* output
  - httpd: reject some well-known URIs
* fix crash bug (0.21.9 regression)

ver 0.21.9 (2019/05/20)
* input
  - buffer: fix deadlock bug
* Android
  - fix crash on ARMv7
  - request storage permission on Android 6+
* fix spurious "single" mode bug

ver 0.21.8 (2019/04/23)
* input
  - smbclient: download to buffer instead of throttling transfer
* output
  - httpd: add missing mutex lock
  - httpd: fix use-after-free bug
* playlist
  - soundcloud: fix "Unsupported URI scheme" (0.21.6 regression)
* fix Bonjour bug
* fix build failure with GCC 9
* fix build failure with -Ddatabase=false
* systemd: add user socket unit
* doc: "list file" is deprecated

ver 0.21.7 (2019/04/03)
* input
  - qobuz/tidal: scan tags when loading a playlist
* require Meson 0.49.0 for native libgcrypt-config support
* fix build failure with -Dlocal_socket=false
* Haiku
  - fix build
  - add version info

ver 0.21.6 (2019/03/17)
* protocol
  - allow loading playlists specified as absolute filesystem paths
  - fix negated filter expressions with multiple tag values
  - fix "list" with filter expression
  - omit empty playlist names in "listplaylists"
* input
  - cdio_paranoia: fix build failure due to missing #include
* decoder
  - opus: fix replay gain when there are no other tags
  - opus: fix seeking to beginning of song
  - vorbis: fix Tremor conflict resulting in crash
* output
  - pulse: work around error with unusual channel count
  - osx: fix build failure
* playlist
  - flac: fix use-after-free bug
* support abstract sockets on Linux
* Windows
  - remove the unused libwinpthread-1.dll dependency
* Android
  - enable SLES power saving mode

ver 0.21.5 (2019/02/22)
* protocol
  - fix deadlock in "albumart" command
  - fix "tagtypes disable" command
* database
  - simple: fix assertion failure
  - fix assertion failures with mount points
* storage
  - udisks: fix "AlreadyMounted" error
  - udisks: use relative path from mount URI
  - fix memory leak
* input
  - buffer: fix crash bug when playing remote WAV file
* tags
  - ape: map "Album Artist"
* output
  - shout: add support for TLS
* mixer
  - pulse: add "scale_volume" setting

ver 0.21.4 (2019/01/04)
* database
  - inotify: fix crash bug "terminate called after throwing ..."
  - upnp: implement "list ... group"
* output
  - httpd: declare protocol "HTTP/1.1" instead of "ICY"
* remove libwrap support
* Windows
  - fix "Failed to accept connection: unknown error"
* fix Haiku build

ver 0.21.3 (2018/11/16)
* output
  - alsa: fix crash bug
  - alsa: fix stuttering at start of playback
  - alsa: fix discarded samples at end of song
  - alsa: clear error after reopening device
* log: default to journal if MPD was started as systemd service

ver 0.21.2 (2018/11/12)
* protocol
  - operator "=~" matches a regular expression
  - operator "contains" matches substrings
* decoder
  - ffmpeg: require FFmpeg 3.1 or later
  - ffmpeg: fix broken sound with certain codecs
* output
  - alsa: fix high CPU usage with dmix
  - httpd: fix three crash bugs
* mixer
  - alsa: fix more rounding errors
* fix zlib support

ver 0.21.1 (2018/11/04)
* protocol
  - allow escaping quotes in filter expressions
  - operator "==" never searches substrings in filter expressions
* decoder
  - ffmpeg: fix build failure with non-standard FFmpeg installation path
  - flac: fix linker failure when building without FLAC support
* encoder
  - vorbis: fix linker failure when building without Vorbis decoder
* fix build failure on Linux-PowerPC
* fix build failure on FreeBSD
* eliminate DLL dependencies on Windows
* add warning about buggy Boost version 1.67
* require Meson 0.47.2 because a Meson 0.47.1 bug breaks our build

ver 0.21 (2018/10/31)
* configuration
  - add "include" directive, allows including config files
  - incremental "metadata_to_use" setting
* protocol
  - "tagtypes" can be used to hide tags
  - "find" and "search" can sort
  - "outputs" prints the plugin name
  - "outputset" sets runtime attributes
  - close connection when client sends HTTP request
  - new filter syntax for "find"/"search" etc. with negation
* database
  - simple: scan audio formats
  - proxy: require libmpdclient 2.9
  - proxy: forward `sort` and `window` to server
* player
  - hard-code "buffer_before_play" to 1 second, independent of audio format
  - "one-shot" single mode
* input
  - curl: download to buffer instead of throttling transfer
  - qobuz: new plugin to play Qobuz streams
  - tidal: new plugin to play Tidal streams
* tags
  - new tags "OriginalDate", "MUSICBRAINZ_WORKID"
* decoder
  - ffmpeg: require at least version 11.12
  - gme: try loading m3u sidecar files
  - hybrid_dsd: new decoder plugin
  - mad: move "gapless_mp3_playback" setting to "decoder" block
  - mikmod: require at least version 3.2
  - pcm: support audio/L24 (RFC 3190)
  - sidplay: support basic and kernal rom (libsidplayfp)
* resampler
  - soxr: flush resampler at end of song
* output
  - alsa: non-blocking mode
  - alsa: change "dop" and "allowed_formats" settings at runtime
  - ao: fix crash bug due to partial frames
  - shout: support the Shine encoder plugin
  - sndio: remove support for the broken RoarAudio sndio emulation
  - osx: initial support for DSD over PCM
  - roar: removed
  - httpd_output: support for unix sockets
* mixer
  - sndio: new mixer plugin
* encoder
  - opus: support for sending metadata using ogg stream chaining
* listen on $XDG_RUNTIME_DIR/mpd/socket by default
* append hostname to Zeroconf service name
* systemd watchdog support
* require GCC 6
* build with Meson instead of autotools
* use GTest instead of cppunit

ver 0.20.23 (2018/10/29)
* protocol
  - emit "player" idle event when restarting the current song
* fix broken float to s32 conversion
* new clang crash bug workaround

ver 0.20.22 (2018/10/23)
* protocol
  - add tag fallbacks for AlbumArtistSort, ArtistSort
  - fix empty string filter on fallback tags
  - "count group ..." can print an empty group
  - fix broken command "list ... group"
* storage
  - curl: URL-encode paths
* decoder
  - fluidsynth: adapt to API change in version 2.0
* Android
  - now runs as a service
  - add button to start/stop MPD
  - add option to auto-start on boot
* work around clang bug leading to crash
* install the SVG icon

ver 0.20.21 (2018/08/17)
* database
  - proxy: add "password" setting
  - proxy: support tags "ArtistSort", "AlbumArtistSort", "AlbumSort"
  - simple: allow .mpdignore comments only at start of line
* output
  - httpd: remove broken DLNA support code
* playlist
  - cue: support file type declaration "FLAC" (non-standard)
* URI schemes are case insensitive
* Android, Windows
  - enable the "curl" storage plugin

ver 0.20.20 (2018/05/22)
* protocol
  - fix "modified-since" filter regression
* output
  - pulse: cork stream when paused due to "single" mode
* decoder
  - dsdiff, dsf: support more MIME types
  - dsdiff, dsf: allow 4 MB ID3 tags
  - opus: support R128_ALBUM_GAIN tag
* Android, Windows
  - enable the "proxy" database plugin

ver 0.20.19 (2018/04/26)
* protocol
  - validate absolute seek time, reject negative values
* database
  - proxy: fix "search already in progress" errors
  - proxy: implement "list ... group"
* input
  - mms: fix lockup bug and a crash bug
* decoder
  - ffmpeg: fix av_register_all() deprecation warning (FFmpeg 4.0)
* player
  - fix spurious "Not seekable" error when switching radio streams
* macOS: fix crash bug

ver 0.20.18 (2018/02/24)
* input
  - curl: allow authentication methods other than "Basic"
* decoder
  - flac: improve seeking precision
* fix gapless CUE song transitions
* Android, Windows
  - enable the NFS storage plugin

ver 0.20.17 (2018/02/11)
* output
  - alsa: fix crash bug with 8 channels
* mixer
  - alsa: fix rounding error at volume 0
* fix real-time and idle scheduling with Musl
* Android
  - fix compatibility with Android 4.0

ver 0.20.16 (2018/02/03)
* output
  - pulse: fix crash during auto-detection
* database
  - simple: fix search within mount points
  - upnp: enable IPv6
* archive
  - iso9660: libcdio 2.0 compatibility
* fix crash in debug build on Haiku and other operating systems

ver 0.20.15 (2018/01/05)
* queue: fix crash after seek failure
* resampler
  - soxr: clear internal state after manual song change
* state file
  - make mount point restore errors non-fatal
  - fix crash when restoring mounts with incompatible database plugin
* Android
  - build without Ant
  - fix for SIGSYS crash

ver 0.20.14 (2018/01/01)
* database
  - simple: fix file corruption in the presence of mount points
* archive
  - bz2: fix deadlock
  - reduce lock contention, fixing lots of xrun problems
* fix Solaris build failure

ver 0.20.13 (2017/12/18)
* output
  - osx: set up ring buffer to hold at least 100ms
* mixer
  - alsa: fix rounding errors
* database
  - simple: don't purge mount points on update/rescan
  - simple: fix "mount" bug caused by bad compiler optimization
  - simple: fix "lsinfo" into mount points
  - upnp: work around libupnp 1.6.24 API breakage
* queue: fix spuriously misplaced prioritized songs
* save and restore mountpoints within the state file
* include Windows cross-build script in source tarball
* fix Windows build failures

ver 0.20.12 (2017/11/25)
* database
  - upnp: adapt to libupnp 1.8 API changes
* input
  - cdio_paranoia, ffmpeg, file, smbclient: reduce lock contention,
    fixing lots of xrun problems
  - curl: fix seeking
* decoder
  - ffmpeg: fix GCC 8 warning
  - vorbis: fix Tremor support
* player
  - log message when decoder is too slow
* encoder
  - vorbis: default to quality 3
* output
  - fix hanging playback with soxr resampler
  - httpd: flush encoder after tag; fixes corrupt Vorbis stream

ver 0.20.11 (2017/10/18)
* storage
  - curl: support Content-Type application/xml
* decoder
  - ffmpeg: more reliable song duration
  - gme: fix track numbering
* improve random song order when switching songs manually
* fix case insensitive search without libicu
* fix Unicode file names in playlists on Windows
* fix endless loop when accessing malformed file names in ZIP files

ver 0.20.10 (2017/08/24)
* decoder
  - ffmpeg: support MusicBrainz ID3v2 tags
* tags
  - aiff: fix FORM chunk size endianess (is big-endian)
* mixer
  - osx: add a mixer for OSX.
* fix crash when resuming playback before decoder is ready
* fix crash on Windows

ver 0.20.9 (2017/06/04)
* decoder
  - ffmpeg: support *.adx
* fix byte order detection on FreeBSD/aarch64
* fix more random crashes when compiled with clang

ver 0.20.8 (2017/05/19)
* output
  - osx: fix build failure due to missing "noexcept"
* playlist
  - m3u: support MIME type `audio/mpegurl`
* fix build failure with GCC 4.x

ver 0.20.7 (2017/05/15)
* database
  - simple: fix false positive directory loop detection with NFS
* enforce a reasonable minimum audio_buffer_size setting
* cap buffer_before_play at 80% to prevent deadlock
* fix random crashes when compiled with clang

ver 0.20.6 (2017/03/10)
* input
  - curl: fix headers after HTTP redirect to Shoutcast server
* decoder
  - ffmpeg: re-enable as fallback
  - mpcdec: fix crash (division by zero) after seeking
  - sidplay: make compatible with libsidplayfp < 1.8
* fix stream tags after automatic song change
* workaround for GCC 4.9.4 / libstdc++ bug (build failure)

ver 0.20.5 (2017/02/20)
* tags
  - id3: fix memory leak on corrupt ID3 tags
* decoder
  - sidplay: don't require libsidutils when building with libsidplayfp
* output
  - httpd: fix two buffer overflows in IcyMetaData length calculation
* mixer
  - alsa: fix crash bug

ver 0.20.4 (2017/02/01)
* input
  - nfs: fix freeze after reconnect
* output
  - sndio: work around a libroar C++ incompatibility
* workaround for GCC 4.9 "constexpr" bug
* fix FreeBSD build failure

ver 0.20.3 (2017/01/25)
* protocol
  - "playlistadd" creates new playlist if it does not exist, as documented
* database
  - proxy: fix error "terminate called after throwing ..."
  - proxy: make connect errors during startup non-fatal
* neighbor
  - upnp: fix premature expiry
* replay gain: don't reset ReplayGain levels when unpausing playback
* silence surround channels when converting from stereo
* use shortcuts such as "dsd64" in log messages

ver 0.20.2 (2017/01/15)
* input
  - alsa: fix crash bug
  - alsa: fix buffer overruns
* decoder
  - flac: add options "probesize" and "analyzeduration"
* resampler
  - libsamplerate: reset state after seeking
* output
  - fix static noise after changing to a different audio format
  - alsa: fix the DSD_U32 sample rate
  - alsa: fix the DSD_U32 byte order
  - alsa: support DSD_U16
  - recorder: fix error "Failed to create : No such file or directory"
* playlist
  - cue: fix skipping songs

ver 0.20.1 (2017/01/09)
* input
  - curl: fix crash bug
  - curl: fix freeze bug
* decoder
  - wavpack: fix crash bug
* storage
  - curl: new storage plugin for WebDAV (work in progress)
* mixer
  - alsa: normalize displayed volume according to human perception
* fix crash with volume_normalization enabled

ver 0.20 (2017/01/04)
* protocol
  - "commands" returns playlist commands only if playlist_directory configured
  - "search"/"find" have a "window" parameter
  - report song duration with milliseconds precision
  - "sticker find" can match sticker values
  - drop the "file:///" prefix for absolute file paths
  - add range parameter to command "plchanges" and "plchangesposid"
  - send verbose error message to client
* input
  - curl: fix memory leak
* tags
  - ape, ogg: drop support for non-standard tag "album artist"
    affected filetypes: vorbis, flac, opus & all files with ape2 tags
    (most importantly some mp3s)
  - id3: remove the "id3v1_encoding" setting; by definition, all ID3v1 tags
    are ISO-Latin-1
  - ape: support APE replay gain on remote files
  - read ID3 tags from NFS/SMB
* decoder
  - improved error logging
  - report I/O errors to clients
  - ffmpeg: support ReplayGain and MixRamp
  - ffmpeg: support stream tags
  - gme: add option "accuracy"
  - gme: provide the TRACK tag
  - gme: faster scanning
  - mad: reduce memory usage while scanning tags
  - mpcdec: read the bit rate
  - pcm: support audio/L16 (RFC 2586) and audio/x-mpd-float
  - sidplay: faster scanning
  - wavpack: large file support
  - wavpack: support DSD (WavPack 5)
  - wavpack: archive support
* playlist
  - cue: don't skip pregap
  - embcue: fix last track
  - flac: new plugin which reads the "CUESHEET" metadata block
* output
  - alsa: fix multi-channel order
  - alsa: remove option "use_mmap"
  - alsa: support DSD_U32
  - alsa: disable DoP if it fails
  - jack: reduce CPU usage
  - pulse: set channel map to WAVE-EX
  - recorder: record tags
  - recorder: allow dynamic file names
  - sndio: new output plugin
* mixer
  - null: new plugin
* resampler
  - new block "resampler" in configuration file
    replacing the old "samplerate_converter" setting
  - soxr: allow multi-threaded resampling
* player
  - reset song priority on playback
  - reduce xruns
* write database and state file atomically
* always write UTF-8 to the log file.
* remove dependency on GLib
* support libsystemd (instead of the older libsystemd-daemon)
* database
  - proxy: add TCP keepalive option
* update
  - apply .mpdignore matches to subdirectories
* switch the code base to C++14
  - GCC 4.9 or clang 3.4 (or newer) recommended

ver 0.19.21 (2016/12/13)
* decoder
  - ffmpeg: fix crash bug
* fix unit test failure after recent "setprio" change
* systemd: add user unit

ver 0.19.20 (2016/12/09)
* protocol
  - "setprio" re-enqueues old song if priority has been raised
* decoder
  - ffmpeg: ignore empty packets
  - pcm: fix corruption bug with partial frames (after short read)
  - sidplay: fix playback speed with libsidplayfp
* output
  - winmm: fix 8 bit playback
* fix gcc 7.0 -Wimplicit-fallthrough
* systemd: paranoid security settings

ver 0.19.19 (2016/08/23)
* decoder
  - ffmpeg: bug fix for FFmpeg 3.1 support
  - wildmidi: support libWildMidi 0.4
* output
  - pulse: support 32 bit, 24 bit and floating point playback
* support non-x86 NetBSD
* fix clang 3.9 warnings

ver 0.19.18 (2016/08/05)
* decoder
  - ffmpeg: fix crash with older FFmpeg versions (< 3.0)
  - ffmpeg: log detailed error message
  - ffmpeg: support FFmpeg 3.1
  - sidplay: detect libsidplay2 with pkg-config
  - sidplay: log detailed error message
  - sidplay: read the "date" tag
  - sidplay: allow building with libsidplayfp instead of libsidplay2
* output
  - shout: recognize setting "encoder" instead of "encoding"
* fix memory leak after stream failure
* fix build failure with Boost 1.61
* require gcc 4.7 or newer

ver 0.19.17 (2016/07/09)
* decoder
  - flac: fix assertion failure while seeking
  - flac: fix stream duration indicator
  - fix seek problems in several plugins
* fix spurious seek error "Failed to allocate silence buffer"
* replay gain: fix "replay_gain_handler mixer" setting
* DSD: use 0x69 as silence pattern
* fix use-after-free bug on "close" and "kill"

ver 0.19.16 (2016/06/13)
* faster seeking
* fix system include path order
* add missing DocBook file to tarball

ver 0.19.15 (2016/04/30)
* decoder
  - ffmpeg: support FFmpeg 3.0
  - ffmpeg: use as fallback instead of "mad" if no plugin matches
  - opus: support bigger OpusTags packets
* fix more build failures on non-glibc builds due to constexpr Mutex
* fix build failure due to missing include
* fix unit test on Alpha

ver 0.19.14 (2016/03/18)
* decoder
  - dsdiff: fix off-by-one buffer overflow
  - opus: limit tag size to 64 kB
* archive
  - iso9660: fix buffer overflow
* fix quadratic runtime bug in the tag pool
* fix build failures on non-glibc builds due to constexpr Mutex

ver 0.19.13 (2016/02/23)
* tags
  - aiff, riff: fix ID3 chunk padding
* decoder
  - ffmpeg: support the TAK codec
* fix disappearing duration of remote songs during playback
* initialize supplementary groups with glibc 2.19+

ver 0.19.12 (2015/12/15)
* fix assertion failure on malformed UTF-8 tag
* fix build failure on non-Linux systems
* fix LimitRTTIME in systemd unit file

ver 0.19.11 (2015/10/27)
* tags
  - ape: fix buffer overflow
* decoder
  - ffmpeg: fix crash due to wrong avio_alloc_context() call
  - gme: don't loop forever, fall back to GME's default play length
* encoder
  - flac: fix crash with 32 bit playback
* mixer
  - fix mixer lag after enabling/disabling output

ver 0.19.10 (2015/06/21)
* input
  - curl: fix deadlock on small responses
  - smbclient: fix DFF playback
* decoder
  - ffmpeg: improve seeking accuracy
  - fix stuck stream tags
* encoder
  - opus: fix bogus granulepos
* output
  - fix failure to open device right after booting
* neighbor
  - nfs: fix deadlock when connecting
* fix "single" mode breakage due to queue edits

ver 0.19.9 (2015/02/06)
* decoder
  - dsdiff, dsf: raise ID3 tag limit to 1 MB
* playlist: fix loading duplicate tag types from state file
* despotify: remove defunct plugin
* fix clock integer overflow on OS X
* fix gcc 5.0 warnings
* fix build failure with uClibc
* fix build failure on non-POSIX operating systems
* fix dependency issue on parallel Android build
* fix database/state file saving on Windows

ver 0.19.8 (2015/01/14)
* input
  - curl: fix bug after rewinding from end-of-file
  - mms: reduce delay at the beginning of playback
* decoder
  - dsdiff, dsf: allow ID3 tags larger than 4 kB
  - ffmpeg: support interleaved floating point
* fix clang 3.6 warnings
* fix build failure on NetBSD

ver 0.19.7 (2014/12/17)
* input
  - nfs: fix crash while canceling a failing file open operation
  - nfs: fix memory leak on connection failure
  - nfs: fix reconnect after mount failure
  - nfs: implement mount timeout (60 seconds)
* storage
  - nfs: implement I/O timeout (60 seconds)
* playlist
  - embcue: fix filename suffix detection
  - don't skip non-existent songs in "listplaylist"
* decoder
  - ffmpeg: fix time stamp underflow
* fix memory allocator bug on Windows

ver 0.19.6 (2014/12/08)
* decoder
  - ffmpeg: support FFmpeg 2.5
* fix build failure with musl
* android
  - update libFLAC to 1.3.1
  - update FFmpeg to 2.5

ver 0.19.5 (2014/11/26)
* input
  - nfs: fix crash on connection failure
* archive
  - zzip: fix crash after seeking
* decoder
  - dsdiff, dsf, opus: fix deadlock while seeking
  - mp4v2: remove because of incompatible license

ver 0.19.4 (2014/11/18)
* protocol
  - workaround for buggy clients that send "add /"
* decoder
  - ffmpeg: support opus
  - opus: add MIME types audio/ogg and application/ogg
* fix crash on failed filename charset conversion
* fix local socket detection from uid=0 (root)

ver 0.19.3 (2014/11/11)
* protocol
  - fix "(null)" result string to "list" when AlbumArtist is disabled
* database
  - upnp: fix breakage due to malformed URIs
* input
  - curl: another fix for redirected streams
* decoder
  - audiofile: fix crash while playing streams
  - audiofile: fix bit rate calculation
  - ffmpeg: support opus
  - opus: fix bogus duration on streams
  - opus: support chained streams
  - opus: improved error logging
* fix distorted audio with soxr resampler
* fix build failure on Mac OS X with non-Apple compilers

ver 0.19.2 (2014/11/02)
* input
  - curl: fix redirected streams
* playlist
  - don't allow empty playlist name
  - m3u: don't ignore unterminated last line
  - m3u: recognize the file suffix ".m3u8"
* decoder
  - ignore URI query string for plugin detection
  - faad: remove workaround for ancient libfaad2 ABI bug
  - ffmpeg: recognize MIME type audio/aacp
  - mad: fix negative replay gain values
* output
  - fix memory leak after filter initialization error
  - fall back to PCM if given DSD sample rate is not supported
* fix assertion failure on unsupported PCM conversion
* auto-disable plugins that require GLib when --disable-glib is used

ver 0.19.1 (2014/10/19)
* input
  - mms: fix deadlock bug
* playlist
  - extm3u: fix Extended M3U detection
  - m3u, extm3u, cue: fix truncated lines
* fix build failure on Mac OS X
* add missing file systemd/mpd.socket to tarball

ver 0.19 (2014/10/10)
* protocol
  - new commands "addtagid", "cleartagid", "listfiles", "listmounts",
    "listneighbors", "mount", "rangeid", "unmount"
  - "lsinfo" and "readcomments" allowed for remote files
  - "listneighbors" lists file servers on the local network
  - "playlistadd" supports file:///
  - "idle" with unrecognized event name fails
  - "list" on album artist falls back to the artist tag
  - "list" and "count" allow grouping
  - new "search"/"find" filter "modified-since"
  - "seek*" allows fractional position
  - close connection after syntax error
* database
  - proxy: forward "idle" events
  - proxy: forward the "update" command
  - proxy: copy "Last-Modified" from remote directories
  - simple: compress the database file using gzip
  - upnp: new plugin
  - cancel the update on shutdown
* storage
  - music_directory can point to a remote file server
  - nfs: new plugin
  - smbclient: new plugin
* playlist
  - cue: fix bogus duration of the last track
  - cue: restore CUE tracks from state file
  - soundcloud: use https instead of http
  - soundcloud: add default API key
* archive
  - read tags from songs in an archive
* input
  - alsa: new input plugin
  - curl: options "verify_peer" and "verify_host"
  - ffmpeg: update offset after seeking
  - ffmpeg: improved error messages
  - mms: non-blocking I/O
  - nfs: new input plugin
  - smbclient: new input plugin
* filter
  - volume: improved software volume dithering
* decoder:
  - vorbis, flac, opus: honor DESCRIPTION= tag in Xiph-based files as a comment to the song
  - audiofile: support scanning remote files
  - audiofile: log libaudiofile errors
  - dsdiff, dsf: report bit rate
  - dsdiff, dsf: implement seeking
  - dsf: support DSD512
  - dsf: support multi-channel files
  - dsf: fix big-endian bugs
  - dsf: fix noise at end of malformed file
  - mpg123: support ID3v2, ReplayGain and MixRamp
  - sndfile: support scanning remote files
  - sndfile: support tags "comment", "album", "track", "genre"
  - sndfile: native floating point playback
  - sndfile: optimized 16 bit playback
  - mp4v2: support playback of MP4 files.
* encoder:
  - shine: new encoder plugin
* output
  - alsa: support native DSD playback
  - alsa: rename "DSD over USB" to "DoP"
  - osx: fix hang after (un)plugging headphones
* threads:
  - the update thread runs at "idle" priority
  - the output thread runs at "real-time" priority
  - increase kernel timer slack on Linux
  - name each thread (for debugging)
* configuration
  - allow playlist directory without music directory
  - use XDG to auto-detect "music_directory" and "db_file"
* add tags "AlbumSort", "MUSICBRAINZ_RELEASETRACKID"
* disable global Latin-1 fallback for tag values
* new resampler option using libsoxr
* ARM NEON optimizations
* install systemd unit for socket activation
* Android port

ver 0.18.23 (2015/02/06)
* despotify: remove defunct plugin
* fix clock integer overflow on OS X
* fix gcc 5.0 warnings

ver 0.18.22 (2015/01/14)
* fix clang 3.6 warnings

ver 0.18.21 (2014/12/17)
* playlist
  - embcue: fix filename suffix detection
* decoder
  - ffmpeg: fix time stamp underflow

ver 0.18.20 (2014/12/08)
* decoder
  - ffmpeg: support FFmpeg 2.5
* fix build failure with musl

ver 0.18.19 (2014/11/26)
* archive
  - zzip: fix crash after seeking

ver 0.18.18 (2014/11/18)
* decoder
  - ffmpeg: support opus
* fix crash on failed filename charset conversion
* fix local socket detection from uid=0 (root)

ver 0.18.17 (2014/11/02)
* playlist
  - don't allow empty playlist name
  - m3u: recognize the file suffix ".m3u8"
* decoder
  - ignore URI query string for plugin detection
  - faad: remove workaround for ancient libfaad2 ABI bug
  - ffmpeg: recognize MIME type audio/aacp

ver 0.18.16 (2014/09/26)
* fix DSD breakage due to typo in configure.ac

ver 0.18.15 (2014/09/26)
* command
  - list: reset used size after the list has been processed
* fix MixRamp
* work around build failure on NetBSD

ver 0.18.14 (2014/09/11)
* protocol
  - fix range parser bug on certain 32 bit architectures
* decoder
  - audiofile: fix crash after seeking
  - ffmpeg: fix crash with ffmpeg/libav version 11
  - fix assertion failure after seeking

ver 0.18.13 (2014/08/31)
* protocol
  - don't change song on "seekcur" in random mode

* decoder
  - dsdiff, dsf: fix endless loop on malformed file
  - ffmpeg: support ffmpeg/libav version 11
  - gme: fix song duration
* output
  - alsa: fix endless loop at end of file in dsd_usb mode
* fix state file saver
* fix build failure on Darwin

ver 0.18.12 (2014/07/30)
* database
  - proxy: fix build failure with libmpdclient 2.2
  - proxy: fix add/search and other commands with libmpdclient < 2.9
* decoder
  - audiofile: improve responsiveness
  - audiofile: fix WAV stream playback
  - dsdiff, dsf: fix stream playback
  - dsdiff: fix metadata parser bug (uninitialized variables)
  - faad: estimate song duration for remote files
  - sndfile: improve responsiveness
* randomize next song when enabling "random" mode while not playing
* randomize next song when adding to single-song queue

ver 0.18.11 (2014/05/12)
* decoder
  - opus: fix missing song length on high-latency files
* fix race condition when using GLib event loop (non-Linux)

ver 0.18.10 (2014/04/10)
* decoder
  - ffmpeg: fix seeking bug
  - ffmpeg: handle unknown stream start time
  - gme: fix memory leak
  - sndfile: work around libsndfile bug on partial read
* don't interrupt playback when current song gets deleted

ver 0.18.9 (2014/03/02)
* protocol
  - "findadd" requires the "add" permission
* output
  - alsa: improved workaround for noise after manual song change
* decoder
  - vorbis: fix linker failure when libvorbis/libogg are static
* encoder
  - vorbis: fix another linker failure
* output
  - pipe: fix hanging child process due to blocked signals
* fix build failure due to missing signal.h include

ver 0.18.8 (2014/02/07)
* decoder
  - ffmpeg: support libav v10_alpha1
* encoder
  - vorbis: fix linker failure
* output
  - roar: documentation
* more robust Icy-Metadata parser
* fix Solaris build failure

ver 0.18.7 (2014/01/13)
* playlist
  - pls: fix crash after parser error
  - soundcloud: fix build failure with libyajl 2.0.1
* decoder
  - faad: fix memory leak
  - mpcdec: reject libmpcdec SV7 in configure script
* daemon: don't initialize supplementary groups when already running
  as the configured user

ver 0.18.6 (2013/12/24)
* input
  - cdio_paranoia: support libcdio-paranoia 0.90
* tags
  - riff: recognize upper-case "ID3" chunk name
* decoder
  - ffmpeg: use relative timestamps
* output
  - openal: fix build failure on Mac OS X
  - osx: fix build failure
* mixer
  - alsa: fix build failure with uClibc
* fix replay gain during cross-fade
* accept files without metadata

ver 0.18.5 (2013/11/23)
* configuration
  - fix crash when db_file is configured without music_directory
  - fix crash on "stats" without db_file/music_directory
* database
  - proxy: auto-reload statistics
  - proxy: provide "db_update" in "stats" response
* input
  - curl: work around stream resume bug (fixed in libcurl 7.32.0)
* decoder
  - fluidsynth: auto-detect by default
* clip 24 bit data from libsamplerate
* fix ia64, mipsel and other little-endian architectures
* fix build failures due to missing includes
* fix build failure with static libmpdclient

ver 0.18.4 (2013/11/13)
* decoder
  - dsdiff: fix byte order bug
* fix build failures due to missing includes
* libc++ compatibility

ver 0.18.3 (2013/11/08)
* fix stuck MPD after song change (0.18.2 regression)

ver 0.18.2 (2013/11/07)
* protocol:
  - "close" flushes the output buffer
* input:
  - cdio_paranoia: add setting "default_byte_order"
  - curl: fix bug with redirected streams
* playlist:
  - pls: fix reversed song order
* decoder:
  - audiofile: require libaudiofile 0.3 due to API breakage
  - dsf: enable DSD128
* enable buffering when starting playback (regression fix)
* fix build failures due to missing includes
* fix big-endian support

ver 0.18.1 (2013/11/04)
* protocol:
  - always ignore whitespace at the end of the line
* networking:
  - log UNIX domain path names instead of "localhost"
  - open listener sockets in the order they were configured
  - don't abort if IPv6 is not available
* output:
  - alsa: avoid endless loop in Raspberry Pi workaround
* filter:
  - autoconvert: fix "volume_normalization" with mp3 files
* add missing files to source tarball

ver 0.18 (2013/10/31)
* configuration:
  - allow tilde paths for socket
  - default filesystem charset is UTF-8 instead of ISO-8859-1
  - increase default buffer size to 4 MB
* protocol:
  - new command "readcomments" lists arbitrary file tags
  - new command "toggleoutput"
  - "find"/"search" with "any" does not match file name
  - "search" and "find" with base URI (keyword "base")
  - search for album artist falls back to the artist tag
  - re-add the "volume" command
* input:
  - curl: enable https
  - soup: plugin removed
* playlist:
  - lastfm: remove defunct Last.fm support
* decoder:
  - adplug: new decoder plugin using libadplug
  - dsf: don't play junk at the end of the "data" chunk
  - ffmpeg: drop support for pre-0.8 ffmpeg
  - flac: require libFLAC 1.2 or newer
  - flac: support FLAC files inside archives
  - opus: new decoder plugin for the Opus codec
  - vorbis: skip 16 bit quantisation, provide float samples
  - mikmod: add "loop" configuration parameter
  - modplug: add "loop_count" configuration parameter
  - mp4ff: obsolete plugin removed
* encoder:
  - opus: new encoder plugin for the Opus codec
  - vorbis: accept floating point input samples
* output:
  - new option "tags" may be used to disable sending tags to output
  - alsa: workaround for noise after manual song change
  - ffado: remove broken plugin
  - httpd: support HEAD requests
  - mvp: remove obsolete plugin
  - osx: disabled by default because it's unmaintained and unsupported
* improved decoder/output error reporting
* eliminate timer wakeup on idle MPD
* fix unresponsive MPD while waiting for stream
* port of the source code to C++11

ver 0.17.6 (2013/10/14)
* mixer:
  - alsa: fix busy loop when USB sound device gets unplugged
* decoder:
  - modplug: fix build with Debian package 1:0.8.8.4-4
* stored playlists:
  - fix loading playlists with references to local files
  - obey filesystem_charset for URLs

ver 0.17.5 (2013/08/04)
* protocol:
  - fix "playlistadd" with URI
  - fix "move" relative to current when there is no current song
* decoder:
  - ffmpeg: support "application/flv"
  - mikmod: adapt to libmikmod 3.2
* configure.ac:
  - detect system "ar"

ver 0.17.4 (2013/04/08)
* protocol:
  - allow to omit END in ranges (START:END)
  - don't emit IDLE_PLAYER before audio format is known
* decoder:
  - ffmpeg: support float planar audio (ffmpeg 1.1)
  - ffmpeg: fix AVFrame allocation
* player:
  - implement missing "idle" events on output errors
* clock: fix build failure

ver 0.17.3 (2013/01/06)
* output:
  - osx: fix pops during playback
  - recorder: fix I/O error check
  - shout: fix memory leak in error handler
  - recorder, shout: support Ogg packets that span more than one page
* decoder:
  - ffmpeg: ignore negative time stamps
  - ffmpeg: support planar audio
* playlist:
  - cue: fix memory leak
  - cue: fix CUE files with only one track

ver 0.17.2 (2012/09/30)
* protocol:
  - fix crash in local file check
* decoder:
  - fluidsynth: remove throttle (requires libfluidsynth 1.1)
  - fluidsynth: stop playback at end of file
  - fluidsynth: check MIDI file format while scanning
  - fluidsynth: add sample rate setting
  - wavpack: support all APEv2 tags
* output:
  - httpd: use monotonic clock, avoid hiccups after system clock adjustment
  - httpd: fix throttling bug after resuming playback
* playlist:
  - cue: map "PERFORMER" to "artist" or "album artist"
* mapper: fix non-UTF8 music directory name
* mapper: fix potential crash in file permission check
* playlist: fix use-after-free bug
* playlist: fix memory leak
* state_file: save song priorities
* player: disable cross-fading in "single" mode
* update: fix unsafe readlink() usage
* configure.ac:
  - don't auto-detect the vorbis encoder when Tremor is enabled

ver 0.17.1 (2012/07/31)
* protocol:
  - require appropriate permissions for searchadd{,pl}
* tags:
  - aiff: support the AIFC format
  - ape: check for ID3 if no usable APE tag was found
* playlist:
  - cue: support file types "MP3", "AIFF"
* output:
  - fix noisy playback with conversion and software volume

ver 0.17 (2012/06/27)
* protocol:
  - support client-to-client communication
  - "update" and "rescan" need only "CONTROL" permission
  - new command "seekcur" for simpler seeking within current song
  - new command "config" dumps location of music directory
  - add range parameter to command "load"
  - print extra "playlist" object for embedded CUE sheets
  - new commands "searchadd", "searchaddpl"
* input:
  - cdio_paranoia: new input plugin to play audio CDs
  - curl: enable CURLOPT_NETRC
  - curl: non-blocking I/O
  - soup: new input plugin based on libsoup
* tags:
  - RVA2: support separate album/track replay gain
* decoder:
  - mpg123: implement seeking
  - ffmpeg: drop support for pre-0.5 ffmpeg
  - ffmpeg: support WebM
  - oggflac: delete this obsolete plugin
  - dsdiff: new decoder plugin
* output:
  - alsa: support DSD-over-USB (dCS suggested standard)
  - httpd: support for streaming to a DLNA client
  - openal: improve buffer cancellation
  - osx: allow user to specify other audio devices
  - osx: implement 32 bit playback
  - shout: add possibility to set url
  - roar: new output plugin for RoarAudio
  - winmm: fail if wrong device specified instead of using default device
* mixer:
  - alsa: listen for external volume changes
* playlist:
  - allow references to songs outside the music directory
  - new CUE parser, without libcue
  - soundcloud: new plugin for accessing soundcloud.com
* state_file: add option "restore_paused"
* cue: show CUE track numbers
* allow port specification in "bind_to_address" settings
* support floating point samples
* systemd socket activation
* improve --version output
* WIN32: fix renaming of stored playlists with non-ASCII names


ver 0.16.8 (2012/04/04)
* fix for libsamplerate assertion failure
* decoder:
  - vorbis (and others): fix seeking at startup
  - ffmpeg: read the "year" tag
* encoder:
  - vorbis: generate end-of-stream packet before tag
  - vorbis: generate end-of-stream packet when playback ends
* output:
  - jack: check for connection failure before starting playback
  - jack: workaround for libjack1 crash bug
  - osx: fix stuttering due to buffering bug
* fix endless loop in text file reader
* update: skip symlinks in path that is to be updated


ver 0.16.7 (2012/02/04)
* input:
  - ffmpeg: support libavformat 0.7
* decoder:
  - ffmpeg: support libavformat 0.8, libavcodec 0.9
  - ffmpeg: support all MPD tags
* output:
  - httpd: fix excessive buffering
  - openal: force 16 bit playback, as 8 bit doesn't work
  - osx: remove sleep call from render callback
  - osx: clear render buffer when there's not enough data
* fix moving after current song


ver 0.16.6 (2011/12/01)
* decoder:
  - fix assertion failure when resuming streams
  - ffmpeg: work around bogus channel count
* encoder:
  - flac, null, wave: fix buffer corruption bug
  - wave: support packed 24 bit samples
* mapper: fix the bogus "not a directory" error message
* mapper: check "x" and "r" permissions on music directory
* log: print reason for failure
* event_pipe: fix WIN32 regression
* define WINVER in ./configure
* WIN32: autodetect filesystem encoding


ver 0.16.5 (2011/10/09)
* configure.ac
  - disable assertions in the non-debugging build
  - show solaris plugin result correctly
  - add option --enable-solaris-output
* pcm_format: fix 32-to-24 bit conversion (the "silence" bug)
* input:
  - rewind: reduce heap usage
* decoder:
  - ffmpeg: higher precision timestamps
  - ffmpeg: don't require key frame for seeking
  - fix CUE track seeking
* output:
  - openal: auto-fallback to mono if channel count is unsupported
* player:
  - make seeking to CUE track more reliable
  - the "seek" command works when MPD is stopped
  - restore song position from state file (bug fix)
  - fix crash that sometimes occurred when audio device fails on startup
  - fix absolute path support in playlists
* WIN32: close sockets properly
* install systemd service file if systemd is available


ver 0.16.4 (2011/09/01)
* don't abort configure when avahi is not found
* auto-detect libmad without pkg-config
* fix memory leaks
* don't resume playback when seeking to another song while paused
* apply follow_inside_symlinks to absolute symlinks
* fix playback discontinuation after seeking
* input:
  - curl: limit the receive buffer size
  - curl: implement a hard-coded timeout of 10 seconds
* decoder:
  - ffmpeg: workaround for semantic API change in recent ffmpeg versions
  - flac: validate the sample rate when scanning the tag
  - wavpack: obey all decoder commands, stop at CUE track border
* encoder:
  - vorbis: don't send end-of-stream on flush
* output:
  - alsa: fix SIGFPE when alsa announces a period size of 0
  - httpd: don't warn on client disconnect
  - osx: don't drain the buffer when closing
  - pulse: fix deadlock when resuming the stream
  - pulse: fix deadlock when the stream was suspended


ver 0.16.3 (2011/06/04)
* fix assertion failure in audio format mask parser
* fix NULL pointer dereference in playlist parser
* fix playlist files in base music directory
* database: allow directories with just playlists
* decoder:
  - ffmpeg: support libavcodec 0.7


ver 0.16.2 (2011/03/18)
* configure.ac:
  - fix bashism in tremor test
* decoder:
  - tremor: fix configure test
  - gme: detect end of song
* encoder:
  - vorbis: reset the Ogg stream after flush
* output:
  - httpd: fix uninitialized variable
  - httpd: include sys/socket.h
  - oss: AFMT_S24_PACKED is little-endian
  - oss: disable 24 bit playback on FreeBSD


ver 0.16.1 (2011/01/09)
* audio_check: fix parameter in prototype
* add void casts to suppress "result unused" warnings (clang)
* input:
  - ffado: disable by default
* decoder:
  - mad: work around build failure on Solaris
  - resolve modplug vs. libsndfile cflags/headers conflict
* output:
  - solaris: add missing parameter to open_cloexec() cal
  - osx: fix up audio format first, then apply it to device
* player_thread: discard empty chunks while cross-fading
* player_thread: fix assertion failure due to early seek
* output_thread: fix double lock


ver 0.16 (2010/12/11)
* protocol:
  - send song modification time to client
  - added "update" idle event
  - removed the deprecated "volume" command
  - added the "findadd" command
  - range support for "delete"
  - "previous" really plays the previous song
  - "addid" with negative position is deprecated
  - "load" supports remote playlists (extm3u, pls, asx, xspf, lastfm://)
  - allow changing replay gain mode on-the-fly
  - omitting the range end is possible
  - "update" checks if the path is malformed
* archive:
  - iso: renamed plugin to "iso9660"
  - zip: renamed plugin to "zzip"
* input:
  - lastfm: obsolete plugin removed
  - ffmpeg: new input plugin using libavformat's "avio" library
* tags:
  - added tags "ArtistSort", "AlbumArtistSort"
  - id3: revised "performer" tag support
  - id3: support multiple values
  - ape: MusicBrainz tags
  - ape: support multiple values
* decoders:
  - don't try a plugin twice (MIME type & suffix)
  - don't fall back to "mad" unless no plugin matches
  - ffmpeg: support multiple tags
  - ffmpeg: convert metadata to generic format
  - ffmpeg: implement the libavutil log callback
  - sndfile: new decoder plugin based on libsndfile
  - flac: moved CUE sheet support to a playlist plugin
  - flac: support streams without STREAMINFO block
  - mikmod: sample rate is configurable
  - mpg123: new decoder plugin based on libmpg123
  - sidplay: support sub-tunes
  - sidplay: implemented songlength database
  - sidplay: support seeking
  - sidplay: play monaural SID tunes in mono
  - sidplay: play mus, str, prg, x00 files
  - wavpack: activate 32 bit support
  - wavpack: allow more than 2 channels
  - mp4ff: rename plugin "mp4" to "mp4ff"
* encoders:
  - twolame: new encoder plugin based on libtwolame
  - flac: new encoder plugin based on libFLAC
  - wave: new encoder plugin for PCM WAV format
* output:
  - recorder: new output plugin for recording radio streams
  - alsa: don't recover on CANCEL
  - alsa: fill period buffer with silence before draining
  - openal: new output plugin
  - pulse: announce "media.role=music"
  - pulse: renamed context to "Music Player Daemon"
  - pulse: connect to server on MPD startup, implement pause
  - jack: require libjack 0.100
  - jack: don't disconnect during pause
  - jack: connect to server on MPD startup
  - jack: added options "client_name", "server_name"
  - jack: clear ring buffers before activating
  - jack: renamed option "ports" to "destination_ports"
  - jack: support more than two audio channels
  - httpd: bind port when output is enabled
  - httpd: added name/genre/website configuration
  - httpd: implement "pause"
  - httpd: bind_to_address support (including IPv6)
  - oss: 24 bit support via OSS4
  - win32: new output plugin for Windows Wave
  - shout, httpd: more responsive to control commands
  - wildcards allowed in audio_format configuration
  - consistently lock audio output objects
* player:
  - drain audio outputs at the end of the playlist
* mixers:
  - removed support for legacy mixer configuration
  - reimplemented software volume as mixer+filter plugin
  - per-device software/hardware mixer setting
* commands:
  - added new "status" line with more precise "elapsed time"
* update:
  - automatically update the database with Linux inotify
  - support .mpdignore files in the music directory
  - sort songs by album name first, then disc/track number
  - rescan after metadata_to_use change
* normalize: upgraded to AudioCompress 2.0
  - automatically convert to 16 bit samples
* replay gain:
  - reimplemented as a filter plugin
  - fall back to track gain if album gain is unavailable
  - optionally use hardware mixer to apply replay gain
  - added mode "auto"
  - parse replay gain from APE tags
* log unused/unknown block parameters
* removed the deprecated "error_file" option
* save state when stopped
* renamed option "--stdout" to "--stderr"
* removed options --create-db and --no-create-db
* state_file: save only if something has changed
* database: eliminated maximum line length
* log: redirect stdout/stderr to /dev/null if syslog is used
* set the close-on-exec flag on all file descriptors
* pcm_volume, pcm_mix: implemented 32 bit support
* support packed 24 bit samples
* CUE sheet support
* support for MixRamp tags
* obey $(sysconfdir) for default mpd.conf location
* build with large file support by default
* added test suite ("make check")
* require GLib 2.12
* added libwrap support
* make single mode 'sticky'


ver 0.15.17 (2011/??/??)
* encoder:
  - vorbis: reset the Ogg stream after flush
* decoders:
  - vorbis: fix tremor support


ver 0.15.16 (2011/03/13)
* output:
  - ao: initialize the ao_sample_format struct
  - jack: fix crash with mono playback
* encoders:
  - lame: explicitly configure the output sample rate
* update: log all file permission problems


ver 0.15.15 (2010/11/08)
* input:
  - rewind: fix assertion failure
* output:
  - shout: artist comes first in stream title


ver 0.15.14 (2010/11/06)
* player_thread: fix assertion failure due to wrong music pipe on seek
* output_thread: fix assertion failure due to race condition in OPEN
* input:
  - rewind: fix double free bug
* decoders:
  - mp4ff, ffmpeg: add extension ".m4b" (audio book)


ver 0.15.13 (2010/10/10)
* output_thread: fix race condition after CANCEL command
* output:
  - httpd: fix random data in stream title
  - httpd: MIME type audio/ogg for Ogg Vorbis
* input:
  - rewind: update MIME not only once
  - rewind: enable for MMS


ver 0.15.12 (2010/07/20)
* input:
  - curl: remove assertion after curl_multi_fdset()
* tags:
  - rva2: set "gain", not "peak"
* decoders:
  - wildmidi: support version 0.2.3


ver 0.15.11 (2010/06/14)
* tags:
  - ape: support album artist
* decoders:
  - mp4ff: support tags "album artist", "albumartist", "band"
  - mikmod: fix memory leak
  - vorbis: handle uri==NULL
  - ffmpeg: fix memory leak
  - ffmpeg: free AVFormatContext on error
  - ffmpeg: read more metadata
  - ffmpeg: fix libavformat 0.6 by using av_open_input_stream()
* playlist: emit IDLE_OPTIONS when resetting single mode
* listen: make get_remote_uid() work on BSD


ver 0.15.10 (2010/05/30)
* input:
  - mms: fix memory leak in error handler
  - mms: initialize the "eof" attribute
* decoders:
  - mad: properly calculate ID3 size without libid3tag


ver 0.15.9 (2010/03/21)
* decoders:
  - mad: fix crash when seeking at end of song
  - mpcdec: fix negative shift on fixed-point samples
  - mpcdec: fix replay gain formula with v8
* playlist: fix single+repeat in random mode
* player: postpone song tags during cross-fade


ver 0.15.8 (2010/01/17)
* input:
  - curl: allow rewinding with Icy-Metadata
* decoders:
  - ffmpeg, flac, vorbis: added more flac/vorbis MIME types
  - ffmpeg: enabled libavformat's file name extension detection
* dbUtils: return empty tag value only if no value was found
* decoder_thread: fix CUE track playback
* queue: don't repeat current song in consume mode


ver 0.15.7 (2009/12/27)
* archive:
  - close archive when stream is closed
  - iso, zip: fixed memory leak in destructor
* input:
  - file: don't fall back to parent directory
  - archive: fixed memory leak in error handler
* tags:
  - id3: fix ID3v1 charset conversion
* decoders:
  - eliminate jitter after seek failure
  - ffmpeg: don't try to force stereo
  - wavpack: allow fine-grained seeking
* mixer: explicitly close all mixers on shutdown
* mapper: fix memory leak when playlist_directory is not set
* mapper: apply filesystem_charset to playlists
* command: verify playlist name in the "rm" command
* database: return multiple tag values per song


ver 0.15.6 (2009/11/18)
* input:
  - lastfm: fixed variable name in GLib<2.16 code path
  - input/mms: require libmms 0.4
* archive:
  - zzip: require libzzip 0.13
* tags:
  - id3: allow 4 MB RIFF/AIFF tags
* decoders:
  - ffmpeg: convert metadata
  - ffmpeg: align the output buffer
  - oggflac: rewind stream after FLAC detection
  - flac: fixed CUE seeking range check
  - flac: fixed NULL pointer dereference in CUE code
* output_thread: check again if output is open on PAUSE
* update: delete ignored symlinks from database
* database: increased maximum line length to 32 kB
* sticker: added fallback for sqlite3_prepare_v2()


ver 0.15.5 (2009/10/18)
* input:
  - curl: don't abort if a packet has only metadata
  - curl: fixed endless loop during buffering
* tags:
  - riff, aiff: fixed "limited range" gcc warning
* decoders:
  - flac: fixed two memory leaks in the CUE tag loader
* decoder_thread: change the fallback decoder name to "mad"
* output_thread: check again if output is open on CANCEL
* update: fixed memory leak during container scan


ver 0.15.4 (2009/10/03)
* decoders:
  - vorbis: revert "faster tag scanning with ov_test_callback()"
  - faad: skip assertion failure on large ID3 tags
  - ffmpeg: use the "artist" tag if "author" is not present
* output:
  - osx: fix the OS X 10.6 build


ver 0.15.3 (2009/08/29)
* decoders:
  - vorbis: faster tag scanning with ov_test_callback()
* output:
  - fix stuttering due to uninitialized variable
* update: don't re-read unchanged container files


ver 0.15.2 (2009/08/15)
* tags:
  - ape: check the tag size (fixes integer underflow)
  - ape: added protection against large memory allocations
* decoders:
  - mad: skip ID3 frames when libid3tag is disabled
  - flac: parse all replaygain tags
  - flac: don't allocate cuesheet twice (memleak)
* output:
  - shout: fixed stuck pause bug
  - shout: minimize the unpause latency
* update: free empty path string (memleak)
* update: free temporary string in container scan (memleak)
* directory: free empty directories after removing them (memleak)


ver 0.15.1 (2009/07/15)
* decoders:
  - flac: fix assertion failure in tag_free() call
* output:
  - httpd: include sys/types.h (fixes Mac OS X)
* commands:
  - don't resume playback when stopping during pause
* database: fixed NULL pointer dereference after charset change
* log: fix double free() bug during shutdown


ver 0.15 (2009/06/23)
* input:
  - parse Icy-Metadata
  - added support for the MMS protocol
  - hide HTTP password in playlist
  - lastfm: new input plugin for last.fm radio (experimental and incomplete!)
  - curl: moved proxy settings to "input" block
* tags:
  - support the "album artist" tag
  - support MusicBrainz tags
  - parse RVA2 tags in mp3 files
  - parse ID3 tags in AIFF/RIFF/WAV files
  - ffmpeg: support new metadata API
  - ffmpeg: added support for the tags comment, genre, year
* decoders:
  - audiofile: streaming support added
  - audiofile: added 24 bit support
  - modplug: another MOD plugin, based on libmodplug
  - mikmod disabled by default, due to severe security issues in libmikmod
  - sidplay: new decoder plugin for C64 SID (using libsidplay2)
  - fluidsynth: new decoder plugin for MIDI files (using libfluidsynth,
    experimental due to shortcomings in libfluidsynth)
  - wildmidi: another decoder plugin for MIDI files (using libwildmidi)
  - flac: parse stream tags
  - mpcdec: support the new libmpcdec SV8 API
  - added configuration option to disable decoder plugins
  - flac: support embedded cuesheets
  - ffmpeg: updated list of supported formats
* audio outputs:
  - added option to disable audio outputs by default
  - wait 10 seconds before reopening after play failure
  - shout: enlarged buffer size to 32 kB
  - null: allow disabling synchronization
  - mvp: fall back to stereo
  - mvp: fall back to 16 bit audio samples
  - mvp: check for reopen errors
  - mvp: fixed default device detection
  - pipe: new audio output plugin which runs a command
  - alsa: better period_time default value for high sample rates
  - solaris: new audio output plugin for Solaris /dev/audio
  - httpd: new audio output plugin for web based streaming, similar to icecast
     but built in.
* commands:
  - "playlistinfo" and "move" supports a range now
  - added "sticker database", command "sticker", which allows clients
     to implement features like "song rating"
  - added "consume" command which removes a song after play
  - added "single" command, if activated, stops playback after current song or
     repeats the song if "repeat" is active.
* mixers:
  - rewritten mixer code to support multiple mixers
  - new pulseaudio mixer
  - alsa: new mixer_index option supports choosing between multiple
    identically-named controls on a device.
* Add audio archive extraction support:
  - bzip2
  - iso9660
  - zip
* the option "error_file" was removed, all messages are logged into
   "log_file"
* support logging to syslog
* fall back to XDG music directory if no music_directory is configured
* failure to read the state file is non-fatal
* --create-db starts the MPD daemon instead of exiting
* playlist_directory and music_directory are optional
* playlist: recalculate the queued song after random is toggled
* playlist: don't unpause on delete
* pause when all audio outputs fail to play
* daemon: ignore "user" setting if already running as that user
* listen: fix broken client IP addresses in log
* listen: bind failure on secondary address is non-fatal
* 24/32 bit audio support
* print available protocols in --version
* fill buffer after seeking
* choose the fallback resampler at runtime
* steps taken towards win32 compatibility
* require glib 2.6 or greater
* built-in documentation using doxygen and docbook


ver 0.14.2 (2009/02/13)
* configure.ac:
  - define HAVE_FFMPEG after all checks
* decoders:
  - ffmpeg: added support for the tags comment, genre, year
  - ffmpeg: don't warn of empty packet output
  - ffmpeg: check if the time stamp is valid
  - ffmpeg: fixed seek integer overflow
  - ffmpeg: enable WAV streaming
  - ffmpeg: added TTA support
  - wavpack: pass NULL if the .wvc file fails to open
  - mikmod: call MikMod_Exit() only in the finish() method
  - aac: fix stream metadata
* audio outputs:
  - jack: allocate ring buffers before connecting
  - jack: clear "shutdown" flag on reconnect
  - jack: reduced sleep time to 1ms
  - shout: fixed memory leak in the mp3 encoder
  - shout: switch to blocking mode
  - shout: use libshout's synchronization
  - shout: don't postpone metadata
  - shout: clear buffer before calling the encoder
* mapper: remove trailing slashes from music_directory
* player: set player error when output device fails
* update: recursively purge deleted directories
* update: free deleted subdirectories

ver 0.14.1 (2009/01/17)
* decoders:
  - mp4: support the writer/composer tag
  - id3: strip leading and trailing whitespace from ID3 tags
  - oggvorbis: fix tremor support
  - oggvorbis: disable seeking on remote files
* audio outputs:
  - jack: allocate default port names (fixes a crash)
* update:
  - refresh stats after update
  - save the database even if it is empty
* input_curl:
  - use select() to eliminate busy loop during connect
  - honour http_proxy_* config directives
  - fix assertion failure on "connection refused"
  - fix assertion failure with empty HTTP responses
* corrected the sample calculation in the fallback resampler
* log: automatically append newline
* fix setenv() conflict on Solaris
* configure.ac: check for pkg-config before using it
* fix minor memory leak in decoder_tag()
* fix cross-fading bug: it used to play some chunks of the new song twice
* playlist
  - fix assertion failure during playlist load
  - implement Fisher-Yates shuffle properly
  - safely search the playlist for deleted song
* use custom PRNG for volume dithering (speedup)
* detect libid3tag without pkg-config

ver 0.14 (2008/12/25)
* audio outputs:
  - wait 10 seconds before reopening a failed device
  - fifo: new plugin
  - null: new plugin
  - shout: block while trying to connect instead of failing
  - shout: new timeout parameter
  - shout: support mp3 encoding and the shoutcast protocol
  - shout: send silence during pause, so clients don't get disconnected
* decoders:
  - ffmpeg: new plugin
  - wavpack: new plugin
  - aac: stream support added
  - mod: disabled by default due to critical bugs in all libmikmod versions
* commands:
  - "addid" takes optional second argument to specify position
  - "idle" notifies the client when a notable change occurs
* Zeroconf support using Bonjour
* New zeroconf_enabled option so that Zeroconf support can be disabled
* Stop the player/decode processes when not playing to allow the CPU to sleep
* Fix a bug where closing an ALSA dmix device could cause MPD to hang
* Support for reading ReplayGain from LAME tags on MP3s
* MPD is now threaded, which greatly improves performance and stability
* memory usage reduced by merging duplicate tags in the database
* support connecting via unix domain socket
* allow authenticated local users to add any local file to the playlist
* 24 bit audio support
* optimized PCM conversions and dithering
* much code has been replaced by using GLib
* the HTTP client has been replaced with libcurl
* symbolic links in the music directory can be disabled; the default
  is to ignore symlinks pointing outside the music directory

ver 0.13.0 (2007/5/28)
* New JACK audio output
* Support for "file" as an alternative to "filename" in search, find, and list
* FLAC 1.1.3 API support
* New playlistadd command for adding to stored playlists
* New playlistclear command for clearing stored playlists
* Fix a bug where "find any" and "list <type> any" wouldn't return any results
* Make "list any" return an error instead of no results and an OK
* New gapless_mp3_playback option to disable gapless MP3 playback
* Support for seeking HTTP streams
* Zeroconf support using Avahi
* libsamplerate support for high quality audio resampling
* ID3v2 "Original Artist/Performer" tag support
* New playlistsearch command for searching the playlist (similar to "search")
* New playlistfind command for finding songs in the playlist (similar to "find")
* libmikmod 3.2.0 beta support
* New tagtypes command for retrieving a list of available tag types
* Fix a bug where no ACK was returned if loading a playlist failed
* Fix a bug where db_update in stats would be 0 after initial database creation
* New count command for getting stats on found songs (similar to "find")
* New playlistmove command for moving songs in stored playlists
* New playlistdelete command for deleting songs from stored playlists
* New rename command for renaming stored playlists
* Increased default buffer_before_play from 0% to 10% to prevent skipping
* Lots of bug fixes, cleaned up code, and performance improvements

ver 0.12.2 (2007/3/20)
* Fix a bug where clients could cause MPD to segfault

ver 0.12.1 (2006/10/10)
* Fix segfault when scanning an MP3 that has a Xing tag with 0 frames
* Fix segfault when there's no audio output specified and one can't be detected
* Fix handling of escaping in quotes
* Allow a quality of -1 to be specified for shout outputs
* A few minor cleanups

ver 0.12.0 (2006/9/22)
* New audio output code which supports:
  * A plugin-like architecture
  * Non-libao ("native") outputs:
    * ALSA
    * OSS
    * OS X
    * Media MVP
    * PulseAudio
    * Shout (Icecast or Shoutcast)
  * Playing through multiple outputs at once
  * Enabling/disabling outputs while MPD is running
  * Saving output state (enabled/disabled) to the state_file
* OggFLAC support
* Musepack support
* Gapless MP3 playback
* MP3 ReplayGain support (using ID3v2 tags only)
* Support for MP2 files if MP3 support is enabled
* Composer, Performer, Comment, and Disc metadata support
* New outputs command for listing available audio outputs
* New enableoutput and disableoutput commands for enabling/disabling outputs
* New plchangesposid command for a stripped down version of plchanges
* New addid command for adding to the playlist and returning a song ID
* New commands and notcommands commands for checking available commands
* Can now specify any supported metadata type or "any" in search, find, and list
* New volume_normalization parameter for enabling Audio Compress normalization
* New metadata_to_use parameter for choosing supported metadata types
* New pid_file parameter for saving the MPD process ID to the specified file
* The db_file parameter is now required
* The port parameter is now optional (defaults to 6600)
* Can specify bind_to_address multiple times
* New --kill argument for killing MPD if pid_file is specified
* Removed --update-db argument (use the update function in your client instead)
* New mpdconf.example
* New mpd.conf man page 
* Removed bundled libmad and libid3tag
* Lots of bug fixes, cleaned up code, and performance improvements

ver 0.11.5 (2004/11/1)
1) New id3v1_encoding config option to configure the id3v1 tag encoding (patch
from dottedmag)
2) Strip '\r' from m3u playlists (thank you windows)
3) Use random() instead of rand() for playlist randomizing
4) Fix a bug trying skipping some commented lines in m3u playlist files
5) Fix a bug when fetching metadata from streams that may cause certain
weirdnesses
6) Fix a bug where replaygain preamp was used on files w/o replaygain tags
7) Fix a busy loop when trying to prebuffer a nonexistant or missing stream
8) Fix a bug in forgetting to remove leading ' ' in content-type for http
streams
9) Check for ice-name in http headers
10) Be sure the strip all '\n' chars in tags
11) Set $HOME env variable when setuid'ing, this should fix the /root/.mcop
errors triggered by arts/libao

ver 0.11.4 (2004/7/26)
1) Fixed a segfault when decoding mp3's with corrupt id3v2 tags
2) Fixed a memory leak when encountering id3v2 tags in mp3 decoder

ver 0.11.3 (2004/7/21)
1) Add support for http authentication for streams
2) Added replaygain pre-amp support
3) Better error handling for fread() in inputStream_file
4) Fixed a bug so that when a freeAllInterfaces is called, it sets
max_interface_connections to 0.  This prevents potential segfaults and other
nastiness for forked processes, like the player and update-er (do to
interfacePrintWithFD()).
5) Allow blockingWrite() to handle errors more gracefully (for example, if the
disc is full, and thus the write() fails or can't be completed, we just skip
this write() and continue, instead of getting stuck in an infinite loop until
the write() becomes successful)
6) Updated mpdconf.example from sbh/avuton
7) If "user" is specified, then convert ~ in paths to the user's home path
specified by "user" config paramter (not the actual current user running mpd).

ver 0.11.2 (2004/7/5) 
1) Work around in computing total time for mp3's whose first valid mpeg frame is
not layer III
2) Fix mp3 and mp4 decoders when seeking past the end of the file
3) Fix replaygain for flac and vorbis
4) Fix memory leaks in flac decoder (from normalperson)
5) Fix Several other bugs in playlist.c and directory.c (from normalperson)

ver 0.11.1 (2004/6/24)
1) Fix a bug that caused "popping" at the beginning of mp3's
2) Fix playlistid command
3) Fix move commands so they don't mess up the song id's
4) Added support for HTTP Proxy
5) Detect and skip recursive links in the music directory
6) Fix addPathToDB() so updating on a specific path doesn't exist correctly adds
the parent directories to the DB

ver 0.11.0 (2004/6/18)
1) Support for playing mp3 and Ogg Vorbis streams
2) Non-blocking Update
3) Replaygain support for Ogg Vorbis and FLAC (by Eric Moore aka AliasMrJones)
4) audio_output_format option that allows for all audio output to be converted
to a format compatible with any sound card
5) Own routines for to always support UTF-8 <-> ISO-8859-1 conversion
6) Added "Id" and "Pos" metadata for songs in playlist
7) Added commands: plchanges, currentsong, playid, seekid, playlistid, moveid,
swapid, deleteid
8) UTF-8 validation of all tags
9) Update specific files/directories (for fast, incremental updating)
10) Added ACK error codes
11) Mod file support
12) Added command_list_ok_begin
13) Play after stop resumes from last position in the playlist
14) Play while pause resumes playback
15) Better signal handling by mackstann
16) Cleanup decoder interface (now called InputPlugins)
17) --create-db no long starts the daemon
18) --no-daemon outputs to log files
19) --stdout sends output to stdout/stderr
20) Default port is now 6600
21) Lots of other cleanups and Bugfixes

ver 0.10.4 (2004/5/26)
1) Fix configure problems on OpenBSD with langinfo and iconv
2) Fix an infinte loop when writing to an interface and it has expired
3) Fix a segfault in decoding flac's
4) Ingore CRC stuff in mp3's since some encoders did not compute the CRC
correctly
5) Fix a segfault in processing faulty mp4 metadata

ver 0.10.3 (2004/4/2)
1) Fix a segfault when a blanck line is sent from a client
2) Fix for loading playlists on platforms where char is unsigned
3) When pausing, release audio device after we say pause is successful (this
makes pause appear to not lag)
4) When returning errors for unknown types by player, be sure to copy the
filename
5) add --disable-alsa for disabling alsa mixer support
6) Use select() for a portable usleep()
7) For alsa mixer, default to "Master' element, not first element

ver 0.10.2 (2004/3/25)
1) Add suport for AAC
2) Substitute '\n' with ' ' in tag info
3) Remove empty directories from db
4) Resume from current position in song when using state file
5) Pause now closes the music device, and reopens it on resuming
6) Fix unnecessary big endian byte swapping
7) If locale is "C" or "POSIX", then use ISO-8859-1 as the fs charset
8) Fix a bug where alsa mixer wasn't detecting volume changes
9) For alsa and software mixer, show volume to be the same as it was set (even
if its not the exact volume)
10) Report bitrate for wave files
11) Compute song length of CBR mp3's more accurately

ver 0.10.1 (2004/3/7)
1) Check to see if we need to add "-lm" when linking mpd
2) Fix issues with skipping bad frames in an mp3 (this way we get the correct
samplerate and such)
3) Fix crossfading bug with ogg's
4) Updated libmad and libid3tag included w/ source to 0.15.1b

ver 0.10.0 (2004/3/3)
1) Use UTF-8 for all client communications
2) Crossfading support
3) Password Authentication (all in plaintext)
4) Software mixer
5) Buffer Size is configurable
6) Reduced Memory consumption (use directory tree for search and find)
7) Bitrate support for Flac
8) setvol command (deprecates volume command)
9) add command takes directories
10) Path's in config file now work with ~
11) Add samplerate,bits, and channels to status
12) Reenable playTime in stats display
13) Fix a segfault when doing: add ""
14) Fix a segfault with flac vorbis comments simply being "="
15) Fix a segfault/bug in queueNextSong with repeat+random
16) Fix a bug, where one process may segfault, and cause more processes to spawn
w/o killing ones that lost their parent.
17) Fix a bug when the OSS device was unable to fetch the current volume,
it would close the device (when it maybe previously closed by the exact same
code)
18) command.c cleanup by mackstann
19) directory.c and command.c cleanup by tw-nym

ver 0.9.4 (2004/1/21)
1) Fix a bug where updated tag info wasn't being detected
2) Set the default audio write size to 1024 bytes (should decrease cpu load a
bit on some machines).
3) Make audio write size configurable via "audio_write_size" config option
4) Tweak output buffer size for connections by detecting the kernel output
buffer size.

ver 0.9.3 (2003/10/31)
1) Store total time/length of songs in db and display in *info commands
2) Display instantaneous bitrate in status command
3) Add Wave Support using libaudiofile (Patch from normalperson)
4) Command code cleanup (Patch from tw-nym)
5) Optimize listing of playlists (10-100x faster)
6) Optimize interface output (write in 4kB chunks instead of on every '\n')
7) Fix bug that prevented rm command from working
8) Fix bug where deleting current song skips the next song
9) Use iconv to convert vorbis comments from UTF-8 to Latin1

ver 0.9.2 (2003/10/6)
1) Fix FreeBSD Compilation Problems
2) Fix bug in move command
3) Add mixer_control options to configure which mixer control/device mpd
controls
4) Randomize on play -1
5) Fix a bug in toggling repeat off and at the end of the playlist

ver 0.9.1 (2003/9/30)
1) Fix a statement in the middle of declarations in listen.c, causes error for
gcc 2.7

ver 0.9.0 (2003/9/30)
1) Random play mode
2) Alsa Mixer Support
3) Save and Restore "state"
4) Default config file locations (.mpdconf and /etc/mpd.conf)
5) Make db file locations configurable
6) Move songs around in the playlist
7) Gapless playback
8) Use Xing tags for mp3's
9) Remove stop_on_error
10) Seeking support
11) Playlists can be loaded and deleted from subdirectories
12) Complete rewrite of player layer (fork()'s only once, opens and closes
audio device as needed).
13) Eliminate use and dependence of SIGIO
14) IPv6 support
15) Solaris compilations fixes
16) Support for different log levels
17) Timestamps for log entries
18) "user" config parameter for setuid (patch from Nagilum)
19) Other misc features and bug fixes

ver 0.8.7 (2003/9/3)
1) Fix a memory leak.  When closing a interface, was called close() on the fd
instead of calling fclose() on the fp that was opened with fdopen().

ver 0.8.6 (2003/8/25)
1) Fix a memory leak when a buffered existed, and a connection was unexpectedly
closed, and i wasn't free'ing the buffer apropriatly.

ver 0.8.5 (2003/8/17)
1) Fix a bug where an extra end of line is returned when attempting to play a
non existing file.  This causes parsing errors for clients.

ver 0.8.4 (2003/8/13)
1) Fix a bug where garbage is returned with errors in "list" command

ver 0.8.3 (2003/8/12) 
1) Fix a compilation error on older linux systems
2) Fix a bug in searching by title
3) Add "list" command
4) Add config options for specifying libao driver/plugin and options
5) Add config option to specify which address to bind to
6) Add support for loading and saving absolute pathnames in saved playlists
7) Playlist no longer creates duplicate entries for song data (more me
efficient)
8) Songs deleted from the db are now removed for the playlist as well

ver 0.8.2 (2003/7/22)
1) Increased the connection que for listen() from 0 to 5
2) Cleanup configure makefiles so that mpd uses MPD_LIBS and MPD_CFLAGS
rather than LIBS and CFLAGS
3) Put a cap on the number of commands per command list
4) Put a cap on the maximum number of buffered output lines
5) Get rid of TIME_WAIT/EADDRINUSE socket problem
6) Use asynchronious IO (i.e. trigger SIGIO instead so we can sleep in
select() calls longer)

ver 0.8.1 (2003/7/11)
1) FreeBSD fixes
2) Fix for rare segfault when updating
3) Fix bug where client was being hungup on when done playing current song
4) Fix bug when playing flac's where it incorrectly reports an error
5) Make stop playlist on error configurable
6) Configure checks for installed libmad and libid3tag and uses those if found
7) Use buffer->finished in *_decode's instead of depending on catching signals

ver 0.8.0 (2003/7/6)
1) Flac support
2) Make playlist max length configurable
3) New backward compatible status (backward compatible for 0.8.0 on)
4) listall command now can take a directory as an argument
5) Buffer rewritten to use shared memory instead of sockets
6) Playlist adding done using db
7) Add sort to list, and use binary search for finding
8) New "stats" command
9) Command list (for faster adding of large batches of files)
10) Add buffered chunks before play
11) Useful error reporting to clients (part of status command)
12) Use libid3tag for reading id3 tags (more stable)
13) Non-blocking output to clients
14) Fix bug when removing items from directory
15) Fix bug when playing mono mp3's
16) Fix bug when attempting to delete files when using samba
17) Lots of other bug fixes I can't remember

ver 0.7.0 (2003/6/20)
1) use mad instead of mpg123 for mp3 decoding
2) volume support
3) repeate playlist support
4) use autoconf/automake (i.e. "configure")
5) configurable max connections

ver 0.6.2 (2003/6/11)
1) Buffer support for ogg
2) new config file options: "connection_timeout" and "mpg123_ignore_junk"
3) new commands: "next", "previous", and "listall"
Thanks to Niklas Hofer for "next" and "previous" patches!
4) Search by filename
5) bug fix for pause when playing mp3's

ver 0.6.1 (2003/5/29)
1) Add conf file support
2) Fix a bug when doing mp3stop (do wait3(NULL,WNOHANG|WUNTRACED,NULL))
3) Fix a bug when fork'ing, fflush file buffers before forking so the
child doesn't print the same stuff in the buffer.

ver 0.6.0 (2003/5/25)
1) Add ogg vorbis support
2) Fix two bugs relating to tables, one for search by title, and one where we
freed the tables before directories, causing a segfault
3) The info command has been removed.

ver 0.5.0-0.5.2
Initial release(s).  Support for MP3 via mpg123<|MERGE_RESOLUTION|>--- conflicted
+++ resolved
@@ -1,4 +1,3 @@
-<<<<<<< HEAD
 ver 0.24 (not yet released)
 * protocol
   - new command "searchcount" (case-insensitive "count")
@@ -47,10 +46,7 @@
 * remove Boost dependency
 * require libfmt 7 or later
 
-ver 0.23.14 (not yet released)
-=======
 ver 0.23.14 (2023/10/08)
->>>>>>> feac1a3f
 * decoder
   - flac: fix scanning files with non-ASCII names on Windows
   - mad: fix calculation of LAME peak values
