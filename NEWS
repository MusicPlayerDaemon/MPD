<<<<<<< HEAD
ver 0.25 (not yet released)
* protocol
  - implement "window" parameter for command "list"
  - new command "stringnormalization"
  - show detailed seek errors
* decoder
  - vgmstream: new plugin
* output
  - pipewire: add option "reconnect_stream"
* switch to C++23
* require Meson 1.2

ver 0.24.6 (not yet released)
=======
ver 0.24.6 (2025/10/20)
>>>>>>> c426749d
* decoder
  - ffmpeg: handle "*.opus" files
  - mpg123: another workaround for libmpg123 ID3 corruption bug
  - opus: fix seeking in files with large OpusTags
  - opus, vorbis: remove METADATA_BLOCK_PICTURE size limit

ver 0.24.5 (2025/07/31)
* database
  - fix disappearing playlist files
* decoder
  - ffmpeg: handle "*.aif" files
  - mpg123: add option "full_scan"
  - mpg123: support seeking on remote files
  - mpg123: work around libmpg123 ID3 corruption bug
  - sidplay: add support for PSID files
* output
  - pipewire: fix resuming playback after it was paused by "single" mode
* Windows
  - fix libfmt error "what(): invalid utf8"

ver 0.24.4 (2025/05/20)
* protocol
  - fix stuck "getfingerprint" with io_uring
* decoder
  - mpg123: support Icy stream tags
  - mpg123: use libid3tag to parse stream tags
* tags
  - id3: fix assertion failure with broken AIFF/RIFF ID3 chunks
* output
  - fix resuming playback after it was paused by "single" mode
  - alsa: fix compiler warning with alsa-lib 1.2.14

ver 0.24.3 (2025/04/09)
* input
  - qobuz: use nlohmann_json instead of yajl
* playlist
  - soundcloud: remove defunct plugin
* decoder
  - ffmpeg: support WMA
  - mpg123: fix trailing space in tag values
* tags
  - libid3tag: fix Meson subproject configure error
  - libid3tag: add missing zlib dependency to Meson subproject
* output
  - oss: fix error "Resource temporarily unavailable"
  - shout: fix hang on activating shout output
  - snapcast: use nlohmann_json instead of yajl to generate JSON tags
* Linux
  - allow using io_uring on Linux kernels older than 6.0
* Windows
  - fix cross build on Linux when WINE is not installed
* DSD: support channel conversion

ver 0.24.2 (2025/03/26)
* input
  - io_uring: fix stuck seek after I/O error
* decoder
  - flac: enable chained Ogg decoding
* player
  - fix stalled playback after queue modification
  - fix deadlock with "single" mode
* Linux: fix build failure with ancient kernel headers

ver 0.24.1 (2025/03/21)
* input
  - curl: fix malformed "Range" header
* output
  - sndio: fix rounding error in volume calculation
* log: include year in time stamp
* Linux
  - add configure-time check for openat2()
  - fix use-after-free bug on io_uring shutdown
* macOS
  - implement standard directories
  - fix command-line parser errors
* fix build failure in the "id3tag" Meson subproject
* doc: use "sphinx_rtd_theme" only if it is installed

ver 0.24 (2025/03/11)
* protocol
  - new command "searchcount" (case-insensitive "count")
  - "playlistfind"/"playlistsearch" have "sort" and "window" parameters
  - allow range in "playlistmove"
  - "save" can append to or replace an existing playlist
  - filter "prio" (for "playlistfind"/"playlistsearch")
  - limit "player" idle events to the current partition
  - operator "starts_with"
  - show PCRE support in "config" response
  - apply Unicode normalization to case-insensitive filter expressions
  - stickers on playlists and some tag types
  - new commands "stickernames", "stickertypes", "stickernamestypes", "playlistlength", "searchplaylist", "protocol"
  - new "search"/"find" filter "added-since"
  - allow range in listplaylist and listplaylistinfo
  - "sticker find" supports sort and window parameter and new sticker compare operators "eq", "lt", "gt", "contains" and "starts_with"
  - consume only idle flags that were subscribed to
  - volume command is no longer deprecated
  - new "available" and "reset" subcommands for tagtypes
  - searching stored playlists respond now with song position
  - new sticker subcommand "inc" and "dec"
* database
  - attribute "added" shows when each song was added to the database
  - proxy: require MPD 0.21 or later
  - proxy: require libmpdclient 2.15 or later
* archive
  - add option to disable archive plugins in mpd.conf
* storage
  - curl: optimize database update
  - nfs: require libnfs 4.0 or later
  - nfs: support libnfs 6 (API version 2)
  - nfs: support libnfs URL arguments
* input
  - alsa: limit ALSA buffer time to 2 seconds
  - alsa: set up a channel map
  - alsa: support the alsa-lib 1.2.11 API
  - alsa: add option "close_on_pause"
  - curl: add "connect_timeout" configuration
* decoder
  - ffmpeg: require FFmpeg 4.0 or later
  - ffmpeg: query supported demuxers at runtime
  - hybrid_dsd: remove
  - mpg123: prefer over "mad"
  - mpg123: support streaming
  - opus: implement bitrate calculation
  - sidplay: require libsidplayfp (drop support for the original sidplay)
  - wavpack: require libwavpack version 5
  - fix MixRamp bug
* resampler
  - soxr: require libsoxr 0.1.2 or later
* player
  - add option "mixramp_analyzer" to scan MixRamp tags on-the-fly
  - "one-shot" consume mode
* tags
  - new tags "TitleSort", "Mood", "ShowMovement"
* output
  - add option "always_off"
  - alsa: require alsa-lib 1.1 or later
  - pipewire: map tags "Date" and "Comment"
* switch to C++20
  - GCC 12 or clang 14 (or newer) recommended
* static partition configuration
* Windows
  - build with libsamplerate
  - remove JACK DLL support
* remove Haiku support
* remove Boost dependency
* require libfmt 9 or later
* documentation: switch to sphinx-rtd-theme
* require Meson 1.0

ver 0.23.17 (2025/01/29)
* protocol
  - "albumart" tries to send larger chunks if available
  - explicitly disallow "idle" and "noidle" in command lists
* storage
  - nfs: require libnfs 4.0 or later
* database
  - inotify: trigger update after symlink was created
* decoder
  - ffmpeg: prefer over sndfile and audiofile for its DTS-WAV support
* support libfmt 11.1

ver 0.23.16 (2024/12/03)
* database
  - fix integer overflows with 64-bit inode numbers
* filter
  - ffmpeg: fix for filters producing no output
* support libfmt 11
* support ICU 76

ver 0.23.15 (2023/12/20)
* decoder
  - ffmpeg: fix build failure with FFmpeg 6.1
* output
  - alsa: limit buffer time to 2 seconds

ver 0.23.14 (2023/10/08)
* decoder
  - flac: fix scanning files with non-ASCII names on Windows
  - mad: fix calculation of LAME peak values
* mixer
  - wasapi: fix problem setting volume
* more libfmt 10 fixes
* fix auto-detected systemd unit directory
* Android
  - require Android 7 or newer

ver 0.23.13 (2023/05/22)
* input
  - curl: fix busy loop after connection failed
  - curl: hide "404" log messages for non-existent ".mpdignore" files
* archive
  - zzip: fix crash bug
* database
  - simple: reveal hidden songs after deleting containing CUE
* decoder
  - ffmpeg: reorder to a lower priority than "gme"
  - gme: require GME 0.6 or later
* output
  - pipewire: fix corruption bug due to missing lock
* Linux
  - shut down if parent process dies in --no-daemon mode
  - determine systemd unit directories via pkg-config
* support libfmt 10

ver 0.23.12 (2023/01/17)
* input
  - curl: require CURL 7.55.0 or later
* decoder
  - mad: fix integer underflow with very small files
* tags
  - fix crash bug due to race condition
* output
  - pipewire: adjust to PipeWire 0.3.64 API change
* fix build failures with GCC 13

ver 0.23.11 (2022/11/28)
* database
  - simple: move default database to ~/.cache/mpd/db from ~/.cache/mpd.db
  - simple: default "cache_directory" to ~/.cache/mpd/mounts
* macOS: fix build failure "no archive members specified"
* Windows
  - fix crash bug (stack buffer overflow) after I/O errors
  - fix path traversal bug because backslash was allowed in playlist names
* Android/Windows
  - update OpenSSL to 3.0.7
  - re-enable CURL's verbose error strings

ver 0.23.10 (2022/10/14)
* storage
  - curl: fix file time stamps
* decoder
  - ffmpeg: fix libfmt 9 compiler warning
* encoder
  - flac: fix failure when libFLAC is built without Ogg support
* output
  - alsa: fix crash bug
* Windows
  - log to stdout by default, don't require "log_file" setting

ver 0.23.9 (2022/08/18)
* input
  - cdio_paranoia: add options "mode" and "skip"
* decoder
  - ffmpeg: support FFmpeg 5.1
* filter
  - replay gain: fix delayed volume display with handler=mixer
* output
  - pipewire: set app icon
* fix bogus volume levels with multiple partitions
* improve iconv detection
* macOS: fix macOS 10 build problem (0.23.8 regression)
* Android
  - load mpd.conf from app data directory

ver 0.23.8 (2022/07/09)
* storage
  - curl: fix crash if web server does not understand WebDAV
* input
  - cdio_paranoia: fix crash if no drive was found
  - cdio_paranoia: faster cancellation
  - cdio_paranoia: don't scan for replay gain tags
  - pipewire: fix playback of very short tracks
  - pipewire: drop all buffers before manual song change
  - pipewire: fix stuttering after manual song change
  - snapcast: fix busy loop while paused
  - snapcast: fix stuttering after resuming playback
* mixer
  - better error messages
  - alsa: fix setting volume before playback starts
  - pipewire: fix crash bug
  - pipewire: fix volume change events with PipeWire 0.3.53
  - pipewire: don't force initial volume=100%
* support libfmt 9

ver 0.23.7 (2022/05/09)
* database
  - upnp: support pupnp 1.14
* decoder
  - ffmpeg: fix HLS seeking
  - opus: fix missing song length on high-latency files
* output
  - shout: require at least libshout 2.4.0
* mixer
  - pipewire: fix volume restore
  - software: update volume of disabled outputs
* support libiconv

ver 0.23.6 (2022/03/14)
* protocol
  - support filename "cover.webp" for "albumart" command
  - support "readcomments" and "readpicture" on CUE tracks
* decoder
  - ffmpeg: fix end-of-file check (update stuck at empty files)
  - opus: fix "readpicture" on Opus files
* output
  - pipewire: fix crash bug if setting volume before playback starts
  - wasapi: fix resume after pause

ver 0.23.5 (2021/12/01)
* protocol
  - support relative offsets for "searchadd"
  - fix "searchaddpl" bug (bogus error "Bad position")
* database
  - upnp: fix crash bug
* tags
  - fix MixRamp support
* migrate to PCRE2
* GCC 12 build fixes

ver 0.23.4 (2021/11/11)
* protocol
  - add optional position parameter to "searchaddpl"
* decoder
  - ffmpeg: support libavcodec 59
* output
  - alsa: add option "thesycon_dsd_workaround" to work around device bug
* fix crash on debug builds if startup fails
* systemd
  - remove "RuntimeDirectory" directive because it caused problems
  - ignore the "pid_file" setting if started as systemd service
* Windows
  - enable the "openmpt" decoder plugin

ver 0.23.3 (2021/10/31)
* protocol
  - add optional position parameter to "add" and "playlistadd"
  - allow range in "playlistdelete"
* database
  - fix scanning files with question mark in the name
  - inotify: fix use-after-free bug
* output
  - alsa: add option "stop_dsd_silence" to work around DSD DAC noise
* macOS: fix libfmt related build failure
* systemd: add "RuntimeDirectory" directive

ver 0.23.2 (2021/10/22)
* protocol
  - fix "albumart" timeout bug
* input
  - nfs: fix playback bug
* output
  - pipewire: send artist and title to PipeWire
  - pipewire: DSD support
* neighbor
  - mention failed plugin name in error message
* player
  - fix cross-fade regression
* fix crash with libfmt versions older than 7

ver 0.23.1 (2021/10/19)
* protocol
  - use decimal notation instead of scientific notation
  - "load" supports relative positions
* output
  - emit "mixer" idle event when replay gain changes volume
  - pipewire: emit "mixer" idle events on external volume change
  - pipewire: attempt to change the graph sample rate
  - snapcast: fix time stamp bug which caused "Failed to get chunk"
* fix libfmt linker problems
* fix broken password authentication

ver 0.23 (2021/10/14)
* protocol
  - new command "getvol"
  - show the audio format in "playlistinfo"
  - support "listfiles" with arbitrary storage plugins
  - support relative positions in "addid"
  - fix relative positions in "move" and "moveid"
  - add "position" parameter to "findadd" and "searchadd"
  - add position parameter to "load"
* database
  - proxy: require MPD 0.20 or later
  - proxy: require libmpdclient 2.11 or later
  - proxy: split search into chunks to avoid exceeding the output buffer
  - simple: add option to hide CUE target songs
  - upnp: support libnpupnp instead of libupnp
* archive
  - zzip, iso9660: ignore file names which are invalid UTF-8
* decoder
  - openmpt: new plugin
  - wavpack: fix WVC file support
* player
  - do not cross-fade songs shorter than 20 seconds
* output
  - oss: support DSD over PCM
  - pipewire: new plugin
  - snapcast: new plugin
* tags
  - new tags "ComposerSort", "Ensemble", "Movement", "MovementNumber", and "Location"
* split permission "player" from "control"
* add option "host_permissions"
* new build-time dependency: libfmt

ver 0.22.11 (2021/08/24)
* protocol
  - fix "albumart" crash
* filter
  - ffmpeg: pass "channel_layout" instead of "channels" to buffersrc
  - ffmpeg: fix "av_buffersink_get_frame() failed: Resource temporarily unavailable"
  - ffmpeg: support double-precision samples (by converting to single precision)
* Android
  - build with NDK r23
  - playlist_directory defaults to "/sdcard/Android/data/org.musicpd/files/playlists"

ver 0.22.10 (2021/08/06)
* protocol
  - support "albumart" for virtual tracks in CUE sheets
* database
  - simple: fix crash bug
  - simple: fix absolute paths in CUE "as_directory" entries
  - simple: prune CUE entries from database for non-existent songs
* input
  - curl: fix crash bug after stream with Icy metadata was closed by peer
  - tidal: remove defunct unmaintained plugin
* tags
  - fix crash caused by bug in TagBuilder and a few potential reference leaks
* output
  - httpd: fix missing tag after seeking into a new song
  - oss: fix channel order of multi-channel files
* mixer
  - alsa: fix yet more rounding errors

ver 0.22.9 (2021/06/23)
* database
  - simple: load all .mpdignore files of all parent directories
* tags
  - fix "readcomments" and "readpicture" on remote files with ID3 tags
* decoder
  - ffmpeg: support the tags "sort_album", "album-sort", "artist-sort"
  - ffmpeg: fix build failure with FFmpeg 3.4
* Android
  - fix auto-start on boot in Android 8 or later
* Windows
  - fix build failure with SQLite

ver 0.22.8 (2021/05/22)
* fix crash bug in "albumart" command (0.22.7 regression)

ver 0.22.7 (2021/05/19)
* protocol
  - don't use glibc extension to parse time stamps
  - optimize the "albumart" command
* input
  - curl: send user/password in the first request, save one roundtrip
* decoder
  - ffmpeg: fix build problem with FFmpeg 3.4
  - gme: support RSN files
* storage
  - curl: don't use glibc extension
* database
  - simple: fix database corruption bug
* output
  - fix crash when pausing with multiple partitions
  - jack: enable on Windows
  - httpd: send header "Access-Control-Allow-Origin: *"
  - wasapi: add algorithm for finding usable audio format
  - wasapi: use default device only if none was configured
  - wasapi: add DoP support

ver 0.22.6 (2021/02/16)
* fix missing tags on songs in queue

ver 0.22.5 (2021/02/15)
* protocol
  - error for malformed ranges instead of ignoring silently
  - better error message for open-ended range with "move"
* database
  - simple: fix missing CUE sheet metadata in "addid" command
* tags
  - id: translate TPE3 to Conductor, not Performer
* archive
  - iso9660: another fix for unaligned reads
* output
  - httpd: error handling on Windows improved
  - pulse: fix deadlock with "always_on"
* Windows:
  - enable https:// support (via Schannel)
* Android
  - work around "Permission denied" on mpd.conf

ver 0.22.4 (2021/01/21)
* protocol
  - add command "binarylimit" to allow larger chunk sizes
  - fix "readpicture" on 32 bit machines
  - show duration and tags of songs in virtual playlist (CUE) folders
* storage
  - curl: fix several WebDAV protocol bugs
* decoder
  - dsdiff: apply padding to odd-sized chunks
* filter
  - ffmpeg: detect the output sample format
* output
  - moveoutput: fix always_on and tag lost on move
* Android
  - enable https:// support (via OpenSSL)

ver 0.22.3 (2020/11/06)
* playlist
  - add option "as_directory", making CUE file expansion optional
* storage
  - curl: fix crash bug
* filter
  - fix garbage after "Audio format not supported by filter" message
  - ffmpeg: support planar output
  - ffmpeg: support sample formats other than 16 bit

ver 0.22.2 (2020/10/28)
* database
  - simple: purge songs and virtual directories for unavailable plugins
    on update
* input
  - qobuz/tidal: fix protocol errors due to newlines in error messages
  - smbclient: disable by default due to libsmbclient crash bug
* playlist
  - soundcloud: fix protocol errors due to newlines in error messages
* state_file: save on shutdown

ver 0.22.1 (2020/10/17)
* decoder
  - opus: apply the OpusHead output gain even if there is no EBU R128 tag
  - opus: fix track/album ReplayGain fallback
* output
  - alsa: don't deadlock when the ALSA driver is buggy
  - jack, pulse: reduce the delay when stopping or pausing playback
* playlist
  - cue: fix two crash bugs
* state_file: fix the state_file_interval setting

ver 0.22 (2020/09/23)
* protocol
  - "findadd"/"searchadd"/"searchaddpl" support the "sort" and
    "window" parameters
  - add command "readpicture" to download embedded pictures
  - command "moveoutput" moves an output between partitions
  - command "delpartition" deletes a partition
  - show partition name in "status" response
* tags
  - new tags "Grouping" (for ID3 "TIT1"), "Work" and "Conductor"
* input
  - curl: support "charset" parameter in URI fragment
  - ffmpeg: allow partial reads
  - io_uring: new plugin for local files on Linux (using liburing)
  - smbclient: close unused SMB/CIFS connections
* database
  - upnp: drop support for libupnp versions older than 1.8
* playlist
  - cue: integrate contents in database
* decoder
  - ffmpeg: support RTSP
  - mad: remove option "gapless", always do gapless
  - sidplay: add option "default_genre"
  - sidplay: map SID name field to "Album" tag
  - sidplay: add support for new song length format with libsidplayfp 2.0
  - vorbis, opus: improve seeking accuracy
* playlist
  - flac: support reading CUE sheets from remote FLAC files
* filter
  - ffmpeg: new plugin based on FFmpeg's libavfilter library
  - hdcd: new plugin based on FFmpeg's "af_hdcd" for HDCD playback
  - volume: convert S16 to S24 to preserve quality and reduce dithering noise
  - dsd: add integer-only DSD to PCM converter
* output
  - jack: add option "auto_destination_ports"
  - jack: report error details
  - pulse: add option "media_role"
  - solaris: support S8 and S32
* lower the real-time priority from 50 to 40
* switch to C++17
  - GCC 8 or clang 5 (or newer) recommended

ver 0.21.26 (2020/09/21)
* database
  - inotify: obey ".mpdignore" files
* output
  - osx: fix crash bug
  - sles: support floating point samples
* archive
  - bzip2: fix crash on corrupt bzip2 file
  - bzip2: flush output at end of input file
  - iso9660: fix unaligned reads
  - iso9660: support seeking
  - zzip: fix crash on corrupt ZIP file
* decoder
  - ffmpeg: remove "rtsp://" from the list of supported protocols
  - ffmpeg: add "hls+http://" to the list of supported protocols
  - opus: support the gain value from the Opus header
  - sndfile: fix lost samples at end of file
* fix "single" mode bug after resuming playback
* the default log_level is "default", not "info"

ver 0.21.25 (2020/07/06)
* protocol:
  - fix crash when using "rangeid" while playing
* database
  - simple: automatically scan new mounts
  - upnp: fix compatibility with Plex DLNA
* storage
  - fix disappearing mounts after mounting twice
  - udisks: fix reading ".mpdignore"
* input
  - file: detect premature end of file
  - smbclient: don't send credentials to MPD clients
* decoder
  - opus: apply pre-skip and end trimming
  - opus: fix memory leak
  - opus: fix crash bug
  - vorbis: fix crash bug
* output
  - osx: improve sample rate selection
  - osx: fix noise while stopping
* neighbor
  - upnp: fix crash during shutdown
* Windows/Android:
  - fix Boost detection after breaking change in Meson 0.54

ver 0.21.24 (2020/06/10)
* protocol
  - "tagtypes" requires no permissions
* database
  - simple: fix crash when mounting twice
* decoder
  - modplug: fix Windows build failure
  - wildmidi: attempt to detect WildMidi using pkg-config
  - wildmidi: fix Windows build failure
* player
  - don't restart current song if seeking beyond end
* Android
  - enable the decoder plugins GME, ModPlug and WildMidi
  - fix build failure with Android NDK r21
* Windows
  - fix stream playback
  - enable the decoder plugins GME, ModPlug and WildMidi
  - work around Meson bug breaking the Windows build with GCC 10
* fix unit test failure

ver 0.21.23 (2020/04/23)
* protocol
  - add tag fallback for AlbumSort
* storage
  - curl: fix corrupt "href" values in the presence of XML entities
  - curl: unescape "href" values
* input
  - nfs: fix crash bug
  - nfs: fix freeze bug on reconnect
* decoder
  - gme: adapt to API change in the upcoming version 0.7.0
* output
  - alsa: implement channel mapping for 5.0 and 7.0
* player
  - drain outputs at end of song in "single" mode
* Windows
  - fix case insensitive search

ver 0.21.22 (2020/04/02)
* database
  - simple: optimize startup
* input
  - curl: fix streaming errors on Android
* playlist
  - rss: support MIME type application/xml
* mixer
  - android: new mixer plugin for "sles" output
* Android
  - TV support
* Windows
  - fix time zone offset check
* fix build failures with uClibc-ng

ver 0.21.21 (2020/03/19)
* configuration
  - fix bug in "metadata_to_use" setting
* playlist
  - asx, xspf: fix corrupt tags in the presence of XML entities
* archive
  - iso9660: skip empty file names to work around libcdio bug
* decoder
  - gme: ignore empty tags
* output
  - solaris: port to NetBSD
* raise default "max_connections" value to 100

ver 0.21.20 (2020/02/16)
* decoder
  - audiofile, ffmpeg, sndfile: handle MIME type "audio/wav"
  - ffmpeg: fix playback of AIFF and TTA
  - vorbis, opus: fix seeking in small files
* fix backwards seeking on ARM (and other non-x86 CPUs)

ver 0.21.19 (2020/01/17)
* configuration
  - allow overriding top-level settings in includes
* output
  - pulse: obey Pulse's maximum sample rate (fixes DSD128 playback)
* fix build failure with clang 10
* fix build failure with Android NDK r20

ver 0.21.18 (2019/12/24)
* protocol
  - work around Mac OS X bug in the ISO 8601 parser
* output
  - alsa: fix hang bug with ALSA "null" outputs
* storage
  - curl: fix crash bug
* drop support for CURL versions older than 7.32.0
* reduce unnecessary CPU wakeups

ver 0.21.17 (2019/12/16)
* protocol
  - relax the ISO 8601 parser: allow omitting field separators, the
    time of day and the "Z" suffix
* archive
  - zzip: improve error reporting
* outputs
  - jack: mark ports as terminal
  - shout: declare metadata as UTF-8
* fix build failure with -Ddatabase=false

ver 0.21.16 (2019/10/16)
* queue
  - fix relative destination offset when moving a range
* storage
  - curl: request the "resourcetype" property to fix database update
  - curl: URL-encode more paths
  - curl: follow redirects for collections without trailing slash
* update
  - fix crash when music_directory is not a directory
* fix build with iconv() instead of ICU

ver 0.21.15 (2019/09/25)
* decoder
  - dsdiff, dsf: fix displayed bit rate
  - mpcdec: fix bogus ReplayGain values
* output
  - solaris: fix build with glibc 2.30

ver 0.21.14 (2019/08/21)
* decoder
  - sidplay: show track durations in database
  - sidplay: convert tag values from Windows-1252 charset
  - sidplay: strip text from "Date" tag
* player
  - fix crash after song change
  - fix seek position after restarting the decoder
* protocol
  - include command name in error responses

ver 0.21.13 (2019/08/06)
* input
  - cdio_paranoia: require libcdio-paranoia 10.2+0.93+1
* decoder
  - mad: fix crackling sound (0.21.12 regression)
* output
  - jack: improved Windows compatibility

ver 0.21.12 (2019/08/03)
* decoder
  - mad: update bit rate after seeking
  - mad: fix several bugs preventing the plugin from decoding the last frame
  - opus: ignore case in replay gain tag names
  - opus, vorbis: decode the "end of stream" packet
* output
  - jack: fix mono-to-stereo conversion
* player
  - don't restart unseekable song after failed seek attempt
* Windows
  - support backslash in relative URIs loaded from playlists

ver 0.21.11 (2019/07/03)
* input
  - tidal: deprecated because Tidal has changed the protocol
* decoder
  - wildmidi: log error if library initialization fails
* output
  - alsa: fix busy loop while draining
  - alsa: fix missing drain call
  - alsa: improve xrun-avoiding silence generator
  - alsa: log when generating silence due to slow decoder
  - alsa, osx: fix distortions with DSD_U32 and DoP on 32 bit CPUs
* protocol
  - fix "list" with multiple "group" levels

ver 0.21.10 (2019/06/05)
* decoder
  - opus: fix duplicate tags
* output
  - httpd: reject some well-known URIs
* fix crash bug (0.21.9 regression)

ver 0.21.9 (2019/05/20)
* input
  - buffer: fix deadlock bug
* Android
  - fix crash on ARMv7
  - request storage permission on Android 6+
* fix spurious "single" mode bug

ver 0.21.8 (2019/04/23)
* input
  - smbclient: download to buffer instead of throttling transfer
* output
  - httpd: add missing mutex lock
  - httpd: fix use-after-free bug
* playlist
  - soundcloud: fix "Unsupported URI scheme" (0.21.6 regression)
* fix Bonjour bug
* fix build failure with GCC 9
* fix build failure with -Ddatabase=false
* systemd: add user socket unit
* doc: "list file" is deprecated

ver 0.21.7 (2019/04/03)
* input
  - qobuz/tidal: scan tags when loading a playlist
* require Meson 0.49.0 for native libgcrypt-config support
* fix build failure with -Dlocal_socket=false
* Haiku
  - fix build
  - add version info

ver 0.21.6 (2019/03/17)
* protocol
  - allow loading playlists specified as absolute filesystem paths
  - fix negated filter expressions with multiple tag values
  - fix "list" with filter expression
  - omit empty playlist names in "listplaylists"
* input
  - cdio_paranoia: fix build failure due to missing #include
* decoder
  - opus: fix replay gain when there are no other tags
  - opus: fix seeking to beginning of song
  - vorbis: fix Tremor conflict resulting in crash
* output
  - pulse: work around error with unusual channel count
  - osx: fix build failure
* playlist
  - flac: fix use-after-free bug
* support abstract sockets on Linux
* Windows
  - remove the unused libwinpthread-1.dll dependency
* Android
  - enable SLES power saving mode

ver 0.21.5 (2019/02/22)
* protocol
  - fix deadlock in "albumart" command
  - fix "tagtypes disable" command
* database
  - simple: fix assertion failure
  - fix assertion failures with mount points
* storage
  - udisks: fix "AlreadyMounted" error
  - udisks: use relative path from mount URI
  - fix memory leak
* input
  - buffer: fix crash bug when playing remote WAV file
* tags
  - ape: map "Album Artist"
* output
  - shout: add support for TLS
* mixer
  - pulse: add "scale_volume" setting

ver 0.21.4 (2019/01/04)
* database
  - inotify: fix crash bug "terminate called after throwing ..."
  - upnp: implement "list ... group"
* output
  - httpd: declare protocol "HTTP/1.1" instead of "ICY"
* remove libwrap support
* Windows
  - fix "Failed to accept connection: unknown error"
* fix Haiku build

ver 0.21.3 (2018/11/16)
* output
  - alsa: fix crash bug
  - alsa: fix stuttering at start of playback
  - alsa: fix discarded samples at end of song
  - alsa: clear error after reopening device
* log: default to journal if MPD was started as systemd service

ver 0.21.2 (2018/11/12)
* protocol
  - operator "=~" matches a regular expression
  - operator "contains" matches substrings
* decoder
  - ffmpeg: require FFmpeg 3.1 or later
  - ffmpeg: fix broken sound with certain codecs
* output
  - alsa: fix high CPU usage with dmix
  - httpd: fix three crash bugs
* mixer
  - alsa: fix more rounding errors
* fix zlib support

ver 0.21.1 (2018/11/04)
* protocol
  - allow escaping quotes in filter expressions
  - operator "==" never searches substrings in filter expressions
* decoder
  - ffmpeg: fix build failure with non-standard FFmpeg installation path
  - flac: fix linker failure when building without FLAC support
* encoder
  - vorbis: fix linker failure when building without Vorbis decoder
* fix build failure on Linux-PowerPC
* fix build failure on FreeBSD
* eliminate DLL dependencies on Windows
* add warning about buggy Boost version 1.67
* require Meson 0.47.2 because a Meson 0.47.1 bug breaks our build

ver 0.21 (2018/10/31)
* configuration
  - add "include" directive, allows including config files
  - incremental "metadata_to_use" setting
* protocol
  - "tagtypes" can be used to hide tags
  - "find" and "search" can sort
  - "outputs" prints the plugin name
  - "outputset" sets runtime attributes
  - close connection when client sends HTTP request
  - new filter syntax for "find"/"search" etc. with negation
* database
  - simple: scan audio formats
  - proxy: require libmpdclient 2.9
  - proxy: forward `sort` and `window` to server
* player
  - hard-code "buffer_before_play" to 1 second, independent of audio format
  - "one-shot" single mode
* input
  - curl: download to buffer instead of throttling transfer
  - qobuz: new plugin to play Qobuz streams
  - tidal: new plugin to play Tidal streams
* tags
  - new tags "OriginalDate", "MUSICBRAINZ_WORKID"
* decoder
  - ffmpeg: require at least version 11.12
  - gme: try loading m3u sidecar files
  - hybrid_dsd: new decoder plugin
  - mad: move "gapless_mp3_playback" setting to "decoder" block
  - mikmod: require at least version 3.2
  - pcm: support audio/L24 (RFC 3190)
  - sidplay: support basic and kernal rom (libsidplayfp)
* resampler
  - soxr: flush resampler at end of song
* output
  - alsa: non-blocking mode
  - alsa: change "dop" and "allowed_formats" settings at runtime
  - ao: fix crash bug due to partial frames
  - shout: support the Shine encoder plugin
  - sndio: remove support for the broken RoarAudio sndio emulation
  - osx: initial support for DSD over PCM
  - roar: removed
  - httpd_output: support for unix sockets
* mixer
  - sndio: new mixer plugin
* encoder
  - opus: support for sending metadata using ogg stream chaining
* listen on $XDG_RUNTIME_DIR/mpd/socket by default
* append hostname to Zeroconf service name
* systemd watchdog support
* require GCC 6
* build with Meson instead of autotools
* use GTest instead of cppunit

ver 0.20.23 (2018/10/29)
* protocol
  - emit "player" idle event when restarting the current song
* fix broken float to s32 conversion
* new clang crash bug workaround

ver 0.20.22 (2018/10/23)
* protocol
  - add tag fallbacks for AlbumArtistSort, ArtistSort
  - fix empty string filter on fallback tags
  - "count group ..." can print an empty group
  - fix broken command "list ... group"
* storage
  - curl: URL-encode paths
* decoder
  - fluidsynth: adapt to API change in version 2.0
* Android
  - now runs as a service
  - add button to start/stop MPD
  - add option to auto-start on boot
* work around clang bug leading to crash
* install the SVG icon

ver 0.20.21 (2018/08/17)
* database
  - proxy: add "password" setting
  - proxy: support tags "ArtistSort", "AlbumArtistSort", "AlbumSort"
  - simple: allow .mpdignore comments only at start of line
* output
  - httpd: remove broken DLNA support code
* playlist
  - cue: support file type declaration "FLAC" (non-standard)
* URI schemes are case insensitive
* Android, Windows
  - enable the "curl" storage plugin

ver 0.20.20 (2018/05/22)
* protocol
  - fix "modified-since" filter regression
* output
  - pulse: cork stream when paused due to "single" mode
* decoder
  - dsdiff, dsf: support more MIME types
  - dsdiff, dsf: allow 4 MB ID3 tags
  - opus: support R128_ALBUM_GAIN tag
* Android, Windows
  - enable the "proxy" database plugin

ver 0.20.19 (2018/04/26)
* protocol
  - validate absolute seek time, reject negative values
* database
  - proxy: fix "search already in progress" errors
  - proxy: implement "list ... group"
* input
  - mms: fix lockup bug and a crash bug
* decoder
  - ffmpeg: fix av_register_all() deprecation warning (FFmpeg 4.0)
* player
  - fix spurious "Not seekable" error when switching radio streams
* macOS: fix crash bug

ver 0.20.18 (2018/02/24)
* input
  - curl: allow authentication methods other than "Basic"
* decoder
  - flac: improve seeking precision
* fix gapless CUE song transitions
* Android, Windows
  - enable the NFS storage plugin

ver 0.20.17 (2018/02/11)
* output
  - alsa: fix crash bug with 8 channels
* mixer
  - alsa: fix rounding error at volume 0
* fix real-time and idle scheduling with Musl
* Android
  - fix compatibility with Android 4.0

ver 0.20.16 (2018/02/03)
* output
  - pulse: fix crash during auto-detection
* database
  - simple: fix search within mount points
  - upnp: enable IPv6
* archive
  - iso9660: libcdio 2.0 compatibility
* fix crash in debug build on Haiku and other operating systems

ver 0.20.15 (2018/01/05)
* queue: fix crash after seek failure
* resampler
  - soxr: clear internal state after manual song change
* state file
  - make mount point restore errors non-fatal
  - fix crash when restoring mounts with incompatible database plugin
* Android
  - build without Ant
  - fix for SIGSYS crash

ver 0.20.14 (2018/01/01)
* database
  - simple: fix file corruption in the presence of mount points
* archive
  - bz2: fix deadlock
  - reduce lock contention, fixing lots of xrun problems
* fix Solaris build failure

ver 0.20.13 (2017/12/18)
* output
  - osx: set up ring buffer to hold at least 100ms
* mixer
  - alsa: fix rounding errors
* database
  - simple: don't purge mount points on update/rescan
  - simple: fix "mount" bug caused by bad compiler optimization
  - simple: fix "lsinfo" into mount points
  - upnp: work around libupnp 1.6.24 API breakage
* queue: fix spuriously misplaced prioritized songs
* save and restore mountpoints within the state file
* include Windows cross-build script in source tarball
* fix Windows build failures

ver 0.20.12 (2017/11/25)
* database
  - upnp: adapt to libupnp 1.8 API changes
* input
  - cdio_paranoia, ffmpeg, file, smbclient: reduce lock contention,
    fixing lots of xrun problems
  - curl: fix seeking
* decoder
  - ffmpeg: fix GCC 8 warning
  - vorbis: fix Tremor support
* player
  - log message when decoder is too slow
* encoder
  - vorbis: default to quality 3
* output
  - fix hanging playback with soxr resampler
  - httpd: flush encoder after tag; fixes corrupt Vorbis stream

ver 0.20.11 (2017/10/18)
* storage
  - curl: support Content-Type application/xml
* decoder
  - ffmpeg: more reliable song duration
  - gme: fix track numbering
* improve random song order when switching songs manually
* fix case insensitive search without libicu
* fix Unicode file names in playlists on Windows
* fix endless loop when accessing malformed file names in ZIP files

ver 0.20.10 (2017/08/24)
* decoder
  - ffmpeg: support MusicBrainz ID3v2 tags
* tags
  - aiff: fix FORM chunk size endianness (is big-endian)
* mixer
  - osx: add a mixer for OSX.
* fix crash when resuming playback before decoder is ready
* fix crash on Windows

ver 0.20.9 (2017/06/04)
* decoder
  - ffmpeg: support *.adx
* fix byte order detection on FreeBSD/aarch64
* fix more random crashes when compiled with clang

ver 0.20.8 (2017/05/19)
* output
  - osx: fix build failure due to missing "noexcept"
* playlist
  - m3u: support MIME type `audio/mpegurl`
* fix build failure with GCC 4.x

ver 0.20.7 (2017/05/15)
* database
  - simple: fix false positive directory loop detection with NFS
* enforce a reasonable minimum audio_buffer_size setting
* cap buffer_before_play at 80% to prevent deadlock
* fix random crashes when compiled with clang

ver 0.20.6 (2017/03/10)
* input
  - curl: fix headers after HTTP redirect to Shoutcast server
* decoder
  - ffmpeg: re-enable as fallback
  - mpcdec: fix crash (division by zero) after seeking
  - sidplay: make compatible with libsidplayfp < 1.8
* fix stream tags after automatic song change
* workaround for GCC 4.9.4 / libstdc++ bug (build failure)

ver 0.20.5 (2017/02/20)
* tags
  - id3: fix memory leak on corrupt ID3 tags
* decoder
  - sidplay: don't require libsidutils when building with libsidplayfp
* output
  - httpd: fix two buffer overflows in IcyMetaData length calculation
* mixer
  - alsa: fix crash bug

ver 0.20.4 (2017/02/01)
* input
  - nfs: fix freeze after reconnect
* output
  - sndio: work around a libroar C++ incompatibility
* workaround for GCC 4.9 "constexpr" bug
* fix FreeBSD build failure

ver 0.20.3 (2017/01/25)
* protocol
  - "playlistadd" creates new playlist if it does not exist, as documented
* database
  - proxy: fix error "terminate called after throwing ..."
  - proxy: make connect errors during startup non-fatal
* neighbor
  - upnp: fix premature expiry
* replay gain: don't reset ReplayGain levels when unpausing playback
* silence surround channels when converting from stereo
* use shortcuts such as "dsd64" in log messages

ver 0.20.2 (2017/01/15)
* input
  - alsa: fix crash bug
  - alsa: fix buffer overruns
* decoder
  - flac: add options "probesize" and "analyzeduration"
* resampler
  - libsamplerate: reset state after seeking
* output
  - fix static noise after changing to a different audio format
  - alsa: fix the DSD_U32 sample rate
  - alsa: fix the DSD_U32 byte order
  - alsa: support DSD_U16
  - recorder: fix error "Failed to create : No such file or directory"
* playlist
  - cue: fix skipping songs

ver 0.20.1 (2017/01/09)
* input
  - curl: fix crash bug
  - curl: fix freeze bug
* decoder
  - wavpack: fix crash bug
* storage
  - curl: new storage plugin for WebDAV (work in progress)
* mixer
  - alsa: normalize displayed volume according to human perception
* fix crash with volume_normalization enabled

ver 0.20 (2017/01/04)
* protocol
  - "commands" returns playlist commands only if playlist_directory configured
  - "search"/"find" have a "window" parameter
  - report song duration with milliseconds precision
  - "sticker find" can match sticker values
  - drop the "file:///" prefix for absolute file paths
  - add range parameter to command "plchanges" and "plchangesposid"
  - send verbose error message to client
* input
  - curl: fix memory leak
* tags
  - ape, ogg: drop support for non-standard tag "album artist"
    affected filetypes: vorbis, flac, opus & all files with ape2 tags
    (most importantly some mp3s)
  - id3: remove the "id3v1_encoding" setting; by definition, all ID3v1 tags
    are ISO-Latin-1
  - ape: support APE replay gain on remote files
  - read ID3 tags from NFS/SMB
* decoder
  - improved error logging
  - report I/O errors to clients
  - ffmpeg: support ReplayGain and MixRamp
  - ffmpeg: support stream tags
  - gme: add option "accuracy"
  - gme: provide the TRACK tag
  - gme: faster scanning
  - mad: reduce memory usage while scanning tags
  - mpcdec: read the bit rate
  - pcm: support audio/L16 (RFC 2586) and audio/x-mpd-float
  - sidplay: faster scanning
  - wavpack: large file support
  - wavpack: support DSD (WavPack 5)
  - wavpack: archive support
* playlist
  - cue: don't skip pregap
  - embcue: fix last track
  - flac: new plugin which reads the "CUESHEET" metadata block
* output
  - alsa: fix multi-channel order
  - alsa: remove option "use_mmap"
  - alsa: support DSD_U32
  - alsa: disable DoP if it fails
  - jack: reduce CPU usage
  - pulse: set channel map to WAVE-EX
  - recorder: record tags
  - recorder: allow dynamic file names
  - sndio: new output plugin
* mixer
  - null: new plugin
* resampler
  - new block "resampler" in configuration file
    replacing the old "samplerate_converter" setting
  - soxr: allow multi-threaded resampling
* player
  - reset song priority on playback
  - reduce xruns
* write database and state file atomically
* always write UTF-8 to the log file.
* remove dependency on GLib
* support libsystemd (instead of the older libsystemd-daemon)
* database
  - proxy: add TCP keepalive option
* update
  - apply .mpdignore matches to subdirectories
* switch the code base to C++14
  - GCC 4.9 or clang 3.4 (or newer) recommended

ver 0.19.21 (2016/12/13)
* decoder
  - ffmpeg: fix crash bug
* fix unit test failure after recent "setprio" change
* systemd: add user unit

ver 0.19.20 (2016/12/09)
* protocol
  - "setprio" re-enqueues old song if priority has been raised
* decoder
  - ffmpeg: ignore empty packets
  - pcm: fix corruption bug with partial frames (after short read)
  - sidplay: fix playback speed with libsidplayfp
* output
  - winmm: fix 8 bit playback
* fix gcc 7.0 -Wimplicit-fallthrough
* systemd: paranoid security settings

ver 0.19.19 (2016/08/23)
* decoder
  - ffmpeg: bug fix for FFmpeg 3.1 support
  - wildmidi: support libWildMidi 0.4
* output
  - pulse: support 32 bit, 24 bit and floating point playback
* support non-x86 NetBSD
* fix clang 3.9 warnings

ver 0.19.18 (2016/08/05)
* decoder
  - ffmpeg: fix crash with older FFmpeg versions (< 3.0)
  - ffmpeg: log detailed error message
  - ffmpeg: support FFmpeg 3.1
  - sidplay: detect libsidplay2 with pkg-config
  - sidplay: log detailed error message
  - sidplay: read the "date" tag
  - sidplay: allow building with libsidplayfp instead of libsidplay2
* output
  - shout: recognize setting "encoder" instead of "encoding"
* fix memory leak after stream failure
* fix build failure with Boost 1.61
* require gcc 4.7 or newer

ver 0.19.17 (2016/07/09)
* decoder
  - flac: fix assertion failure while seeking
  - flac: fix stream duration indicator
  - fix seek problems in several plugins
* fix spurious seek error "Failed to allocate silence buffer"
* replay gain: fix "replay_gain_handler mixer" setting
* DSD: use 0x69 as silence pattern
* fix use-after-free bug on "close" and "kill"

ver 0.19.16 (2016/06/13)
* faster seeking
* fix system include path order
* add missing DocBook file to tarball

ver 0.19.15 (2016/04/30)
* decoder
  - ffmpeg: support FFmpeg 3.0
  - ffmpeg: use as fallback instead of "mad" if no plugin matches
  - opus: support bigger OpusTags packets
* fix more build failures on non-glibc builds due to constexpr Mutex
* fix build failure due to missing include
* fix unit test on Alpha

ver 0.19.14 (2016/03/18)
* decoder
  - dsdiff: fix off-by-one buffer overflow
  - opus: limit tag size to 64 kB
* archive
  - iso9660: fix buffer overflow
* fix quadratic runtime bug in the tag pool
* fix build failures on non-glibc builds due to constexpr Mutex

ver 0.19.13 (2016/02/23)
* tags
  - aiff, riff: fix ID3 chunk padding
* decoder
  - ffmpeg: support the TAK codec
* fix disappearing duration of remote songs during playback
* initialize supplementary groups with glibc 2.19+

ver 0.19.12 (2015/12/15)
* fix assertion failure on malformed UTF-8 tag
* fix build failure on non-Linux systems
* fix LimitRTTIME in systemd unit file

ver 0.19.11 (2015/10/27)
* tags
  - ape: fix buffer overflow
* decoder
  - ffmpeg: fix crash due to wrong avio_alloc_context() call
  - gme: don't loop forever, fall back to GME's default play length
* encoder
  - flac: fix crash with 32 bit playback
* mixer
  - fix mixer lag after enabling/disabling output

ver 0.19.10 (2015/06/21)
* input
  - curl: fix deadlock on small responses
  - smbclient: fix DFF playback
* decoder
  - ffmpeg: improve seeking accuracy
  - fix stuck stream tags
* encoder
  - opus: fix bogus granulepos
* output
  - fix failure to open device right after booting
* neighbor
  - nfs: fix deadlock when connecting
* fix "single" mode breakage due to queue edits

ver 0.19.9 (2015/02/06)
* decoder
  - dsdiff, dsf: raise ID3 tag limit to 1 MB
* playlist: fix loading duplicate tag types from state file
* despotify: remove defunct plugin
* fix clock integer overflow on OS X
* fix gcc 5.0 warnings
* fix build failure with uClibc
* fix build failure on non-POSIX operating systems
* fix dependency issue on parallel Android build
* fix database/state file saving on Windows

ver 0.19.8 (2015/01/14)
* input
  - curl: fix bug after rewinding from end-of-file
  - mms: reduce delay at the beginning of playback
* decoder
  - dsdiff, dsf: allow ID3 tags larger than 4 kB
  - ffmpeg: support interleaved floating point
* fix clang 3.6 warnings
* fix build failure on NetBSD

ver 0.19.7 (2014/12/17)
* input
  - nfs: fix crash while canceling a failing file open operation
  - nfs: fix memory leak on connection failure
  - nfs: fix reconnect after mount failure
  - nfs: implement mount timeout (60 seconds)
* storage
  - nfs: implement I/O timeout (60 seconds)
* playlist
  - embcue: fix filename suffix detection
  - don't skip non-existent songs in "listplaylist"
* decoder
  - ffmpeg: fix time stamp underflow
* fix memory allocator bug on Windows

ver 0.19.6 (2014/12/08)
* decoder
  - ffmpeg: support FFmpeg 2.5
* fix build failure with musl
* android
  - update libFLAC to 1.3.1
  - update FFmpeg to 2.5

ver 0.19.5 (2014/11/26)
* input
  - nfs: fix crash on connection failure
* archive
  - zzip: fix crash after seeking
* decoder
  - dsdiff, dsf, opus: fix deadlock while seeking
  - mp4v2: remove because of incompatible license

ver 0.19.4 (2014/11/18)
* protocol
  - workaround for buggy clients that send "add /"
* decoder
  - ffmpeg: support opus
  - opus: add MIME types audio/ogg and application/ogg
* fix crash on failed filename charset conversion
* fix local socket detection from uid=0 (root)

ver 0.19.3 (2014/11/11)
* protocol
  - fix "(null)" result string to "list" when AlbumArtist is disabled
* database
  - upnp: fix breakage due to malformed URIs
* input
  - curl: another fix for redirected streams
* decoder
  - audiofile: fix crash while playing streams
  - audiofile: fix bit rate calculation
  - ffmpeg: support opus
  - opus: fix bogus duration on streams
  - opus: support chained streams
  - opus: improved error logging
* fix distorted audio with soxr resampler
* fix build failure on Mac OS X with non-Apple compilers

ver 0.19.2 (2014/11/02)
* input
  - curl: fix redirected streams
* playlist
  - don't allow empty playlist name
  - m3u: don't ignore unterminated last line
  - m3u: recognize the file suffix ".m3u8"
* decoder
  - ignore URI query string for plugin detection
  - faad: remove workaround for ancient libfaad2 ABI bug
  - ffmpeg: recognize MIME type audio/aacp
  - mad: fix negative replay gain values
* output
  - fix memory leak after filter initialization error
  - fall back to PCM if given DSD sample rate is not supported
* fix assertion failure on unsupported PCM conversion
* auto-disable plugins that require GLib when --disable-glib is used

ver 0.19.1 (2014/10/19)
* input
  - mms: fix deadlock bug
* playlist
  - extm3u: fix Extended M3U detection
  - m3u, extm3u, cue: fix truncated lines
* fix build failure on Mac OS X
* add missing file systemd/mpd.socket to tarball

ver 0.19 (2014/10/10)
* protocol
  - new commands "addtagid", "cleartagid", "listfiles", "listmounts",
    "listneighbors", "mount", "rangeid", "unmount"
  - "lsinfo" and "readcomments" allowed for remote files
  - "listneighbors" lists file servers on the local network
  - "playlistadd" supports file:///
  - "idle" with unrecognized event name fails
  - "list" on album artist falls back to the artist tag
  - "list" and "count" allow grouping
  - new "search"/"find" filter "modified-since"
  - "seek*" allows fractional position
  - close connection after syntax error
* database
  - proxy: forward "idle" events
  - proxy: forward the "update" command
  - proxy: copy "Last-Modified" from remote directories
  - simple: compress the database file using gzip
  - upnp: new plugin
  - cancel the update on shutdown
* storage
  - music_directory can point to a remote file server
  - nfs: new plugin
  - smbclient: new plugin
* playlist
  - cue: fix bogus duration of the last track
  - cue: restore CUE tracks from state file
  - soundcloud: use https instead of http
  - soundcloud: add default API key
* archive
  - read tags from songs in an archive
* input
  - alsa: new input plugin
  - curl: options "verify_peer" and "verify_host"
  - ffmpeg: update offset after seeking
  - ffmpeg: improved error messages
  - mms: non-blocking I/O
  - nfs: new input plugin
  - smbclient: new input plugin
* filter
  - volume: improved software volume dithering
* decoder:
  - vorbis, flac, opus: honor DESCRIPTION= tag in Xiph-based files as a comment to the song
  - audiofile: support scanning remote files
  - audiofile: log libaudiofile errors
  - dsdiff, dsf: report bit rate
  - dsdiff, dsf: implement seeking
  - dsf: support DSD512
  - dsf: support multi-channel files
  - dsf: fix big-endian bugs
  - dsf: fix noise at end of malformed file
  - mpg123: support ID3v2, ReplayGain and MixRamp
  - sndfile: support scanning remote files
  - sndfile: support tags "comment", "album", "track", "genre"
  - sndfile: native floating point playback
  - sndfile: optimized 16 bit playback
  - mp4v2: support playback of MP4 files.
* encoder:
  - shine: new encoder plugin
* output
  - alsa: support native DSD playback
  - alsa: rename "DSD over USB" to "DoP"
  - osx: fix hang after (un)plugging headphones
* threads:
  - the update thread runs at "idle" priority
  - the output thread runs at "real-time" priority
  - increase kernel timer slack on Linux
  - name each thread (for debugging)
* configuration
  - allow playlist directory without music directory
  - use XDG to auto-detect "music_directory" and "db_file"
* add tags "AlbumSort", "MUSICBRAINZ_RELEASETRACKID"
* disable global Latin-1 fallback for tag values
* new resampler option using libsoxr
* ARM NEON optimizations
* install systemd unit for socket activation
* Android port

ver 0.18.23 (2015/02/06)
* despotify: remove defunct plugin
* fix clock integer overflow on OS X
* fix gcc 5.0 warnings

ver 0.18.22 (2015/01/14)
* fix clang 3.6 warnings

ver 0.18.21 (2014/12/17)
* playlist
  - embcue: fix filename suffix detection
* decoder
  - ffmpeg: fix time stamp underflow

ver 0.18.20 (2014/12/08)
* decoder
  - ffmpeg: support FFmpeg 2.5
* fix build failure with musl

ver 0.18.19 (2014/11/26)
* archive
  - zzip: fix crash after seeking

ver 0.18.18 (2014/11/18)
* decoder
  - ffmpeg: support opus
* fix crash on failed filename charset conversion
* fix local socket detection from uid=0 (root)

ver 0.18.17 (2014/11/02)
* playlist
  - don't allow empty playlist name
  - m3u: recognize the file suffix ".m3u8"
* decoder
  - ignore URI query string for plugin detection
  - faad: remove workaround for ancient libfaad2 ABI bug
  - ffmpeg: recognize MIME type audio/aacp

ver 0.18.16 (2014/09/26)
* fix DSD breakage due to typo in configure.ac

ver 0.18.15 (2014/09/26)
* command
  - list: reset used size after the list has been processed
* fix MixRamp
* work around build failure on NetBSD

ver 0.18.14 (2014/09/11)
* protocol
  - fix range parser bug on certain 32 bit architectures
* decoder
  - audiofile: fix crash after seeking
  - ffmpeg: fix crash with ffmpeg/libav version 11
  - fix assertion failure after seeking

ver 0.18.13 (2014/08/31)
* protocol
  - don't change song on "seekcur" in random mode

* decoder
  - dsdiff, dsf: fix endless loop on malformed file
  - ffmpeg: support ffmpeg/libav version 11
  - gme: fix song duration
* output
  - alsa: fix endless loop at end of file in dsd_usb mode
* fix state file saver
* fix build failure on Darwin

ver 0.18.12 (2014/07/30)
* database
  - proxy: fix build failure with libmpdclient 2.2
  - proxy: fix add/search and other commands with libmpdclient < 2.9
* decoder
  - audiofile: improve responsiveness
  - audiofile: fix WAV stream playback
  - dsdiff, dsf: fix stream playback
  - dsdiff: fix metadata parser bug (uninitialized variables)
  - faad: estimate song duration for remote files
  - sndfile: improve responsiveness
* randomize next song when enabling "random" mode while not playing
* randomize next song when adding to single-song queue

ver 0.18.11 (2014/05/12)
* decoder
  - opus: fix missing song length on high-latency files
* fix race condition when using GLib event loop (non-Linux)

ver 0.18.10 (2014/04/10)
* decoder
  - ffmpeg: fix seeking bug
  - ffmpeg: handle unknown stream start time
  - gme: fix memory leak
  - sndfile: work around libsndfile bug on partial read
* don't interrupt playback when current song gets deleted

ver 0.18.9 (2014/03/02)
* protocol
  - "findadd" requires the "add" permission
* output
  - alsa: improved workaround for noise after manual song change
* decoder
  - vorbis: fix linker failure when libvorbis/libogg are static
* encoder
  - vorbis: fix another linker failure
* output
  - pipe: fix hanging child process due to blocked signals
* fix build failure due to missing signal.h include

ver 0.18.8 (2014/02/07)
* decoder
  - ffmpeg: support libav v10_alpha1
* encoder
  - vorbis: fix linker failure
* output
  - roar: documentation
* more robust Icy-Metadata parser
* fix Solaris build failure

ver 0.18.7 (2014/01/13)
* playlist
  - pls: fix crash after parser error
  - soundcloud: fix build failure with libyajl 2.0.1
* decoder
  - faad: fix memory leak
  - mpcdec: reject libmpcdec SV7 in configure script
* daemon: don't initialize supplementary groups when already running
  as the configured user

ver 0.18.6 (2013/12/24)
* input
  - cdio_paranoia: support libcdio-paranoia 0.90
* tags
  - riff: recognize upper-case "ID3" chunk name
* decoder
  - ffmpeg: use relative timestamps
* output
  - openal: fix build failure on Mac OS X
  - osx: fix build failure
* mixer
  - alsa: fix build failure with uClibc
* fix replay gain during cross-fade
* accept files without metadata

ver 0.18.5 (2013/11/23)
* configuration
  - fix crash when db_file is configured without music_directory
  - fix crash on "stats" without db_file/music_directory
* database
  - proxy: auto-reload statistics
  - proxy: provide "db_update" in "stats" response
* input
  - curl: work around stream resume bug (fixed in libcurl 7.32.0)
* decoder
  - fluidsynth: auto-detect by default
* clip 24 bit data from libsamplerate
* fix ia64, mipsel and other little-endian architectures
* fix build failures due to missing includes
* fix build failure with static libmpdclient

ver 0.18.4 (2013/11/13)
* decoder
  - dsdiff: fix byte order bug
* fix build failures due to missing includes
* libc++ compatibility

ver 0.18.3 (2013/11/08)
* fix stuck MPD after song change (0.18.2 regression)

ver 0.18.2 (2013/11/07)
* protocol:
  - "close" flushes the output buffer
* input:
  - cdio_paranoia: add setting "default_byte_order"
  - curl: fix bug with redirected streams
* playlist:
  - pls: fix reversed song order
* decoder:
  - audiofile: require libaudiofile 0.3 due to API breakage
  - dsf: enable DSD128
* enable buffering when starting playback (regression fix)
* fix build failures due to missing includes
* fix big-endian support

ver 0.18.1 (2013/11/04)
* protocol:
  - always ignore whitespace at the end of the line
* networking:
  - log UNIX domain path names instead of "localhost"
  - open listener sockets in the order they were configured
  - don't abort if IPv6 is not available
* output:
  - alsa: avoid endless loop in Raspberry Pi workaround
* filter:
  - autoconvert: fix "volume_normalization" with mp3 files
* add missing files to source tarball

ver 0.18 (2013/10/31)
* configuration:
  - allow tilde paths for socket
  - default filesystem charset is UTF-8 instead of ISO-8859-1
  - increase default buffer size to 4 MB
* protocol:
  - new command "readcomments" lists arbitrary file tags
  - new command "toggleoutput"
  - "find"/"search" with "any" does not match file name
  - "search" and "find" with base URI (keyword "base")
  - search for album artist falls back to the artist tag
  - re-add the "volume" command
* input:
  - curl: enable https
  - soup: plugin removed
* playlist:
  - lastfm: remove defunct Last.fm support
* decoder:
  - adplug: new decoder plugin using libadplug
  - dsf: don't play junk at the end of the "data" chunk
  - ffmpeg: drop support for pre-0.8 ffmpeg
  - flac: require libFLAC 1.2 or newer
  - flac: support FLAC files inside archives
  - opus: new decoder plugin for the Opus codec
  - vorbis: skip 16 bit quantisation, provide float samples
  - mikmod: add "loop" configuration parameter
  - modplug: add "loop_count" configuration parameter
  - mp4ff: obsolete plugin removed
* encoder:
  - opus: new encoder plugin for the Opus codec
  - vorbis: accept floating point input samples
* output:
  - new option "tags" may be used to disable sending tags to output
  - alsa: workaround for noise after manual song change
  - ffado: remove broken plugin
  - httpd: support HEAD requests
  - mvp: remove obsolete plugin
  - osx: disabled by default because it's unmaintained and unsupported
* improved decoder/output error reporting
* eliminate timer wakeup on idle MPD
* fix unresponsive MPD while waiting for stream
* port of the source code to C++11

ver 0.17.6 (2013/10/14)
* mixer:
  - alsa: fix busy loop when USB sound device gets unplugged
* decoder:
  - modplug: fix build with Debian package 1:0.8.8.4-4
* stored playlists:
  - fix loading playlists with references to local files
  - obey filesystem_charset for URLs

ver 0.17.5 (2013/08/04)
* protocol:
  - fix "playlistadd" with URI
  - fix "move" relative to current when there is no current song
* decoder:
  - ffmpeg: support "application/flv"
  - mikmod: adapt to libmikmod 3.2
* configure.ac:
  - detect system "ar"

ver 0.17.4 (2013/04/08)
* protocol:
  - allow to omit END in ranges (START:END)
  - don't emit IDLE_PLAYER before audio format is known
* decoder:
  - ffmpeg: support float planar audio (ffmpeg 1.1)
  - ffmpeg: fix AVFrame allocation
* player:
  - implement missing "idle" events on output errors
* clock: fix build failure

ver 0.17.3 (2013/01/06)
* output:
  - osx: fix pops during playback
  - recorder: fix I/O error check
  - shout: fix memory leak in error handler
  - recorder, shout: support Ogg packets that span more than one page
* decoder:
  - ffmpeg: ignore negative time stamps
  - ffmpeg: support planar audio
* playlist:
  - cue: fix memory leak
  - cue: fix CUE files with only one track

ver 0.17.2 (2012/09/30)
* protocol:
  - fix crash in local file check
* decoder:
  - fluidsynth: remove throttle (requires libfluidsynth 1.1)
  - fluidsynth: stop playback at end of file
  - fluidsynth: check MIDI file format while scanning
  - fluidsynth: add sample rate setting
  - wavpack: support all APEv2 tags
* output:
  - httpd: use monotonic clock, avoid hiccups after system clock adjustment
  - httpd: fix throttling bug after resuming playback
* playlist:
  - cue: map "PERFORMER" to "artist" or "album artist"
* mapper: fix non-UTF8 music directory name
* mapper: fix potential crash in file permission check
* playlist: fix use-after-free bug
* playlist: fix memory leak
* state_file: save song priorities
* player: disable cross-fading in "single" mode
* update: fix unsafe readlink() usage
* configure.ac:
  - don't auto-detect the vorbis encoder when Tremor is enabled

ver 0.17.1 (2012/07/31)
* protocol:
  - require appropriate permissions for searchadd{,pl}
* tags:
  - aiff: support the AIFC format
  - ape: check for ID3 if no usable APE tag was found
* playlist:
  - cue: support file types "MP3", "AIFF"
* output:
  - fix noisy playback with conversion and software volume

ver 0.17 (2012/06/27)
* protocol:
  - support client-to-client communication
  - "update" and "rescan" need only "CONTROL" permission
  - new command "seekcur" for simpler seeking within current song
  - new command "config" dumps location of music directory
  - add range parameter to command "load"
  - print extra "playlist" object for embedded CUE sheets
  - new commands "searchadd", "searchaddpl"
* input:
  - cdio_paranoia: new input plugin to play audio CDs
  - curl: enable CURLOPT_NETRC
  - curl: non-blocking I/O
  - soup: new input plugin based on libsoup
* tags:
  - RVA2: support separate album/track replay gain
* decoder:
  - mpg123: implement seeking
  - ffmpeg: drop support for pre-0.5 ffmpeg
  - ffmpeg: support WebM
  - oggflac: delete this obsolete plugin
  - dsdiff: new decoder plugin
* output:
  - alsa: support DSD-over-USB (dCS suggested standard)
  - httpd: support for streaming to a DLNA client
  - openal: improve buffer cancellation
  - osx: allow user to specify other audio devices
  - osx: implement 32 bit playback
  - shout: add possibility to set url
  - roar: new output plugin for RoarAudio
  - winmm: fail if wrong device specified instead of using default device
* mixer:
  - alsa: listen for external volume changes
* playlist:
  - allow references to songs outside the music directory
  - new CUE parser, without libcue
  - soundcloud: new plugin for accessing soundcloud.com
* state_file: add option "restore_paused"
* cue: show CUE track numbers
* allow port specification in "bind_to_address" settings
* support floating point samples
* systemd socket activation
* improve --version output
* WIN32: fix renaming of stored playlists with non-ASCII names


ver 0.16.8 (2012/04/04)
* fix for libsamplerate assertion failure
* decoder:
  - vorbis (and others): fix seeking at startup
  - ffmpeg: read the "year" tag
* encoder:
  - vorbis: generate end-of-stream packet before tag
  - vorbis: generate end-of-stream packet when playback ends
* output:
  - jack: check for connection failure before starting playback
  - jack: workaround for libjack1 crash bug
  - osx: fix stuttering due to buffering bug
* fix endless loop in text file reader
* update: skip symlinks in path that is to be updated


ver 0.16.7 (2012/02/04)
* input:
  - ffmpeg: support libavformat 0.7
* decoder:
  - ffmpeg: support libavformat 0.8, libavcodec 0.9
  - ffmpeg: support all MPD tags
* output:
  - httpd: fix excessive buffering
  - openal: force 16 bit playback, as 8 bit doesn't work
  - osx: remove sleep call from render callback
  - osx: clear render buffer when there's not enough data
* fix moving after current song


ver 0.16.6 (2011/12/01)
* decoder:
  - fix assertion failure when resuming streams
  - ffmpeg: work around bogus channel count
* encoder:
  - flac, null, wave: fix buffer corruption bug
  - wave: support packed 24 bit samples
* mapper: fix the bogus "not a directory" error message
* mapper: check "x" and "r" permissions on music directory
* log: print reason for failure
* event_pipe: fix WIN32 regression
* define WINVER in ./configure
* WIN32: autodetect filesystem encoding


ver 0.16.5 (2011/10/09)
* configure.ac
  - disable assertions in the non-debugging build
  - show solaris plugin result correctly
  - add option --enable-solaris-output
* pcm_format: fix 32-to-24 bit conversion (the "silence" bug)
* input:
  - rewind: reduce heap usage
* decoder:
  - ffmpeg: higher precision timestamps
  - ffmpeg: don't require key frame for seeking
  - fix CUE track seeking
* output:
  - openal: auto-fallback to mono if channel count is unsupported
* player:
  - make seeking to CUE track more reliable
  - the "seek" command works when MPD is stopped
  - restore song position from state file (bug fix)
  - fix crash that sometimes occurred when audio device fails on startup
  - fix absolute path support in playlists
* WIN32: close sockets properly
* install systemd service file if systemd is available


ver 0.16.4 (2011/09/01)
* don't abort configure when avahi is not found
* auto-detect libmad without pkg-config
* fix memory leaks
* don't resume playback when seeking to another song while paused
* apply follow_inside_symlinks to absolute symlinks
* fix playback discontinuation after seeking
* input:
  - curl: limit the receive buffer size
  - curl: implement a hard-coded timeout of 10 seconds
* decoder:
  - ffmpeg: workaround for semantic API change in recent ffmpeg versions
  - flac: validate the sample rate when scanning the tag
  - wavpack: obey all decoder commands, stop at CUE track border
* encoder:
  - vorbis: don't send end-of-stream on flush
* output:
  - alsa: fix SIGFPE when alsa announces a period size of 0
  - httpd: don't warn on client disconnect
  - osx: don't drain the buffer when closing
  - pulse: fix deadlock when resuming the stream
  - pulse: fix deadlock when the stream was suspended


ver 0.16.3 (2011/06/04)
* fix assertion failure in audio format mask parser
* fix NULL pointer dereference in playlist parser
* fix playlist files in base music directory
* database: allow directories with just playlists
* decoder:
  - ffmpeg: support libavcodec 0.7


ver 0.16.2 (2011/03/18)
* configure.ac:
  - fix bashism in tremor test
* decoder:
  - tremor: fix configure test
  - gme: detect end of song
* encoder:
  - vorbis: reset the Ogg stream after flush
* output:
  - httpd: fix uninitialized variable
  - httpd: include sys/socket.h
  - oss: AFMT_S24_PACKED is little-endian
  - oss: disable 24 bit playback on FreeBSD


ver 0.16.1 (2011/01/09)
* audio_check: fix parameter in prototype
* add void casts to suppress "result unused" warnings (clang)
* input:
  - ffado: disable by default
* decoder:
  - mad: work around build failure on Solaris
  - resolve modplug vs. libsndfile cflags/headers conflict
* output:
  - solaris: add missing parameter to open_cloexec() cal
  - osx: fix up audio format first, then apply it to device
* player_thread: discard empty chunks while cross-fading
* player_thread: fix assertion failure due to early seek
* output_thread: fix double lock


ver 0.16 (2010/12/11)
* protocol:
  - send song modification time to client
  - added "update" idle event
  - removed the deprecated "volume" command
  - added the "findadd" command
  - range support for "delete"
  - "previous" really plays the previous song
  - "addid" with negative position is deprecated
  - "load" supports remote playlists (extm3u, pls, asx, xspf, lastfm://)
  - allow changing replay gain mode on-the-fly
  - omitting the range end is possible
  - "update" checks if the path is malformed
* archive:
  - iso: renamed plugin to "iso9660"
  - zip: renamed plugin to "zzip"
* input:
  - lastfm: obsolete plugin removed
  - ffmpeg: new input plugin using libavformat's "avio" library
* tags:
  - added tags "ArtistSort", "AlbumArtistSort"
  - id3: revised "performer" tag support
  - id3: support multiple values
  - ape: MusicBrainz tags
  - ape: support multiple values
* decoders:
  - don't try a plugin twice (MIME type & suffix)
  - don't fall back to "mad" unless no plugin matches
  - ffmpeg: support multiple tags
  - ffmpeg: convert metadata to generic format
  - ffmpeg: implement the libavutil log callback
  - sndfile: new decoder plugin based on libsndfile
  - flac: moved CUE sheet support to a playlist plugin
  - flac: support streams without STREAMINFO block
  - mikmod: sample rate is configurable
  - mpg123: new decoder plugin based on libmpg123
  - sidplay: support sub-tunes
  - sidplay: implemented songlength database
  - sidplay: support seeking
  - sidplay: play monaural SID tunes in mono
  - sidplay: play mus, str, prg, x00 files
  - wavpack: activate 32 bit support
  - wavpack: allow more than 2 channels
  - mp4ff: rename plugin "mp4" to "mp4ff"
* encoders:
  - twolame: new encoder plugin based on libtwolame
  - flac: new encoder plugin based on libFLAC
  - wave: new encoder plugin for PCM WAV format
* output:
  - recorder: new output plugin for recording radio streams
  - alsa: don't recover on CANCEL
  - alsa: fill period buffer with silence before draining
  - openal: new output plugin
  - pulse: announce "media.role=music"
  - pulse: renamed context to "Music Player Daemon"
  - pulse: connect to server on MPD startup, implement pause
  - jack: require libjack 0.100
  - jack: don't disconnect during pause
  - jack: connect to server on MPD startup
  - jack: added options "client_name", "server_name"
  - jack: clear ring buffers before activating
  - jack: renamed option "ports" to "destination_ports"
  - jack: support more than two audio channels
  - httpd: bind port when output is enabled
  - httpd: added name/genre/website configuration
  - httpd: implement "pause"
  - httpd: bind_to_address support (including IPv6)
  - oss: 24 bit support via OSS4
  - win32: new output plugin for Windows Wave
  - shout, httpd: more responsive to control commands
  - wildcards allowed in audio_format configuration
  - consistently lock audio output objects
* player:
  - drain audio outputs at the end of the playlist
* mixers:
  - removed support for legacy mixer configuration
  - reimplemented software volume as mixer+filter plugin
  - per-device software/hardware mixer setting
* commands:
  - added new "status" line with more precise "elapsed time"
* update:
  - automatically update the database with Linux inotify
  - support .mpdignore files in the music directory
  - sort songs by album name first, then disc/track number
  - rescan after metadata_to_use change
* normalize: upgraded to AudioCompress 2.0
  - automatically convert to 16 bit samples
* replay gain:
  - reimplemented as a filter plugin
  - fall back to track gain if album gain is unavailable
  - optionally use hardware mixer to apply replay gain
  - added mode "auto"
  - parse replay gain from APE tags
* log unused/unknown block parameters
* removed the deprecated "error_file" option
* save state when stopped
* renamed option "--stdout" to "--stderr"
* removed options --create-db and --no-create-db
* state_file: save only if something has changed
* database: eliminated maximum line length
* log: redirect stdout/stderr to /dev/null if syslog is used
* set the close-on-exec flag on all file descriptors
* pcm_volume, pcm_mix: implemented 32 bit support
* support packed 24 bit samples
* CUE sheet support
* support for MixRamp tags
* obey $(sysconfdir) for default mpd.conf location
* build with large file support by default
* added test suite ("make check")
* require GLib 2.12
* added libwrap support
* make single mode 'sticky'


ver 0.15.17 (2011/??/??)
* encoder:
  - vorbis: reset the Ogg stream after flush
* decoders:
  - vorbis: fix tremor support


ver 0.15.16 (2011/03/13)
* output:
  - ao: initialize the ao_sample_format struct
  - jack: fix crash with mono playback
* encoders:
  - lame: explicitly configure the output sample rate
* update: log all file permission problems


ver 0.15.15 (2010/11/08)
* input:
  - rewind: fix assertion failure
* output:
  - shout: artist comes first in stream title


ver 0.15.14 (2010/11/06)
* player_thread: fix assertion failure due to wrong music pipe on seek
* output_thread: fix assertion failure due to race condition in OPEN
* input:
  - rewind: fix double free bug
* decoders:
  - mp4ff, ffmpeg: add extension ".m4b" (audio book)


ver 0.15.13 (2010/10/10)
* output_thread: fix race condition after CANCEL command
* output:
  - httpd: fix random data in stream title
  - httpd: MIME type audio/ogg for Ogg Vorbis
* input:
  - rewind: update MIME not only once
  - rewind: enable for MMS


ver 0.15.12 (2010/07/20)
* input:
  - curl: remove assertion after curl_multi_fdset()
* tags:
  - rva2: set "gain", not "peak"
* decoders:
  - wildmidi: support version 0.2.3


ver 0.15.11 (2010/06/14)
* tags:
  - ape: support album artist
* decoders:
  - mp4ff: support tags "album artist", "albumartist", "band"
  - mikmod: fix memory leak
  - vorbis: handle uri==NULL
  - ffmpeg: fix memory leak
  - ffmpeg: free AVFormatContext on error
  - ffmpeg: read more metadata
  - ffmpeg: fix libavformat 0.6 by using av_open_input_stream()
* playlist: emit IDLE_OPTIONS when resetting single mode
* listen: make get_remote_uid() work on BSD


ver 0.15.10 (2010/05/30)
* input:
  - mms: fix memory leak in error handler
  - mms: initialize the "eof" attribute
* decoders:
  - mad: properly calculate ID3 size without libid3tag


ver 0.15.9 (2010/03/21)
* decoders:
  - mad: fix crash when seeking at end of song
  - mpcdec: fix negative shift on fixed-point samples
  - mpcdec: fix replay gain formula with v8
* playlist: fix single+repeat in random mode
* player: postpone song tags during cross-fade


ver 0.15.8 (2010/01/17)
* input:
  - curl: allow rewinding with Icy-Metadata
* decoders:
  - ffmpeg, flac, vorbis: added more flac/vorbis MIME types
  - ffmpeg: enabled libavformat's file name extension detection
* dbUtils: return empty tag value only if no value was found
* decoder_thread: fix CUE track playback
* queue: don't repeat current song in consume mode


ver 0.15.7 (2009/12/27)
* archive:
  - close archive when stream is closed
  - iso, zip: fixed memory leak in destructor
* input:
  - file: don't fall back to parent directory
  - archive: fixed memory leak in error handler
* tags:
  - id3: fix ID3v1 charset conversion
* decoders:
  - eliminate jitter after seek failure
  - ffmpeg: don't try to force stereo
  - wavpack: allow fine-grained seeking
* mixer: explicitly close all mixers on shutdown
* mapper: fix memory leak when playlist_directory is not set
* mapper: apply filesystem_charset to playlists
* command: verify playlist name in the "rm" command
* database: return multiple tag values per song


ver 0.15.6 (2009/11/18)
* input:
  - lastfm: fixed variable name in GLib<2.16 code path
  - input/mms: require libmms 0.4
* archive:
  - zzip: require libzzip 0.13
* tags:
  - id3: allow 4 MB RIFF/AIFF tags
* decoders:
  - ffmpeg: convert metadata
  - ffmpeg: align the output buffer
  - oggflac: rewind stream after FLAC detection
  - flac: fixed CUE seeking range check
  - flac: fixed NULL pointer dereference in CUE code
* output_thread: check again if output is open on PAUSE
* update: delete ignored symlinks from database
* database: increased maximum line length to 32 kB
* sticker: added fallback for sqlite3_prepare_v2()


ver 0.15.5 (2009/10/18)
* input:
  - curl: don't abort if a packet has only metadata
  - curl: fixed endless loop during buffering
* tags:
  - riff, aiff: fixed "limited range" gcc warning
* decoders:
  - flac: fixed two memory leaks in the CUE tag loader
* decoder_thread: change the fallback decoder name to "mad"
* output_thread: check again if output is open on CANCEL
* update: fixed memory leak during container scan


ver 0.15.4 (2009/10/03)
* decoders:
  - vorbis: revert "faster tag scanning with ov_test_callback()"
  - faad: skip assertion failure on large ID3 tags
  - ffmpeg: use the "artist" tag if "author" is not present
* output:
  - osx: fix the OS X 10.6 build


ver 0.15.3 (2009/08/29)
* decoders:
  - vorbis: faster tag scanning with ov_test_callback()
* output:
  - fix stuttering due to uninitialized variable
* update: don't re-read unchanged container files


ver 0.15.2 (2009/08/15)
* tags:
  - ape: check the tag size (fixes integer underflow)
  - ape: added protection against large memory allocations
* decoders:
  - mad: skip ID3 frames when libid3tag is disabled
  - flac: parse all replaygain tags
  - flac: don't allocate cuesheet twice (memleak)
* output:
  - shout: fixed stuck pause bug
  - shout: minimize the unpause latency
* update: free empty path string (memleak)
* update: free temporary string in container scan (memleak)
* directory: free empty directories after removing them (memleak)


ver 0.15.1 (2009/07/15)
* decoders:
  - flac: fix assertion failure in tag_free() call
* output:
  - httpd: include sys/types.h (fixes Mac OS X)
* commands:
  - don't resume playback when stopping during pause
* database: fixed NULL pointer dereference after charset change
* log: fix double free() bug during shutdown


ver 0.15 (2009/06/23)
* input:
  - parse Icy-Metadata
  - added support for the MMS protocol
  - hide HTTP password in playlist
  - lastfm: new input plugin for last.fm radio (experimental and incomplete!)
  - curl: moved proxy settings to "input" block
* tags:
  - support the "album artist" tag
  - support MusicBrainz tags
  - parse RVA2 tags in mp3 files
  - parse ID3 tags in AIFF/RIFF/WAV files
  - ffmpeg: support new metadata API
  - ffmpeg: added support for the tags comment, genre, year
* decoders:
  - audiofile: streaming support added
  - audiofile: added 24 bit support
  - modplug: another MOD plugin, based on libmodplug
  - mikmod disabled by default, due to severe security issues in libmikmod
  - sidplay: new decoder plugin for C64 SID (using libsidplay2)
  - fluidsynth: new decoder plugin for MIDI files (using libfluidsynth,
    experimental due to shortcomings in libfluidsynth)
  - wildmidi: another decoder plugin for MIDI files (using libwildmidi)
  - flac: parse stream tags
  - mpcdec: support the new libmpcdec SV8 API
  - added configuration option to disable decoder plugins
  - flac: support embedded cuesheets
  - ffmpeg: updated list of supported formats
* audio outputs:
  - added option to disable audio outputs by default
  - wait 10 seconds before reopening after play failure
  - shout: enlarged buffer size to 32 kB
  - null: allow disabling synchronization
  - mvp: fall back to stereo
  - mvp: fall back to 16 bit audio samples
  - mvp: check for reopen errors
  - mvp: fixed default device detection
  - pipe: new audio output plugin which runs a command
  - alsa: better period_time default value for high sample rates
  - solaris: new audio output plugin for Solaris /dev/audio
  - httpd: new audio output plugin for web based streaming, similar to icecast
     but built in.
* commands:
  - "playlistinfo" and "move" supports a range now
  - added "sticker database", command "sticker", which allows clients
     to implement features like "song rating"
  - added "consume" command which removes a song after play
  - added "single" command, if activated, stops playback after current song or
     repeats the song if "repeat" is active.
* mixers:
  - rewritten mixer code to support multiple mixers
  - new pulseaudio mixer
  - alsa: new mixer_index option supports choosing between multiple
    identically-named controls on a device.
* Add audio archive extraction support:
  - bzip2
  - iso9660
  - zip
* the option "error_file" was removed, all messages are logged into
   "log_file"
* support logging to syslog
* fall back to XDG music directory if no music_directory is configured
* failure to read the state file is non-fatal
* --create-db starts the MPD daemon instead of exiting
* playlist_directory and music_directory are optional
* playlist: recalculate the queued song after random is toggled
* playlist: don't unpause on delete
* pause when all audio outputs fail to play
* daemon: ignore "user" setting if already running as that user
* listen: fix broken client IP addresses in log
* listen: bind failure on secondary address is non-fatal
* 24/32 bit audio support
* print available protocols in --version
* fill buffer after seeking
* choose the fallback resampler at runtime
* steps taken towards win32 compatibility
* require glib 2.6 or greater
* built-in documentation using doxygen and docbook


ver 0.14.2 (2009/02/13)
* configure.ac:
  - define HAVE_FFMPEG after all checks
* decoders:
  - ffmpeg: added support for the tags comment, genre, year
  - ffmpeg: don't warn of empty packet output
  - ffmpeg: check if the time stamp is valid
  - ffmpeg: fixed seek integer overflow
  - ffmpeg: enable WAV streaming
  - ffmpeg: added TTA support
  - wavpack: pass NULL if the .wvc file fails to open
  - mikmod: call MikMod_Exit() only in the finish() method
  - aac: fix stream metadata
* audio outputs:
  - jack: allocate ring buffers before connecting
  - jack: clear "shutdown" flag on reconnect
  - jack: reduced sleep time to 1ms
  - shout: fixed memory leak in the mp3 encoder
  - shout: switch to blocking mode
  - shout: use libshout's synchronization
  - shout: don't postpone metadata
  - shout: clear buffer before calling the encoder
* mapper: remove trailing slashes from music_directory
* player: set player error when output device fails
* update: recursively purge deleted directories
* update: free deleted subdirectories

ver 0.14.1 (2009/01/17)
* decoders:
  - mp4: support the writer/composer tag
  - id3: strip leading and trailing whitespace from ID3 tags
  - oggvorbis: fix tremor support
  - oggvorbis: disable seeking on remote files
* audio outputs:
  - jack: allocate default port names (fixes a crash)
* update:
  - refresh stats after update
  - save the database even if it is empty
* input_curl:
  - use select() to eliminate busy loop during connect
  - honour http_proxy_* config directives
  - fix assertion failure on "connection refused"
  - fix assertion failure with empty HTTP responses
* corrected the sample calculation in the fallback resampler
* log: automatically append newline
* fix setenv() conflict on Solaris
* configure.ac: check for pkg-config before using it
* fix minor memory leak in decoder_tag()
* fix cross-fading bug: it used to play some chunks of the new song twice
* playlist
  - fix assertion failure during playlist load
  - implement Fisher-Yates shuffle properly
  - safely search the playlist for deleted song
* use custom PRNG for volume dithering (speedup)
* detect libid3tag without pkg-config

ver 0.14 (2008/12/25)
* audio outputs:
  - wait 10 seconds before reopening a failed device
  - fifo: new plugin
  - null: new plugin
  - shout: block while trying to connect instead of failing
  - shout: new timeout parameter
  - shout: support mp3 encoding and the shoutcast protocol
  - shout: send silence during pause, so clients don't get disconnected
* decoders:
  - ffmpeg: new plugin
  - wavpack: new plugin
  - aac: stream support added
  - mod: disabled by default due to critical bugs in all libmikmod versions
* commands:
  - "addid" takes optional second argument to specify position
  - "idle" notifies the client when a notable change occurs
* Zeroconf support using Bonjour
* New zeroconf_enabled option so that Zeroconf support can be disabled
* Stop the player/decode processes when not playing to allow the CPU to sleep
* Fix a bug where closing an ALSA dmix device could cause MPD to hang
* Support for reading ReplayGain from LAME tags on MP3s
* MPD is now threaded, which greatly improves performance and stability
* memory usage reduced by merging duplicate tags in the database
* support connecting via unix domain socket
* allow authenticated local users to add any local file to the playlist
* 24 bit audio support
* optimized PCM conversions and dithering
* much code has been replaced by using GLib
* the HTTP client has been replaced with libcurl
* symbolic links in the music directory can be disabled; the default
  is to ignore symlinks pointing outside the music directory

ver 0.13.0 (2007/5/28)
* New JACK audio output
* Support for "file" as an alternative to "filename" in search, find, and list
* FLAC 1.1.3 API support
* New playlistadd command for adding to stored playlists
* New playlistclear command for clearing stored playlists
* Fix a bug where "find any" and "list <type> any" wouldn't return any results
* Make "list any" return an error instead of no results and an OK
* New gapless_mp3_playback option to disable gapless MP3 playback
* Support for seeking HTTP streams
* Zeroconf support using Avahi
* libsamplerate support for high quality audio resampling
* ID3v2 "Original Artist/Performer" tag support
* New playlistsearch command for searching the playlist (similar to "search")
* New playlistfind command for finding songs in the playlist (similar to "find")
* libmikmod 3.2.0 beta support
* New tagtypes command for retrieving a list of available tag types
* Fix a bug where no ACK was returned if loading a playlist failed
* Fix a bug where db_update in stats would be 0 after initial database creation
* New count command for getting stats on found songs (similar to "find")
* New playlistmove command for moving songs in stored playlists
* New playlistdelete command for deleting songs from stored playlists
* New rename command for renaming stored playlists
* Increased default buffer_before_play from 0% to 10% to prevent skipping
* Lots of bug fixes, cleaned up code, and performance improvements

ver 0.12.2 (2007/3/20)
* Fix a bug where clients could cause MPD to segfault

ver 0.12.1 (2006/10/10)
* Fix segfault when scanning an MP3 that has a Xing tag with 0 frames
* Fix segfault when there's no audio output specified and one can't be detected
* Fix handling of escaping in quotes
* Allow a quality of -1 to be specified for shout outputs
* A few minor cleanups

ver 0.12.0 (2006/9/22)
* New audio output code which supports:
  * A plugin-like architecture
  * Non-libao ("native") outputs:
    * ALSA
    * OSS
    * OS X
    * Media MVP
    * PulseAudio
    * Shout (Icecast or Shoutcast)
  * Playing through multiple outputs at once
  * Enabling/disabling outputs while MPD is running
  * Saving output state (enabled/disabled) to the state_file
* OggFLAC support
* Musepack support
* Gapless MP3 playback
* MP3 ReplayGain support (using ID3v2 tags only)
* Support for MP2 files if MP3 support is enabled
* Composer, Performer, Comment, and Disc metadata support
* New outputs command for listing available audio outputs
* New enableoutput and disableoutput commands for enabling/disabling outputs
* New plchangesposid command for a stripped down version of plchanges
* New addid command for adding to the playlist and returning a song ID
* New commands and notcommands commands for checking available commands
* Can now specify any supported metadata type or "any" in search, find, and list
* New volume_normalization parameter for enabling Audio Compress normalization
* New metadata_to_use parameter for choosing supported metadata types
* New pid_file parameter for saving the MPD process ID to the specified file
* The db_file parameter is now required
* The port parameter is now optional (defaults to 6600)
* Can specify bind_to_address multiple times
* New --kill argument for killing MPD if pid_file is specified
* Removed --update-db argument (use the update function in your client instead)
* New mpdconf.example
* New mpd.conf man page 
* Removed bundled libmad and libid3tag
* Lots of bug fixes, cleaned up code, and performance improvements

ver 0.11.5 (2004/11/1)
1) New id3v1_encoding config option to configure the id3v1 tag encoding (patch
from dottedmag)
2) Strip '\r' from m3u playlists (thank you windows)
3) Use random() instead of rand() for playlist randomizing
4) Fix a bug trying skipping some commented lines in m3u playlist files
5) Fix a bug when fetching metadata from streams that may cause certain
weirdnesses
6) Fix a bug where replaygain preamp was used on files w/o replaygain tags
7) Fix a busy loop when trying to prebuffer a nonexistant or missing stream
8) Fix a bug in forgetting to remove leading ' ' in content-type for http
streams
9) Check for ice-name in http headers
10) Be sure the strip all '\n' chars in tags
11) Set $HOME env variable when setuid'ing, this should fix the /root/.mcop
errors triggered by arts/libao

ver 0.11.4 (2004/7/26)
1) Fixed a segfault when decoding mp3's with corrupt id3v2 tags
2) Fixed a memory leak when encountering id3v2 tags in mp3 decoder

ver 0.11.3 (2004/7/21)
1) Add support for http authentication for streams
2) Added replaygain pre-amp support
3) Better error handling for fread() in inputStream_file
4) Fixed a bug so that when a freeAllInterfaces is called, it sets
max_interface_connections to 0.  This prevents potential segfaults and other
nastiness for forked processes, like the player and update-er (do to
interfacePrintWithFD()).
5) Allow blockingWrite() to handle errors more gracefully (for example, if the
disc is full, and thus the write() fails or can't be completed, we just skip
this write() and continue, instead of getting stuck in an infinite loop until
the write() becomes successful)
6) Updated mpdconf.example from sbh/avuton
7) If "user" is specified, then convert ~ in paths to the user's home path
specified by "user" config paramter (not the actual current user running mpd).

ver 0.11.2 (2004/7/5) 
1) Work around in computing total time for mp3's whose first valid mpeg frame is
not layer III
2) Fix mp3 and mp4 decoders when seeking past the end of the file
3) Fix replaygain for flac and vorbis
4) Fix memory leaks in flac decoder (from normalperson)
5) Fix Several other bugs in playlist.c and directory.c (from normalperson)

ver 0.11.1 (2004/6/24)
1) Fix a bug that caused "popping" at the beginning of mp3's
2) Fix playlistid command
3) Fix move commands so they don't mess up the song id's
4) Added support for HTTP Proxy
5) Detect and skip recursive links in the music directory
6) Fix addPathToDB() so updating on a specific path doesn't exist correctly adds
the parent directories to the DB

ver 0.11.0 (2004/6/18)
1) Support for playing mp3 and Ogg Vorbis streams
2) Non-blocking Update
3) Replaygain support for Ogg Vorbis and FLAC (by Eric Moore aka AliasMrJones)
4) audio_output_format option that allows for all audio output to be converted
to a format compatible with any sound card
5) Own routines for to always support UTF-8 <-> ISO-8859-1 conversion
6) Added "Id" and "Pos" metadata for songs in playlist
7) Added commands: plchanges, currentsong, playid, seekid, playlistid, moveid,
swapid, deleteid
8) UTF-8 validation of all tags
9) Update specific files/directories (for fast, incremental updating)
10) Added ACK error codes
11) Mod file support
12) Added command_list_ok_begin
13) Play after stop resumes from last position in the playlist
14) Play while pause resumes playback
15) Better signal handling by mackstann
16) Cleanup decoder interface (now called InputPlugins)
17) --create-db no long starts the daemon
18) --no-daemon outputs to log files
19) --stdout sends output to stdout/stderr
20) Default port is now 6600
21) Lots of other cleanups and Bugfixes

ver 0.10.4 (2004/5/26)
1) Fix configure problems on OpenBSD with langinfo and iconv
2) Fix an infinte loop when writing to an interface and it has expired
3) Fix a segfault in decoding flac's
4) Ingore CRC stuff in mp3's since some encoders did not compute the CRC
correctly
5) Fix a segfault in processing faulty mp4 metadata

ver 0.10.3 (2004/4/2)
1) Fix a segfault when a blanck line is sent from a client
2) Fix for loading playlists on platforms where char is unsigned
3) When pausing, release audio device after we say pause is successful (this
makes pause appear to not lag)
4) When returning errors for unknown types by player, be sure to copy the
filename
5) add --disable-alsa for disabling alsa mixer support
6) Use select() for a portable usleep()
7) For alsa mixer, default to "Master' element, not first element

ver 0.10.2 (2004/3/25)
1) Add suport for AAC
2) Substitute '\n' with ' ' in tag info
3) Remove empty directories from db
4) Resume from current position in song when using state file
5) Pause now closes the music device, and reopens it on resuming
6) Fix unnecessary big endian byte swapping
7) If locale is "C" or "POSIX", then use ISO-8859-1 as the fs charset
8) Fix a bug where alsa mixer wasn't detecting volume changes
9) For alsa and software mixer, show volume to be the same as it was set (even
if its not the exact volume)
10) Report bitrate for wave files
11) Compute song length of CBR mp3's more accurately

ver 0.10.1 (2004/3/7)
1) Check to see if we need to add "-lm" when linking mpd
2) Fix issues with skipping bad frames in an mp3 (this way we get the correct
samplerate and such)
3) Fix crossfading bug with ogg's
4) Updated libmad and libid3tag included w/ source to 0.15.1b

ver 0.10.0 (2004/3/3)
1) Use UTF-8 for all client communications
2) Crossfading support
3) Password Authentication (all in plaintext)
4) Software mixer
5) Buffer Size is configurable
6) Reduced Memory consumption (use directory tree for search and find)
7) Bitrate support for Flac
8) setvol command (deprecates volume command)
9) add command takes directories
10) Path's in config file now work with ~
11) Add samplerate,bits, and channels to status
12) Reenable playTime in stats display
13) Fix a segfault when doing: add ""
14) Fix a segfault with flac vorbis comments simply being "="
15) Fix a segfault/bug in queueNextSong with repeat+random
16) Fix a bug, where one process may segfault, and cause more processes to spawn
w/o killing ones that lost their parent.
17) Fix a bug when the OSS device was unable to fetch the current volume,
it would close the device (when it maybe previously closed by the exact same
code)
18) command.c cleanup by mackstann
19) directory.c and command.c cleanup by tw-nym

ver 0.9.4 (2004/1/21)
1) Fix a bug where updated tag info wasn't being detected
2) Set the default audio write size to 1024 bytes (should decrease cpu load a
bit on some machines).
3) Make audio write size configurable via "audio_write_size" config option
4) Tweak output buffer size for connections by detecting the kernel output
buffer size.

ver 0.9.3 (2003/10/31)
1) Store total time/length of songs in db and display in *info commands
2) Display instantaneous bitrate in status command
3) Add Wave Support using libaudiofile (Patch from normalperson)
4) Command code cleanup (Patch from tw-nym)
5) Optimize listing of playlists (10-100x faster)
6) Optimize interface output (write in 4kB chunks instead of on every '\n')
7) Fix bug that prevented rm command from working
8) Fix bug where deleting current song skips the next song
9) Use iconv to convert vorbis comments from UTF-8 to Latin1

ver 0.9.2 (2003/10/6)
1) Fix FreeBSD Compilation Problems
2) Fix bug in move command
3) Add mixer_control options to configure which mixer control/device mpd
controls
4) Randomize on play -1
5) Fix a bug in toggling repeat off and at the end of the playlist

ver 0.9.1 (2003/9/30)
1) Fix a statement in the middle of declarations in listen.c, causes error for
gcc 2.7

ver 0.9.0 (2003/9/30)
1) Random play mode
2) Alsa Mixer Support
3) Save and Restore "state"
4) Default config file locations (.mpdconf and /etc/mpd.conf)
5) Make db file locations configurable
6) Move songs around in the playlist
7) Gapless playback
8) Use Xing tags for mp3's
9) Remove stop_on_error
10) Seeking support
11) Playlists can be loaded and deleted from subdirectories
12) Complete rewrite of player layer (fork()'s only once, opens and closes
audio device as needed).
13) Eliminate use and dependence of SIGIO
14) IPv6 support
15) Solaris compilations fixes
16) Support for different log levels
17) Timestamps for log entries
18) "user" config parameter for setuid (patch from Nagilum)
19) Other misc features and bug fixes

ver 0.8.7 (2003/9/3)
1) Fix a memory leak.  When closing a interface, was called close() on the fd
instead of calling fclose() on the fp that was opened with fdopen().

ver 0.8.6 (2003/8/25)
1) Fix a memory leak when a buffered existed, and a connection was unexpectedly
closed, and i wasn't free'ing the buffer apropriatly.

ver 0.8.5 (2003/8/17)
1) Fix a bug where an extra end of line is returned when attempting to play a
non existing file.  This causes parsing errors for clients.

ver 0.8.4 (2003/8/13)
1) Fix a bug where garbage is returned with errors in "list" command

ver 0.8.3 (2003/8/12) 
1) Fix a compilation error on older linux systems
2) Fix a bug in searching by title
3) Add "list" command
4) Add config options for specifying libao driver/plugin and options
5) Add config option to specify which address to bind to
6) Add support for loading and saving absolute pathnames in saved playlists
7) Playlist no longer creates duplicate entries for song data (more me
efficient)
8) Songs deleted from the db are now removed for the playlist as well

ver 0.8.2 (2003/7/22)
1) Increased the connection que for listen() from 0 to 5
2) Cleanup configure makefiles so that mpd uses MPD_LIBS and MPD_CFLAGS
rather than LIBS and CFLAGS
3) Put a cap on the number of commands per command list
4) Put a cap on the maximum number of buffered output lines
5) Get rid of TIME_WAIT/EADDRINUSE socket problem
6) Use asynchronious IO (i.e. trigger SIGIO instead so we can sleep in
select() calls longer)

ver 0.8.1 (2003/7/11)
1) FreeBSD fixes
2) Fix for rare segfault when updating
3) Fix bug where client was being hungup on when done playing current song
4) Fix bug when playing flac's where it incorrectly reports an error
5) Make stop playlist on error configurable
6) Configure checks for installed libmad and libid3tag and uses those if found
7) Use buffer->finished in *_decode's instead of depending on catching signals

ver 0.8.0 (2003/7/6)
1) Flac support
2) Make playlist max length configurable
3) New backward compatible status (backward compatible for 0.8.0 on)
4) listall command now can take a directory as an argument
5) Buffer rewritten to use shared memory instead of sockets
6) Playlist adding done using db
7) Add sort to list, and use binary search for finding
8) New "stats" command
9) Command list (for faster adding of large batches of files)
10) Add buffered chunks before play
11) Useful error reporting to clients (part of status command)
12) Use libid3tag for reading id3 tags (more stable)
13) Non-blocking output to clients
14) Fix bug when removing items from directory
15) Fix bug when playing mono mp3's
16) Fix bug when attempting to delete files when using samba
17) Lots of other bug fixes I can't remember

ver 0.7.0 (2003/6/20)
1) use mad instead of mpg123 for mp3 decoding
2) volume support
3) repeate playlist support
4) use autoconf/automake (i.e. "configure")
5) configurable max connections

ver 0.6.2 (2003/6/11)
1) Buffer support for ogg
2) new config file options: "connection_timeout" and "mpg123_ignore_junk"
3) new commands: "next", "previous", and "listall"
Thanks to Niklas Hofer for "next" and "previous" patches!
4) Search by filename
5) bug fix for pause when playing mp3's

ver 0.6.1 (2003/5/29)
1) Add conf file support
2) Fix a bug when doing mp3stop (do wait3(NULL,WNOHANG|WUNTRACED,NULL))
3) Fix a bug when fork'ing, fflush file buffers before forking so the
child doesn't print the same stuff in the buffer.

ver 0.6.0 (2003/5/25)
1) Add ogg vorbis support
2) Fix two bugs relating to tables, one for search by title, and one where we
freed the tables before directories, causing a segfault
3) The info command has been removed.

ver 0.5.0-0.5.2
Initial release(s).  Support for MP3 via mpg123<|MERGE_RESOLUTION|>--- conflicted
+++ resolved
@@ -1,4 +1,3 @@
-<<<<<<< HEAD
 ver 0.25 (not yet released)
 * protocol
   - implement "window" parameter for command "list"
@@ -11,10 +10,7 @@
 * switch to C++23
 * require Meson 1.2
 
-ver 0.24.6 (not yet released)
-=======
 ver 0.24.6 (2025/10/20)
->>>>>>> c426749d
 * decoder
   - ffmpeg: handle "*.opus" files
   - mpg123: another workaround for libmpg123 ID3 corruption bug
