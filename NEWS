--- conflicted
+++ resolved
@@ -1,12 +1,8 @@
-<<<<<<< HEAD
 ver 0.23 (not yet released)
 * protocol
   - new command "getvol"
 
-ver 0.22.3 (not yet released)
-=======
 ver 0.22.3 (2020/11/06)
->>>>>>> f6c65cba
 * playlist
   - add option "as_directory", making CUE file expansion optional
 * storage
