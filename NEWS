--- conflicted
+++ resolved
@@ -1,4 +1,3 @@
-<<<<<<< HEAD
 ver 0.21 (not yet released)
 * protocol
   - "tagtypes" can be used to hide tags
@@ -16,10 +15,7 @@
 * mixer
   - sndio: new mixer plugin
 
-ver 0.20.13 (not yet released)
-=======
 ver 0.20.13 (2017/12/18)
->>>>>>> 49b9a90c
 * output
   - osx: set up ring buffer to hold at least 100ms
 * mixer
