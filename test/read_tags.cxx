/*
 * Copyright 2003-2020 The Music Player Daemon Project
 * http://www.musicpd.org
 *
 * This program is free software; you can redistribute it and/or modify
 * it under the terms of the GNU General Public License as published by
 * the Free Software Foundation; either version 2 of the License, or
 * (at your option) any later version.
 *
 * This program is distributed in the hope that it will be useful,
 * but WITHOUT ANY WARRANTY; without even the implied warranty of
 * MERCHANTABILITY or FITNESS FOR A PARTICULAR PURPOSE.  See the
 * GNU General Public License for more details.
 *
 * You should have received a copy of the GNU General Public License along
 * with this program; if not, write to the Free Software Foundation, Inc.,
 * 51 Franklin Street, Fifth Floor, Boston, MA 02110-1301 USA.
 */

#include "config.h"
#include "config/Data.hxx"
#include "event/Thread.hxx"
#include "decoder/DecoderList.hxx"
#include "decoder/DecoderPlugin.hxx"
#include "input/Init.hxx"
#include "input/InputStream.hxx"
#include "tag/Handler.hxx"
#include "tag/Generic.hxx"
#include "fs/Path.hxx"
<<<<<<< HEAD
#include "pcm/AudioFormat.hxx"
=======
#include "fs/NarrowPath.hxx"
#include "AudioFormat.hxx"
>>>>>>> 5ccfcffc
#include "util/ScopeExit.hxx"
#include "util/StringBuffer.hxx"
#include "util/StringView.hxx"
#include "util/PrintException.hxx"

#include <cassert>
#include <stdexcept>

#include <unistd.h>
#include <stdlib.h>
#include <stdio.h>

#ifdef HAVE_LOCALE_H
#include <locale.h>
#endif

class DumpTagHandler final : public NullTagHandler {
	bool empty = true;

public:
	DumpTagHandler() noexcept
		:NullTagHandler(WANT_DURATION|WANT_TAG|WANT_PAIR|WANT_PICTURE) {}

	bool IsEmpty() const noexcept {
		return empty;
	}

	void OnDuration(SongTime duration) noexcept override {
		printf("duration=%f\n", duration.ToDoubleS());
	}

	void OnTag(TagType type, StringView value) noexcept override {
		printf("[%s]=%.*s\n", tag_item_names[type],
		       int(value.size), value.data);
		empty = false;
	}

	void OnPair(StringView key, StringView value) noexcept override {
		printf("\"%.*s\"=%.*s\n",
		       int(key.size), key.data,
		       int(value.size), value.data);
	}

	void OnAudioFormat(AudioFormat af) noexcept override {
		printf("%s\n", ToString(af).c_str());
	}

	void OnPicture(const char *mime_type,
		       ConstBuffer<void> buffer) noexcept override {
		printf("picture mime='%s' size=%zu\n", mime_type, buffer.size);
	}
};

int main(int argc, char **argv)
try {
	const char *decoder_name;
	const struct DecoderPlugin *plugin;

#ifdef HAVE_LOCALE_H
	/* initialize locale */
	setlocale(LC_CTYPE,"");
#endif

	if (argc != 3) {
		fprintf(stderr, "Usage: read_tags DECODER FILE\n");
		return EXIT_FAILURE;
	}

	decoder_name = argv[1];
	const char *path = argv[2];

	EventThread io_thread;
	io_thread.Start();

	const ScopeInputPluginsInit input_plugins_init(ConfigData(),
						       io_thread.GetEventLoop());

	const ScopeDecoderPluginsInit decoder_plugins_init({});

	plugin = decoder_plugin_from_name(decoder_name);
	if (plugin == nullptr) {
		fprintf(stderr, "No such decoder: %s\n", decoder_name);
		return EXIT_FAILURE;
	}

	DumpTagHandler h;
	bool success;
	try {
		success = plugin->ScanFile(FromNarrowPath(path), h);
	} catch (...) {
		PrintException(std::current_exception());
		success = false;
	}

	Mutex mutex;
	InputStreamPtr is;

<<<<<<< HEAD
	if (!success && plugin->scan_stream != nullptr) {
		is = InputStream::OpenReady(path.c_str(), mutex);
=======
	if (!success && plugin->scan_stream != NULL) {
		is = InputStream::OpenReady(path, mutex);
>>>>>>> 5ccfcffc
		success = plugin->ScanStream(*is, h);
	}

	if (!success) {
		fprintf(stderr, "Failed to read tags\n");
		return EXIT_FAILURE;
	}

	if (h.IsEmpty()) {
		if (is)
			ScanGenericTags(*is, h);
		else
			ScanGenericTags(FromNarrowPath(path), h);
	}

	return 0;
} catch (...) {
	PrintException(std::current_exception());
	return EXIT_FAILURE;
}<|MERGE_RESOLUTION|>--- conflicted
+++ resolved
@@ -27,12 +27,8 @@
 #include "tag/Handler.hxx"
 #include "tag/Generic.hxx"
 #include "fs/Path.hxx"
-<<<<<<< HEAD
+#include "fs/NarrowPath.hxx"
 #include "pcm/AudioFormat.hxx"
-=======
-#include "fs/NarrowPath.hxx"
-#include "AudioFormat.hxx"
->>>>>>> 5ccfcffc
 #include "util/ScopeExit.hxx"
 #include "util/StringBuffer.hxx"
 #include "util/StringView.hxx"
@@ -130,13 +126,8 @@
 	Mutex mutex;
 	InputStreamPtr is;
 
-<<<<<<< HEAD
 	if (!success && plugin->scan_stream != nullptr) {
-		is = InputStream::OpenReady(path.c_str(), mutex);
-=======
-	if (!success && plugin->scan_stream != NULL) {
 		is = InputStream::OpenReady(path, mutex);
->>>>>>> 5ccfcffc
 		success = plugin->ScanStream(*is, h);
 	}
 
