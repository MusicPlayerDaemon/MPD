---
on:
  workflow_dispatch:
  push:
    paths-ignore:
      - 'android/**'
      - 'build/**'
      - 'doc/**'
      - 'python/**'
      - 'subprojects/**'
      - 'systemd/**'
      - 'win32/**'
    branches:
      - master
      - v0.23.x
  pull_request:
    paths-ignore:
      - 'android/**'
      - 'build/**'
      - 'doc/**'
      - 'python/**'
      - 'subprojects/**'
      - 'systemd/**'
      - 'win32/**'
    branches:
      - master
      - v0.23.x

permissions:
  contents: read #  to fetch code (actions/checkout)

jobs:
  build-linux:
    strategy:
      matrix:
        compiler: [gcc14, gcc10, clang]
        include:
          - compiler: gcc14
            os: ubuntu-24.04
            cc: gcc-14
            cxx: g++-14
            packages: g++-14
            meson_options:
          - compiler: gcc10
            os: ubuntu-24.04
            cc: gcc-10
            cxx: g++-10
            packages: g++-10
            meson_options:
          - compiler: clang
            os: ubuntu-24.04
            cc: clang
            cxx: clang++
            packages: clang
            meson_options: --force-fallback-for=fmt,gtest

    runs-on: ${{ matrix.os }}

    env:
      CC: ccache ${{ matrix.cc }}
      CXX: ccache ${{ matrix.cxx }}

    steps:
      - id: checkout
        uses: actions/checkout@v4
<<<<<<< HEAD

=======
      - id: cache-ccache
        uses: hendrikmuhs/ccache-action@v1.2
        with:
          key: linux
>>>>>>> a0a39ae8
      - name: Install dependencies
        run: |
          sudo apt-get update
          sudo apt-get install -y --no-install-recommends \
            ${{ matrix.packages }} \
            meson \
            ccache \
            libfmt-dev \
            libgtest-dev \
            libpcre2-dev \
            libsystemd-dev libdbus-1-dev \
            libicu-dev \
            libcurl4-gnutls-dev \
            libpcre2-dev \
            libavahi-client-dev \
            libmad0-dev libmpg123-dev libid3tag0-dev \
            libflac-dev libvorbis-dev libopus-dev libogg-dev \
            libadplug-dev libaudiofile-dev libsndfile1-dev libfaad-dev \
            libfluidsynth-dev libgme-dev libmikmod-dev libmodplug-dev \
            libmpcdec-dev libwavpack-dev libwildmidi-dev \
            libsidplay2-dev libsidutils-dev libresid-builder-dev \
            libavcodec-dev libavformat-dev \
            libmp3lame-dev libtwolame-dev libshine-dev \
            libsamplerate0-dev libsoxr-dev \
            libbz2-dev libcdio-paranoia-dev libiso9660-dev libmms-dev \
            libzzip-dev \
            libyajl-dev libexpat-dev \
            libasound2-dev libao-dev libjack-jackd2-dev libopenal-dev \
            libpulse-dev libshout3-dev \
            libsndio-dev \
            libmpdclient-dev \
            libnfs-dev \
            libupnp-dev \
            libsqlite3-dev \
            libchromaprint-dev \
            libgcrypt20-dev

<<<<<<< HEAD
=======
      - name: Full Build
        uses: BSFishy/meson-build@v1.0.3
        with:
          action: build
          directory: output/full
          setup-options: -Ddocumentation=disabled -Dtest=true -Dsystemd=enabled -Dpcre=enabled
          options: --verbose
          meson-version: 0.56.0

      - name: Unit Tests
        uses: BSFishy/meson-build@v1.0.3
        with:
          action: test
          directory: output/full
          setup-options: -Ddocumentation=disabled -Dtest=true -Dsystemd=enabled -Dpcre=enabled
          options: --verbose
          meson-version: 0.56.0

      - name: Mini Build
        uses: BSFishy/meson-build@v1.0.3
        with:
          action: build
          directory: output/mini
          setup-options: -Dbuildtype=minsize -Dauto_features=disabled -Dtest=true -Ddaemon=false -Dinotify=false -Depoll=false -Deventfd=false -Dsignalfd=false -Dtcp=false -Ddsd=false -Ddatabase=false -Dneighbor=false -Dcue=false -Dfifo=false -Dhttpd=false -Dpipe=false -Drecorder=false -Dsnapcast=false
          options: --verbose
          meson-version: 0.56.0

  build-macos:
    runs-on: macos-latest
    steps:
      - id: checkout
        uses: actions/checkout@v4

>>>>>>> a0a39ae8
      - id: cache-ccache
        uses: hendrikmuhs/ccache-action@v1.2
        with:
<<<<<<< HEAD
          key: ${{ matrix.compiler }}
=======
          key: macos

      - uses: actions/setup-python@v5
>>>>>>> a0a39ae8

      - name: Configure
        run: |
          meson setup \
            -Ddocumentation=disabled \
            -Dtest=true \
            -Dsystemd=enabled \
            -Dpcre=enabled \
            --wrap-mode nofallback \
            ${{ matrix.meson_options }} \
            output/full

      - name: Build
        run: meson compile -C output/full --verbose

      - name: Unit Tests
        run: meson test -C output/full

      - name: Configure Mini
        run: |
          meson setup \
            -Dbuildtype=minsize \
            -Dauto_features=disabled \
            -Dtest=true \
            -Ddaemon=false \
            -Dinotify=false -Depoll=false -Deventfd=false \
            -Dsignalfd=false \
            -Dtcp=false \
            -Ddsd=false \
            -Ddatabase=false \
            -Dneighbor=false \
            -Dcue=false \
            -Dfifo=false \
            -Dhttpd=false -Dpipe=false -Drecorder=false \
            -Dsnapcast=false \
            --wrap-mode nofallback \
            ${{ matrix.meson_options }} \
            output/mini

      - name: Build Mini
        run: meson compile -C output/mini --verbose

      - name: Unit Tests Mini
        run: meson test -C output/mini

  build-msys2:
    strategy:
      matrix:
        platform: ['MINGW64', 'UCRT64']
    defaults:
      run:
        shell: msys2 {0}
    runs-on: windows-latest
    steps:
      - id: checkout
        uses: actions/checkout@v4

      - uses: msys2/setup-msys2@v2
        with:
          msystem: ${{matrix.platform}}
          pacboy: >-
            cc:p
            cmake:p
            dbus:p
            faad2:p
            ffmpeg:p
            fmt:p
            flac:p
            gtest:p
            jack2:p
            libao:p
            libid3tag:p
            libmad:p
            libmpcdec:p
            libopenmpt:p
            libsamplerate:p
            libshout:p
            libsndfile:p
            libsoxr:p
            libvorbis:p
            meson:p
            ninja:p
            opus:p
            pulseaudio:p
            shine:p
            twolame:p
            yajl:p

      - name: Compile and Test
        run: |
          meson setup "${{github.workspace}}/build" -Dbzip2=disabled -Dcdio_paranoia=disabled -Dchromaprint=disabled -Ddocumentation=disabled -Dfluidsynth=disabled -Dicu=disabled -Diso9660=disabled -Dmikmod=disabled -Dmpg123=disabled -Dnfs=disabled -Dsidplay=disabled -Dudisks=disabled -Dupnp=disabled -Dwavpack=disabled -Dzzip=disabled -Dtest=true -Dwarning_level=3
          meson compile -C "${{github.workspace}}/build" --verbose<|MERGE_RESOLUTION|>--- conflicted
+++ resolved
@@ -63,14 +63,7 @@
     steps:
       - id: checkout
         uses: actions/checkout@v4
-<<<<<<< HEAD
 
-=======
-      - id: cache-ccache
-        uses: hendrikmuhs/ccache-action@v1.2
-        with:
-          key: linux
->>>>>>> a0a39ae8
       - name: Install dependencies
         run: |
           sudo apt-get update
@@ -108,52 +101,10 @@
             libchromaprint-dev \
             libgcrypt20-dev
 
-<<<<<<< HEAD
-=======
-      - name: Full Build
-        uses: BSFishy/meson-build@v1.0.3
-        with:
-          action: build
-          directory: output/full
-          setup-options: -Ddocumentation=disabled -Dtest=true -Dsystemd=enabled -Dpcre=enabled
-          options: --verbose
-          meson-version: 0.56.0
-
-      - name: Unit Tests
-        uses: BSFishy/meson-build@v1.0.3
-        with:
-          action: test
-          directory: output/full
-          setup-options: -Ddocumentation=disabled -Dtest=true -Dsystemd=enabled -Dpcre=enabled
-          options: --verbose
-          meson-version: 0.56.0
-
-      - name: Mini Build
-        uses: BSFishy/meson-build@v1.0.3
-        with:
-          action: build
-          directory: output/mini
-          setup-options: -Dbuildtype=minsize -Dauto_features=disabled -Dtest=true -Ddaemon=false -Dinotify=false -Depoll=false -Deventfd=false -Dsignalfd=false -Dtcp=false -Ddsd=false -Ddatabase=false -Dneighbor=false -Dcue=false -Dfifo=false -Dhttpd=false -Dpipe=false -Drecorder=false -Dsnapcast=false
-          options: --verbose
-          meson-version: 0.56.0
-
-  build-macos:
-    runs-on: macos-latest
-    steps:
-      - id: checkout
-        uses: actions/checkout@v4
-
->>>>>>> a0a39ae8
       - id: cache-ccache
         uses: hendrikmuhs/ccache-action@v1.2
         with:
-<<<<<<< HEAD
           key: ${{ matrix.compiler }}
-=======
-          key: macos
-
-      - uses: actions/setup-python@v5
->>>>>>> a0a39ae8
 
       - name: Configure
         run: |
