--- conflicted
+++ resolved
@@ -27,11 +27,6 @@
 #include "AudioFormatSongFilter.hxx"
 #include "AudioParser.hxx"
 #include "tag/ParseName.hxx"
-<<<<<<< HEAD
-=======
-#include "tag/Tag.hxx"
-#include "time/ChronoUtil.hxx"
->>>>>>> 5680a3a4
 #include "time/ISO8601.hxx"
 #include "util/CharUtil.hxx"
 #include "util/ConstBuffer.hxx"
@@ -111,16 +106,6 @@
 {
 	assert(s != nullptr);
 
-<<<<<<< HEAD
-	char *endptr;
-	unsigned long long value = strtoull(s, &endptr, 10);
-	if (*endptr == 0 && endptr > s)
-		/* it's an integral UNIX time stamp */
-		return std::chrono::system_clock::from_time_t((time_t)value);
-
-	/* try ISO 8601 */
-	return ParseISO8601(s).first;
-=======
 	try {
 		/* try ISO 8601 */
 		return ParseISO8601(s).first;
@@ -134,7 +119,6 @@
 		/* rethrow the ParseISO8601() error */
 		throw;
 	}
->>>>>>> 5680a3a4
 }
 
 static constexpr bool
