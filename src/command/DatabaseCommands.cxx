// SPDX-License-Identifier: GPL-2.0-or-later
// Copyright The Music Player Daemon Project

#include "DatabaseCommands.hxx"
#include "PositionArg.hxx"
#include "Request.hxx"
#include "Partition.hxx"
#include "db/DatabaseQueue.hxx"
#include "db/DatabasePlaylist.hxx"
#include "db/DatabasePrint.hxx"
#include "db/Count.hxx"
#include "db/Selection.hxx"
#include "protocol/RangeArg.hxx"
#include "client/Client.hxx"
#include "client/Response.hxx"
#include "tag/Names.hxx"
#include "tag/ParseName.hxx"
#include "util/Exception.hxx"
#include "util/StringAPI.hxx"
#include "util/ASCII.hxx"
#include "song/Filter.hxx"

#include <fmt/format.h>

#include <memory>
#include <vector>

#include <limits.h> // for UINT_MAX

CommandResult
handle_listfiles_db(Client &client, Response &r, const char *uri)
{
	const DatabaseSelection selection(uri, false);
	db_selection_print(r, client.GetPartition(),
			   selection, false, true);
	return CommandResult::OK;
}

CommandResult
handle_lsinfo2(Client &client, const char *uri, Response &r)
{
	const DatabaseSelection selection(uri, false);
	db_selection_print(r, client.GetPartition(),
			   selection, true, false);
	return CommandResult::OK;
}

static TagType
ParseSortTag(const char *s)
{
	if (StringIsEqualIgnoreCase(s, "Last-Modified"))
		return TagType(SORT_TAG_LAST_MODIFIED);

	if (StringIsEqualIgnoreCase(s, "Added"))
		return TagType(SORT_TAG_ADDED);

	TagType tag = tag_name_parse_i(s);
	if (tag == TAG_NUM_OF_ITEM_TYPES)
		throw ProtocolError(ACK_ERROR_ARG, "Unknown sort tag");

	return tag;
}

static unsigned
ParseQueuePosition(Request &args, unsigned queue_length)
{
	if (args.size() >= 2 && StringIsEqual(args[args.size() - 2], "position")) {
		unsigned position = args.ParseUnsigned(args.size() - 1,
						       queue_length);
		args.pop_back();
		args.pop_back();
		return position;
	}

	/* append to the end of the queue by default */
	return queue_length;
}

static unsigned
ParseInsertPosition(Request &args, const playlist &playlist)
{
	if (args.size() >= 2 && StringIsEqual(args[args.size() - 2], "position")) {
		unsigned position = ParseInsertPosition(args.back(), playlist);
		args.pop_back();
		args.pop_back();
		return position;
	}

	/* append to the end of the queue by default */
	return playlist.queue.GetLength();
}

/**
 * Convert all remaining arguments to a #DatabaseSelection.
 *
 * @param filter a buffer to be used for DatabaseSelection::filter
 */
static DatabaseSelection
ParseDatabaseSelection(Request args, bool fold_case, SongFilter &filter)
{
	RangeArg window = RangeArg::All();
	if (args.size() >= 2 && StringIsEqual(args[args.size() - 2], "window")) {
		window = args.ParseRange(args.size() - 1);

		args.pop_back();
		args.pop_back();
	}

	TagType sort = TAG_NUM_OF_ITEM_TYPES;
	bool descending = false;
	if (args.size() >= 2 && StringIsEqual(args[args.size() - 2], "sort")) {
		const char *s = args.back();
		if (*s == '-') {
			descending = true;
			++s;
		}

		sort = ParseSortTag(s);

		args.pop_back();
		args.pop_back();
	}

	try {
		filter.Parse(args, fold_case);
	} catch (...) {
		throw ProtocolError(ACK_ERROR_ARG,
				    GetFullMessage(std::current_exception()).c_str());
	}
	filter.Optimize();

	DatabaseSelection selection("", true, &filter);
	selection.window = window;
	selection.sort = sort;
	selection.descending = descending;
	return selection;
}

static CommandResult
handle_match(Client &client, Request args, Response &r, bool fold_case)
{
	SongFilter filter;
	const auto selection = ParseDatabaseSelection(args, fold_case, filter);

	db_selection_print(r, client.GetPartition(),
			   selection, true, false);
	return CommandResult::OK;
}

CommandResult
handle_find(Client &client, Request args, Response &r)
{
	return handle_match(client, args, r, false);
}

CommandResult
handle_search(Client &client, Request args, Response &r)
{
	return handle_match(client, args, r, true);
}

static CommandResult
handle_match_add(Client &client, Request args, bool fold_case)
{
	auto &partition = client.GetPartition();
	const auto queue_length = partition.playlist.queue.GetLength();
	const unsigned position =
		ParseInsertPosition(args, partition.playlist);

	SongFilter filter;
	const auto selection = ParseDatabaseSelection(args, fold_case, filter);

	AddFromDatabase(partition, selection);

	if (position < queue_length) {
		const auto new_queue_length =
			partition.playlist.queue.GetLength();
		const RangeArg range{queue_length, new_queue_length};

		try {
			partition.MoveRange(range, position);
		} catch (...) {
			/* ignore - shall we handle it? */
		}
	}

	return CommandResult::OK;
}

CommandResult
handle_findadd(Client &client, Request args, Response &)
{
	return handle_match_add(client, args, false);
}

CommandResult
handle_searchadd(Client &client, Request args, Response &)
{
	return handle_match_add(client, args, true);
}

CommandResult
handle_searchaddpl(Client &client, Request args, Response &)
{
	const char *playlist = args.shift();

	const unsigned position = ParseQueuePosition(args, UINT_MAX);

	SongFilter filter;
	const auto selection = ParseDatabaseSelection(args, true, filter);

	const Database &db = client.GetDatabaseOrThrow();

	if (position == UINT_MAX)
		search_add_to_playlist(db, client.GetStorage(),
				       playlist, selection);
	else
		SearchInsertIntoPlaylist(db, client.GetStorage(), selection,
					 playlist, position);

	return CommandResult::OK;
}

static CommandResult
handle_count_internal(Client &client, Request args, Response &r, bool fold_case)
{
	TagType group = TAG_NUM_OF_ITEM_TYPES;
	if (args.size() >= 2 && StringIsEqual(args[args.size() - 2], "group")) {
		const char *s = args[args.size() - 1];
		group = tag_name_parse_i(s);
		if (group == TAG_NUM_OF_ITEM_TYPES) {
			r.FmtError(ACK_ERROR_ARG,
				   "Unknown tag type: {}", s);
			return CommandResult::ERROR;
		}

		args.pop_back();
		args.pop_back();
	}

	SongFilter filter;
	if (!args.empty()) {
		try {
			filter.Parse(args, fold_case);
		} catch (...) {
			r.Error(ACK_ERROR_ARG,
				GetFullMessage(std::current_exception()).c_str());
			return CommandResult::ERROR;
		}

		filter.Optimize();
	}

	PrintSongCount(r, client.GetPartition(), "", &filter, group);
	return CommandResult::OK;
}

CommandResult
handle_count(Client &client, Request args, Response &r)
{
	return handle_count_internal(client, args, r, false);
}

CommandResult
handle_searchcount(Client &client, Request args, Response &r)
{
	return handle_count_internal(client, args, r, true);
}

CommandResult
handle_listall(Client &client, Request args, Response &r)
{
	/* default is root directory */
	const auto uri = args.GetOptional(0, "");

	db_selection_print(r, client.GetPartition(),
			   DatabaseSelection(uri, true),
			   false, false);
	return CommandResult::OK;
}

static CommandResult
handle_list_file(Client &client, Request args, Response &r)
{
	std::unique_ptr<SongFilter> filter;

	if (!args.empty()) {
		filter = std::make_unique<SongFilter>();
		try {
			filter->Parse(args, false);
		} catch (...) {
			r.Error(ACK_ERROR_ARG,
				GetFullMessage(std::current_exception()).c_str());
			return CommandResult::ERROR;
		}
		filter->Optimize();
	}

	PrintSongUris(r, client.GetPartition(), filter.get());
	return CommandResult::OK;
}

CommandResult
handle_list(Client &client, Request args, Response &r)
{
	const char *tag_name = args.shift();
	if (StringEqualsCaseASCII(tag_name, "file") ||
	    StringEqualsCaseASCII(tag_name, "filename"))
		return handle_list_file(client, args, r);

	const auto tagType = tag_name_parse_i(tag_name);
	if (tagType == TAG_NUM_OF_ITEM_TYPES) {
		r.FmtError(ACK_ERROR_ARG,
			   "Unknown tag type: {}", tag_name);
		return CommandResult::ERROR;
	}

	std::unique_ptr<SongFilter> filter;
	std::vector<TagType> tag_types;

	if (args.size() == 1 &&
	    /* parantheses are the syntax for filter expressions: no
	       compatibility mode */
	    args.front()[0] != '(') {
		/* for compatibility with < 0.12.0 */
		if (tagType != TAG_ALBUM) {
			r.FmtError(ACK_ERROR_ARG,
<<<<<<< HEAD
				   FMT_STRING("should be {:?} for 3 arguments"),
=======
				   "should be \"{}\" for 3 arguments",
>>>>>>> 5de0909a
				   tag_item_names[TAG_ALBUM]);
			return CommandResult::ERROR;
		}

		filter = std::make_unique<SongFilter>(TAG_ARTIST,
					    args.shift());
	}

	while (args.size() >= 2 &&
	       StringIsEqual(args[args.size() - 2], "group")) {
		const char *s = args[args.size() - 1];
		const auto group = tag_name_parse_i(s);
		if (group == TAG_NUM_OF_ITEM_TYPES) {
			r.FmtError(ACK_ERROR_ARG,
				   "Unknown tag type: {}", s);
			return CommandResult::ERROR;
		}

		if (group == tagType ||
		    std::find(tag_types.begin(), tag_types.end(),
			      group) != tag_types.end()) {
			r.Error(ACK_ERROR_ARG, "Conflicting group");
			return CommandResult::ERROR;
		}

		tag_types.emplace_back(group);

		args.pop_back();
		args.pop_back();
	}

	tag_types.emplace_back(tagType);

	if (!args.empty()) {
		filter = std::make_unique<SongFilter>();
		try {
			filter->Parse(args, false);
		} catch (...) {
			r.Error(ACK_ERROR_ARG,
				GetFullMessage(std::current_exception()).c_str());
			return CommandResult::ERROR;
		}
		filter->Optimize();
	}

	PrintUniqueTags(r, client.GetPartition(),
			{&tag_types.front(), tag_types.size()},
			filter.get());
	return CommandResult::OK;
}

CommandResult
handle_listallinfo(Client &client, Request args, Response &r)
{
	/* default is root directory */
	const auto uri = args.GetOptional(0, "");

	db_selection_print(r, client.GetPartition(),
			   DatabaseSelection(uri, true),
			   true, false);
	return CommandResult::OK;
}<|MERGE_RESOLUTION|>--- conflicted
+++ resolved
@@ -325,11 +325,7 @@
 		/* for compatibility with < 0.12.0 */
 		if (tagType != TAG_ALBUM) {
 			r.FmtError(ACK_ERROR_ARG,
-<<<<<<< HEAD
-				   FMT_STRING("should be {:?} for 3 arguments"),
-=======
-				   "should be \"{}\" for 3 arguments",
->>>>>>> 5de0909a
+				   "should be {:?} for 3 arguments",
 				   tag_item_names[TAG_ALBUM]);
 			return CommandResult::ERROR;
 		}
