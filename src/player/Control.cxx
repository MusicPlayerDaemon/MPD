--- conflicted
+++ resolved
@@ -291,17 +291,8 @@
 
 	assert(song != nullptr);
 
-<<<<<<< HEAD
-	{
-		const std::lock_guard<Mutex> protect(mutex);
-		SeekLocked(std::move(song), t);
-	}
-
-	idle_add(IDLE_PLAYER);
-=======
-	const std::lock_guard<Mutex> protect(mutex);
-	SeekLocked(song, t);
->>>>>>> cc5fab28
+	const std::lock_guard<Mutex> protect(mutex);
+	SeekLocked(std::move(song), t);
 }
 
 void
