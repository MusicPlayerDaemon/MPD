/*
 * Copyright 2003-2017 The Music Player Daemon Project
 * http://www.musicpd.org
 *
 * This program is free software; you can redistribute it and/or modify
 * it under the terms of the GNU General Public License as published by
 * the Free Software Foundation; either version 2 of the License, or
 * (at your option) any later version.
 *
 * This program is distributed in the hope that it will be useful,
 * but WITHOUT ANY WARRANTY; without even the implied warranty of
 * MERCHANTABILITY or FITNESS FOR A PARTICULAR PURPOSE.  See the
 * GNU General Public License for more details.
 *
 * You should have received a copy of the GNU General Public License along
 * with this program; if not, write to the Free Software Foundation, Inc.,
 * 51 Franklin Street, Fifth Floor, Boston, MA 02110-1301 USA.
 */

#ifndef MPD_MULTI_SOCKET_MONITOR_HXX
#define MPD_MULTI_SOCKET_MONITOR_HXX

#include "check.h"
#include "IdleMonitor.hxx"
#include "TimerEvent.hxx"
#include "SocketMonitor.hxx"
#include "Compiler.h"

#include <forward_list>
#include <iterator>

#include <assert.h>

<<<<<<< HEAD
#ifndef WIN32
=======
#ifdef _WIN32
/* ERROR is a WIN32 macro that poisons our namespace; this is a kludge
   to allow us to use it anyway */
#ifdef ERROR
#undef ERROR
#endif
#endif

#ifndef _WIN32
>>>>>>> f1ef9f9d
struct pollfd;
#endif

class EventLoop;

/**
 * Similar to #SocketMonitor, but monitors multiple sockets.  To use
 * it, implement the methods PrepareSockets() and DispatchSockets().
 * In PrepareSockets(), use UpdateSocketList() and AddSocket().
 * DispatchSockets() will be called if at least one socket is ready.
 */
class MultiSocketMonitor : IdleMonitor
{
	class SingleFD final : public SocketMonitor {
		MultiSocketMonitor &multi;

		unsigned revents;

	public:
		SingleFD(MultiSocketMonitor &_multi, SocketDescriptor _fd,
			 unsigned events) noexcept
			:SocketMonitor(_fd, _multi.GetEventLoop()),
			multi(_multi), revents(0) {
			Schedule(events);
		}

		SocketDescriptor GetSocket() const noexcept {
			return SocketMonitor::GetSocket();
		}

		unsigned GetEvents() const noexcept {
			return SocketMonitor::GetScheduledFlags();
		}

		void SetEvents(unsigned _events) noexcept {
			revents &= _events;
			SocketMonitor::Schedule(_events);
		}

		unsigned GetReturnedEvents() const noexcept {
			return revents;
		}

		void ClearReturnedEvents() noexcept {
			revents = 0;
		}

	protected:
		bool OnSocketReady(unsigned flags) noexcept override {
			revents = flags;
			multi.SetReady();
			return true;
		}
	};

	friend class SingleFD;

	TimerEvent timeout_event;

	/**
	 * DispatchSockets() should be called.
	 */
	bool ready = false;

	/**
	 * PrepareSockets() should be called.
	 *
	 * Note that this doesn't need to be initialized by the
	 * constructor; this class is activated with the first
	 * InvalidateSockets() call, which initializes this flag.
	 */
	bool refresh;

	std::forward_list<SingleFD> fds;

public:
	static constexpr unsigned READ = SocketMonitor::READ;
	static constexpr unsigned WRITE = SocketMonitor::WRITE;
	static constexpr unsigned ERROR = SocketMonitor::ERROR;
	static constexpr unsigned HANGUP = SocketMonitor::HANGUP;

	MultiSocketMonitor(EventLoop &_loop) noexcept;

	using IdleMonitor::GetEventLoop;

	/**
	 * Clear the socket list and disable all #EventLoop
	 * registrations.  Run this in the #EventLoop thread before
	 * destroying this object.
	 *
	 * Later, this object can be reused and reactivated by calling
	 * InvalidateSockets().
	 *
	 * Note that this class doesn't have a destructor which calls
	 * this method, because this would be racy and thus pointless:
	 * at the time ~MultiSocketMonitor() is called, our virtual
	 * methods have been morphed to be pure again, and in the
	 * meantime the #EventLoop thread could invoke those pure
	 * methods.
	 */
	void Reset() noexcept;

	/**
	 * Invalidate the socket list.  A call to PrepareSockets() is
	 * scheduled which will then update the list.
	 */
	void InvalidateSockets() noexcept {
		refresh = true;
		IdleMonitor::Schedule();
	}

	/**
	 * Add one socket to the list of monitored sockets.
	 *
	 * May only be called from PrepareSockets().
	 */
	void AddSocket(SocketDescriptor fd, unsigned events) noexcept {
		fds.emplace_front(*this, fd, events);
	}

	/**
	 * Remove all sockets.
	 *
	 * May only be called from PrepareSockets().
	 */
	void ClearSocketList() noexcept;

	/**
	 * Update the known sockets by invoking the given function for
	 * each one; its return value is the events bit mask.  A
	 * return value of 0 means the socket will be removed from the
	 * list.
	 *
	 * May only be called from PrepareSockets().
	 */
	template<typename E>
	void UpdateSocketList(E &&e) noexcept {
		for (auto prev = fds.before_begin(), end = fds.end(),
			     i = std::next(prev);
		     i != end; i = std::next(prev)) {
			assert(i->GetEvents() != 0);

			unsigned events = e(i->GetSocket());
			if (events != 0) {
				i->SetEvents(events);
				prev = i;
			} else {
				fds.erase_after(prev);
			}
		}
	}

#ifndef _WIN32
	/**
	 * Replace the socket list with the given file descriptors.
	 * The given pollfd array will be modified by this method.
	 *
	 * May only be called from PrepareSockets().
	 */
	void ReplaceSocketList(pollfd *pfds, unsigned n) noexcept;
#endif

protected:
	/**
	 * Override this method and update the socket registrations.
	 * To do that, call AddSocket(), ClearSocketList(),
	 * UpdateSocketList() and ReplaceSocketList().
	 *
	 * @return timeout or a negative value for no timeout
	 */
	virtual std::chrono::steady_clock::duration PrepareSockets() noexcept = 0;

	/**
	 * At least one socket is ready or the timeout has expired.
	 * This method should be used to perform I/O.
	 */
	virtual void DispatchSockets() noexcept = 0;

private:
	void SetReady() noexcept {
		ready = true;
		IdleMonitor::Schedule();
	}

	void Prepare() noexcept;

	void OnTimeout() noexcept {
		SetReady();
		IdleMonitor::Schedule();
	}

	virtual void OnIdle() noexcept final;
};

#endif<|MERGE_RESOLUTION|>--- conflicted
+++ resolved
@@ -31,19 +31,7 @@
 
 #include <assert.h>
 
-<<<<<<< HEAD
-#ifndef WIN32
-=======
-#ifdef _WIN32
-/* ERROR is a WIN32 macro that poisons our namespace; this is a kludge
-   to allow us to use it anyway */
-#ifdef ERROR
-#undef ERROR
-#endif
-#endif
-
 #ifndef _WIN32
->>>>>>> f1ef9f9d
 struct pollfd;
 #endif
 
