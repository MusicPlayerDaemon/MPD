--- conflicted
+++ resolved
@@ -79,17 +79,12 @@
 			  const char *_uri, Mutex &_mutex, Cond &_cond,
 			  size_t _buffer_size) noexcept;
 
-<<<<<<< HEAD
-	virtual ~ThreadInputStream() noexcept;
-=======
 #ifndef NDEBUG
 	~ThreadInputStream() override {
 		/* Stop() must have been called already */
 		assert(!thread.IsDefined());
-		assert(buffer == nullptr);
 	}
 #endif
->>>>>>> a2340c31
 
 	/**
 	 * Initialize the object and start the thread.
@@ -103,17 +98,13 @@
 	size_t Read(void *ptr, size_t size) override final;
 
 protected:
-<<<<<<< HEAD
-	void SetMimeType(const char *_mime) noexcept {
-=======
 	/**
 	 * Stop the thread and free the buffer.  This must be called
 	 * before destruction of this object completes.
 	 */
 	void Stop() noexcept;
 
-	void SetMimeType(const char *_mime) {
->>>>>>> a2340c31
+	void SetMimeType(const char *_mime) noexcept {
 		assert(thread.IsInside());
 
 		InputStream::SetMimeType(_mime);
