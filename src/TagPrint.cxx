// SPDX-License-Identifier: GPL-2.0-or-later
// Copyright The Music Player Daemon Project

#include "TagPrint.hxx"
#include "tag/Names.hxx"
#include "tag/Tag.hxx"
#include "tag/Settings.hxx"
#include "client/Response.hxx"

#include <fmt/format.h>

void
tag_print_types(Response &r) noexcept
{
	const auto tag_mask = global_tag_mask & r.GetTagMask();
	for (unsigned i = 0; i < TAG_NUM_OF_ITEM_TYPES; i++)
		if (tag_mask.Test(TagType(i)))
			r.Fmt("tagtype: {}\n", tag_item_names[i]);
}

void
tag_print_types_available(Response &r) noexcept
{
	for (unsigned i = 0; i < TAG_NUM_OF_ITEM_TYPES; i++)
		if (global_tag_mask.Test(TagType(i)))
			r.Fmt(FMT_STRING("tagtype: {}\n"), tag_item_names[i]);
}

void
tag_print(Response &r, TagType type, std::string_view value) noexcept
{
<<<<<<< HEAD
	r.Fmt(FMT_STRING("{}: {}\n"), tag_item_names[type], value);
=======
	const std::string_view value{_value};
	r.Fmt("{}: {}\n", tag_item_names[type], value);
>>>>>>> 5de0909a
}

void
tag_print(Response &r, TagType type, const char *value) noexcept
{
	r.Fmt("{}: {}\n", tag_item_names[type], value);
}

void
tag_print_values(Response &r, const Tag &tag) noexcept
{
	const auto tag_mask = r.GetTagMask();
	for (const auto &i : tag)
		if (tag_mask.Test(i.type))
			tag_print(r, i.type, i.value);
}

void
tag_print(Response &r, const Tag &tag) noexcept
{
	if (!tag.duration.IsNegative())
		r.Fmt("Time: {}\n"
		      "duration: {:1.3f}\n",
		      tag.duration.RoundS(),
		      tag.duration.ToDoubleS());

	tag_print_values(r, tag);
}<|MERGE_RESOLUTION|>--- conflicted
+++ resolved
@@ -29,12 +29,8 @@
 void
 tag_print(Response &r, TagType type, std::string_view value) noexcept
 {
-<<<<<<< HEAD
-	r.Fmt(FMT_STRING("{}: {}\n"), tag_item_names[type], value);
-=======
 	const std::string_view value{_value};
 	r.Fmt("{}: {}\n", tag_item_names[type], value);
->>>>>>> 5de0909a
 }
 
 void
