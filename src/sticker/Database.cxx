--- conflicted
+++ resolved
@@ -233,10 +233,8 @@
 	assert(type != nullptr);
 	assert(uri != nullptr);
 	assert(name != nullptr);
+	assert(*name != 0);
 	assert(value != nullptr);
-
-	if (StringIsEmpty(name))
-		return;
 
 	sqlite3_stmt *const s = stmt[STICKER_SQL_SET];
 
@@ -252,23 +250,6 @@
 }
 
 void
-<<<<<<< HEAD
-=======
-StickerDatabase::StoreValue(const char *type, const char *uri,
-			    const char *name, const char *value)
-{
-	assert(type != nullptr);
-	assert(uri != nullptr);
-	assert(name != nullptr);
-	assert(*name != 0);
-	assert(value != nullptr);
-
-	if (!UpdateValue(type, uri, name, value))
-		InsertValue(type, uri, name, value);
-}
-
-void
->>>>>>> bd36b5e3
 StickerDatabase::IncValue(const char *type, const char *uri,
 			  const char *name, const char *value)
 {
