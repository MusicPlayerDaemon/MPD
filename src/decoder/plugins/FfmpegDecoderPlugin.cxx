--- conflicted
+++ resolved
@@ -68,15 +68,8 @@
 	context->pb = pb;
 
 	int err = avformat_open_input(&context, filename, fmt, nullptr);
-	if (err < 0) {
-<<<<<<< HEAD
-		avformat_free_context(context);
+	if (err < 0)
 		throw MakeFfmpegError(err, "avformat_open_input() failed");
-=======
-		SetFfmpegError(error, err, "avformat_open_input() failed");
-		return nullptr;
->>>>>>> 3bbcda91
-	}
 
 	return context;
 }
