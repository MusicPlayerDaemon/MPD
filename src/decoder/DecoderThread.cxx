/*
 * Copyright 2003-2016 The Music Player Daemon Project
 * http://www.musicpd.org
 *
 * This program is free software; you can redistribute it and/or modify
 * it under the terms of the GNU General Public License as published by
 * the Free Software Foundation; either version 2 of the License, or
 * (at your option) any later version.
 *
 * This program is distributed in the hope that it will be useful,
 * but WITHOUT ANY WARRANTY; without even the implied warranty of
 * MERCHANTABILITY or FITNESS FOR A PARTICULAR PURPOSE.  See the
 * GNU General Public License for more details.
 *
 * You should have received a copy of the GNU General Public License along
 * with this program; if not, write to the Free Software Foundation, Inc.,
 * 51 Franklin Street, Fifth Floor, Boston, MA 02110-1301 USA.
 */

#include "config.h"
#include "DecoderThread.hxx"
#include "DecoderControl.hxx"
#include "DecoderInternal.hxx"
#include "DecoderError.hxx"
#include "DecoderPlugin.hxx"
#include "DetachedSong.hxx"
#include "MusicPipe.hxx"
#include "fs/Traits.hxx"
#include "fs/AllocatedPath.hxx"
#include "DecoderAPI.hxx"
#include "input/InputStream.hxx"
#include "input/LocalOpen.hxx"
#include "DecoderList.hxx"
#include "util/MimeType.hxx"
#include "util/UriUtil.hxx"
#include "util/Error.hxx"
#include "util/RuntimeError.hxx"
#include "util/Domain.hxx"
#include "util/ScopeExit.hxx"
#include "thread/Name.hxx"
#include "tag/ApeReplayGain.hxx"
#include "Log.hxx"

#include <stdexcept>
#include <functional>
#include <memory>

static constexpr Domain decoder_thread_domain("decoder_thread");

/**
 * Opens the input stream with InputStream::Open(), and waits until
 * the stream gets ready.
 *
 * Unlock the decoder before calling this function.
 */
static InputStreamPtr
decoder_input_stream_open(DecoderControl &dc, const char *uri)
{
	auto is = InputStream::Open(uri, dc.mutex, dc.cond);

	/* wait for the input stream to become ready; its metadata
	   will be available then */

	const ScopeLock protect(dc.mutex);

	is->Update();
	while (!is->IsReady()) {
		if (dc.command == DecoderCommand::STOP)
			throw StopDecoder();

		dc.Wait();

		is->Update();
	}

	is->Check();

	return is;
}

static InputStreamPtr
decoder_input_stream_open(DecoderControl &dc, Path path)
{
	auto is = OpenLocalInputStream(path, dc.mutex, dc.cond);

	assert(is->IsReady());

	return is;
}

/**
 * Decode a stream with the given decoder plugin.
 *
 * Caller holds DecoderControl::mutex.
 */
static bool
decoder_stream_decode(const DecoderPlugin &plugin,
		      Decoder &decoder,
		      InputStream &input_stream)
{
	assert(plugin.stream_decode != nullptr);
	assert(decoder.stream_tag == nullptr);
	assert(decoder.decoder_tag == nullptr);
	assert(input_stream.IsReady());
	assert(decoder.dc.state == DecoderState::START);

	FormatDebug(decoder_thread_domain, "probing plugin %s", plugin.name);

	if (decoder.dc.command == DecoderCommand::STOP)
		throw StopDecoder();

	/* rewind the stream, so each plugin gets a fresh start */
	try {
		input_stream.Rewind();
	} catch (const std::runtime_error &) {
	}

	{
		const ScopeUnlock unlock(decoder.dc.mutex);

		FormatThreadName("decoder:%s", plugin.name);

		plugin.StreamDecode(decoder, input_stream);

		SetThreadName("decoder");
	}

	assert(decoder.dc.state == DecoderState::START ||
	       decoder.dc.state == DecoderState::DECODE);

	return decoder.dc.state != DecoderState::START;
}

/**
 * Decode a file with the given decoder plugin.
 *
 * Caller holds DecoderControl::mutex.
 */
static bool
decoder_file_decode(const DecoderPlugin &plugin,
		    Decoder &decoder, Path path)
{
	assert(plugin.file_decode != nullptr);
	assert(decoder.stream_tag == nullptr);
	assert(decoder.decoder_tag == nullptr);
	assert(!path.IsNull());
	assert(path.IsAbsolute());
	assert(decoder.dc.state == DecoderState::START);

	FormatDebug(decoder_thread_domain, "probing plugin %s", plugin.name);

	if (decoder.dc.command == DecoderCommand::STOP)
		throw StopDecoder();

	{
		const ScopeUnlock unlock(decoder.dc.mutex);

		FormatThreadName("decoder:%s", plugin.name);

		plugin.FileDecode(decoder, path);

		SetThreadName("decoder");
	}

	assert(decoder.dc.state == DecoderState::START ||
	       decoder.dc.state == DecoderState::DECODE);

	return decoder.dc.state != DecoderState::START;
}

gcc_pure
static bool
decoder_check_plugin_mime(const DecoderPlugin &plugin, const InputStream &is)
{
	assert(plugin.stream_decode != nullptr);

	const char *mime_type = is.GetMimeType();
	return mime_type != nullptr &&
		plugin.SupportsMimeType(GetMimeTypeBase(mime_type).c_str());
}

gcc_pure
static bool
decoder_check_plugin_suffix(const DecoderPlugin &plugin, const char *suffix)
{
	assert(plugin.stream_decode != nullptr);

	return suffix != nullptr && plugin.SupportsSuffix(suffix);
}

gcc_pure
static bool
decoder_check_plugin(const DecoderPlugin &plugin, const InputStream &is,
		     const char *suffix)
{
	return plugin.stream_decode != nullptr &&
		(decoder_check_plugin_mime(plugin, is) ||
		 decoder_check_plugin_suffix(plugin, suffix));
}

static bool
decoder_run_stream_plugin(Decoder &decoder, InputStream &is,
			  const char *suffix,
			  const DecoderPlugin &plugin,
			  bool &tried_r)
{
	if (!decoder_check_plugin(plugin, is, suffix))
		return false;

	decoder.error = std::exception_ptr();

	tried_r = true;
	return decoder_stream_decode(plugin, decoder, is);
}

static bool
decoder_run_stream_locked(Decoder &decoder, InputStream &is,
			  const char *uri, bool &tried_r)
{
	UriSuffixBuffer suffix_buffer;
	const char *const suffix = uri_get_suffix(uri, suffix_buffer);

	using namespace std::placeholders;
	const auto f = std::bind(decoder_run_stream_plugin,
				 std::ref(decoder), std::ref(is), suffix,
				 _1, std::ref(tried_r));
	return decoder_plugins_try(f);
}

/**
 * Try decoding a stream, using the fallback plugin.
 */
static bool
decoder_run_stream_fallback(Decoder &decoder, InputStream &is)
{
	const struct DecoderPlugin *plugin;

#ifdef HAVE_FFMPEG
	plugin = decoder_plugin_from_name("ffmpeg");
#else
	plugin = decoder_plugin_from_name("mad");
#endif
	return plugin != nullptr && plugin->stream_decode != nullptr &&
		decoder_stream_decode(*plugin, decoder, is);
}

/**
 * Attempt to load replay gain data, and pass it to
 * decoder_replay_gain().
 */
static void
LoadReplayGain(Decoder &decoder, InputStream &is)
{
	ReplayGainInfo info;
	if (replay_gain_ape_read(is, info))
		decoder_replay_gain(decoder, &info);
}

/**
 * Try decoding a stream.
 *
 * DecoderControl::mutex is not locked by caller.
 */
static bool
decoder_run_stream(Decoder &decoder, const char *uri)
{
	DecoderControl &dc = decoder.dc;

	auto input_stream = decoder_input_stream_open(dc, uri);
	assert(input_stream);

	LoadReplayGain(decoder, *input_stream);

	const ScopeLock protect(dc.mutex);

	bool tried = false;
	return dc.command == DecoderCommand::STOP ||
		decoder_run_stream_locked(decoder, *input_stream, uri,
					  tried) ||
		/* fallback to mp3: this is needed for bastard streams
		   that don't have a suffix or set the mimeType */
		(!tried &&
		 decoder_run_stream_fallback(decoder, *input_stream));
}

/**
 * Decode a file with the given decoder plugin.
 *
 * DecoderControl::mutex is not locked by caller.
 */
static bool
TryDecoderFile(Decoder &decoder, Path path_fs, const char *suffix,
	       InputStream &input_stream,
	       const DecoderPlugin &plugin)
{
	if (!plugin.SupportsSuffix(suffix))
		return false;

	decoder.error = std::exception_ptr();

	DecoderControl &dc = decoder.dc;

	if (plugin.file_decode != nullptr) {
		const ScopeLock protect(dc.mutex);
		return decoder_file_decode(plugin, decoder, path_fs);
	} else if (plugin.stream_decode != nullptr) {
		const ScopeLock protect(dc.mutex);
		return decoder_stream_decode(plugin, decoder, input_stream);
	} else
		return false;
}

/**
 * Try decoding a file.
 *
 * DecoderControl::mutex is not locked by caller.
 */
static bool
decoder_run_file(Decoder &decoder, const char *uri_utf8, Path path_fs)
{
	const char *suffix = uri_get_suffix(uri_utf8);
	if (suffix == nullptr)
		return false;

<<<<<<< HEAD
	auto input_stream = decoder_input_stream_open(decoder.dc, path_fs,
									decoder.error);
	if (input_stream == nullptr && (strcasecmp(suffix, "dff") != 0 && strcasecmp(suffix, "iso") != 0))
		return false;
=======
	auto input_stream = decoder_input_stream_open(decoder.dc, path_fs);
	assert(input_stream);
>>>>>>> 2a2ac35b

	if (input_stream != nullptr)
		LoadReplayGain(decoder, *input_stream);

	auto &is = *input_stream;
	return decoder_plugins_try([&decoder, path_fs, suffix,
						&is](const DecoderPlugin &plugin){
						 return TryDecoderFile(decoder,
								 path_fs,
								 suffix,
								 is,
								 plugin);
					 });
}

/**
 * Decode a song.
 *
 * DecoderControl::mutex is not locked.
 */
static bool
DecoderUnlockedRunUri(Decoder &decoder, const char *real_uri, Path path_fs)
try {
	return !path_fs.IsNull()
		? decoder_run_file(decoder, real_uri, path_fs)
		: decoder_run_stream(decoder, real_uri);
} catch (StopDecoder) {
	return true;
} catch (...) {
	const char *error_uri = real_uri;
	const std::string allocated = uri_remove_auth(error_uri);
	if (!allocated.empty())
		error_uri = allocated.c_str();

	std::throw_with_nested(FormatRuntimeError("Failed to decode %s",
						  error_uri));
}

/**
 * Decode a song addressed by a #DetachedSong.
 *
 * Caller holds DecoderControl::mutex.
 */
static void
decoder_run_song(DecoderControl &dc,
		 const DetachedSong &song, const char *uri, Path path_fs)
{
	Decoder decoder(dc, dc.start_time.IsPositive(),
			/* pass the song tag only if it's
			   authoritative, i.e. if it's a local file -
			   tags on "stream" songs are just remembered
			   from the last time we played it*/
			song.IsFile() ? new Tag(song.GetTag()) : nullptr);

	dc.state = DecoderState::START;
	dc.CommandFinishedLocked();

	bool success;
	{
		const ScopeUnlock unlock(dc.mutex);

		AtScopeExit(&decoder) {
			/* flush the last chunk */
			if (decoder.chunk != nullptr)
				decoder.FlushChunk();
		};

		success = DecoderUnlockedRunUri(decoder, uri, path_fs);

	}

	if (decoder.error) {
		/* copy the Error from struct Decoder to
		   DecoderControl */
		std::rethrow_exception(decoder.error);
	} else if (success)
		dc.state = DecoderState::STOP;
	else {
		const char *error_uri = song.GetURI();
		const std::string allocated = uri_remove_auth(error_uri);
		if (!allocated.empty())
			error_uri = allocated.c_str();

		throw FormatRuntimeError("Failed to decode %s", error_uri);
	}

	dc.client_cond.signal();
}

/**
 *
 * Caller holds DecoderControl::mutex.
 */
static void
decoder_run(DecoderControl &dc)
try {
	dc.ClearError();

	assert(dc.song != nullptr);
	const DetachedSong &song = *dc.song;

	const char *const uri_utf8 = song.GetRealURI();

	Path path_fs = Path::Null();
	AllocatedPath path_buffer = AllocatedPath::Null();
	if (PathTraitsUTF8::IsAbsolute(uri_utf8)) {
		Error error;
		path_buffer = AllocatedPath::FromUTF8(uri_utf8, error);
		if (path_buffer.IsNull()) {
			dc.CommandFinishedLocked();
			throw std::move(error);
		}

		path_fs = path_buffer;
	}

	decoder_run_song(dc, song, uri_utf8, path_fs);
} catch (...) {
	dc.state = DecoderState::ERROR;
	dc.error = std::current_exception();
	dc.client_cond.signal();
}

static void
decoder_task(void *arg)
{
	DecoderControl &dc = *(DecoderControl *)arg;

	SetThreadName("decoder");

	const ScopeLock protect(dc.mutex);

	do {
		assert(dc.state == DecoderState::STOP ||
		       dc.state == DecoderState::ERROR);

		switch (dc.command) {
		case DecoderCommand::START:
			dc.CycleMixRamp();
			dc.replay_gain_prev_db = dc.replay_gain_db;
			dc.replay_gain_db = 0;

			decoder_run(dc);

			if (dc.state == DecoderState::ERROR) {
				try {
					std::rethrow_exception(dc.error);
				} catch (const std::exception &e) {
					LogError(e);
				} catch (const Error &error) {
					LogError(error);
				} catch (...) {
				}
			}

			break;

		case DecoderCommand::SEEK:
			/* this seek was too late, and the decoder had
			   already finished; start a new decoder */

			/* we need to clear the pipe here; usually the
			   PlayerThread is responsible, but it is not
			   aware that the decoder has finished */
			dc.pipe->Clear(*dc.buffer);

			decoder_run(dc);
			break;

		case DecoderCommand::STOP:
			dc.CommandFinishedLocked();
			break;

		case DecoderCommand::NONE:
			dc.Wait();
			break;
		}
	} while (dc.command != DecoderCommand::NONE || !dc.quit);
}

void
decoder_thread_start(DecoderControl &dc)
{
	assert(!dc.thread.IsDefined());

	dc.quit = false;
	dc.thread.Start(decoder_task, &dc);
}<|MERGE_RESOLUTION|>--- conflicted
+++ resolved
@@ -322,18 +322,12 @@
 	if (suffix == nullptr)
 		return false;
 
-<<<<<<< HEAD
-	auto input_stream = decoder_input_stream_open(decoder.dc, path_fs,
-									decoder.error);
+	auto input_stream = decoder_input_stream_open(decoder.dc, path_fs);
 	if (input_stream == nullptr && (strcasecmp(suffix, "dff") != 0 && strcasecmp(suffix, "iso") != 0))
 		return false;
-=======
-	auto input_stream = decoder_input_stream_open(decoder.dc, path_fs);
 	assert(input_stream);
->>>>>>> 2a2ac35b
-
-	if (input_stream != nullptr)
-		LoadReplayGain(decoder, *input_stream);
+
+	LoadReplayGain(decoder, *input_stream);
 
 	auto &is = *input_stream;
 	return decoder_plugins_try([&decoder, path_fs, suffix,
