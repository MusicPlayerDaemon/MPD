--- conflicted
+++ resolved
@@ -34,6 +34,7 @@
 #include "tag/Builder.hxx"
 #include "tag/Tag.hxx"
 #include "tag/Mask.hxx"
+#include "tag/ParseName.hxx"
 #include "util/ScopeExit.hxx"
 #include "util/RuntimeError.hxx"
 #include "protocol/Ack.hxx"
@@ -336,14 +337,15 @@
 }
 
 static bool
-SendGroupMask(mpd_connection *connection, tag_mask_t mask)
+SendGroupMask(mpd_connection *connection, TagMask mask)
 {
 #if LIBMPDCLIENT_CHECK_VERSION(2,12,0)
 	for (unsigned i = 0; i < TAG_NUM_OF_ITEM_TYPES; ++i) {
-		if ((mask & (tag_mask_t(1) << i)) == 0)
+		const auto tag_type = TagType(i);
+		if (!mask.Test(tag_type))
 			continue;
 
-		const auto tag = Convert(TagType(i));
+		const auto tag = Convert(tag_type);
 		if (tag == MPD_TAG_COUNT)
 			throw std::runtime_error("Unsupported tag");
 
@@ -356,7 +358,7 @@
 	(void)connection;
 	(void)mask;
 
-	if (mask != 0)
+	if (mask.TestAny())
 		throw std::runtime_error("Grouping requires libmpdclient 2.12");
 
 	return true;
@@ -807,11 +809,7 @@
 void
 ProxyDatabase::VisitUniqueTags(const DatabaseSelection &selection,
 			       TagType tag_type,
-<<<<<<< HEAD
-			       gcc_unused TagMask group_mask,
-=======
-			       tag_mask_t group_mask,
->>>>>>> 7b94f0e3
+			       TagMask group_mask,
 			       VisitTag visit_tag) const
 try {
 	// TODO: eliminate the const_cast
@@ -840,10 +838,7 @@
 		if (current_type == TAG_NUM_OF_ITEM_TYPES)
 			continue;
 
-<<<<<<< HEAD
-		if (tag.empty())
-=======
-		if (current_type == tag_type && !builder.IsEmpty()) {
+		if (current_type == tag_type && !builder.empty()) {
 			try {
 				visit_tag(builder.Commit());
 			} catch (...) {
@@ -855,7 +850,6 @@
 		builder.AddItem(current_type, pair->value);
 
 		if (!builder.HasType(current_type))
->>>>>>> 7b94f0e3
 			/* if no tag item has been added, then the
 			   given value was not acceptable
 			   (e.g. empty); forcefully insert an empty
@@ -864,7 +858,7 @@
 			builder.AddEmptyItem(current_type);
 	}
 
-	if (!builder.IsEmpty()) {
+	if (!builder.empty()) {
 		try {
 			visit_tag(builder.Commit());
 		} catch (...) {
