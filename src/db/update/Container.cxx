--- conflicted
+++ resolved
@@ -62,7 +62,7 @@
 {
 	if (plugin.container_scan != nullptr)
 		if (strcmp(plugin.name, "dsdiff") == 0 && plugin.SupportsSuffix(suffix))
-			if (plugin.container_scan(Path::Null()).empty())
+			if (plugin.container_scan(Path(nullptr)).empty())
 				return false;
 
 	return plugin.container_scan != nullptr &&
@@ -126,17 +126,12 @@
 				modified = true;
 			}
 		}
-		catch (const std::runtime_error &e) {
-			LogError(e);
+		catch (...) {
+			LogError(std::current_exception());
 		}
-<<<<<<< HEAD
 	}
 
 	if (track_count == 0) {
-=======
-	} catch (...) {
-		LogError(std::current_exception());
->>>>>>> bbc52124
 		editor.LockDeleteDirectory(contdir);
 		return false;
 	}
