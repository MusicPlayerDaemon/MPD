/*
 * Copyright 2003-2017 The Music Player Daemon Project
 * http://www.musicpd.org
 *
 * This program is free software; you can redistribute it and/or modify
 * it under the terms of the GNU General Public License as published by
 * the Free Software Foundation; either version 2 of the License, or
 * (at your option) any later version.
 *
 * This program is distributed in the hope that it will be useful,
 * but WITHOUT ANY WARRANTY; without even the implied warranty of
 * MERCHANTABILITY or FITNESS FOR A PARTICULAR PURPOSE.  See the
 * GNU General Public License for more details.
 *
 * You should have received a copy of the GNU General Public License along
 * with this program; if not, write to the Free Software Foundation, Inc.,
 * 51 Franklin Street, Fifth Floor, Boston, MA 02110-1301 USA.
 */

#include "config.h" /* must be first for large file support */
#include "Walk.hxx"
#include "UpdateDomain.hxx"
#include "DetachedSong.hxx"
#include "db/DatabaseLock.hxx"
#include "db/plugins/simple/Directory.hxx"
#include "db/plugins/simple/Song.hxx"
#include "storage/StorageInterface.hxx"
#include "decoder/DecoderPlugin.hxx"
#include "decoder/DecoderList.hxx"
#include "fs/AllocatedPath.hxx"
#include "storage/FileInfo.hxx"
#include "Log.hxx"
#include "util/AllocatedString.hxx"

Directory *
UpdateWalk::MakeDirectoryIfModified(Directory &parent, const char *name,
				    const StorageFileInfo &info)
{
	Directory *directory = parent.FindChild(name);

	// directory exists already
	if (directory != nullptr) {
		if (directory->IsMount())
			return nullptr;

		if (directory->mtime == info.mtime && !walk_discard) {
			/* not modified */
			return nullptr;
		}

		editor.DeleteDirectory(directory);
		modified = true;
	}

	directory = parent.MakeChild(name);
	directory->mtime = info.mtime;
	return directory;
}

static bool
SupportsContainerSuffix(const DecoderPlugin &plugin, const char *suffix)
{
	if (strcmp(plugin.name, "dsdiff") == 0 && plugin.SupportsSuffix(suffix)) {
		if (!plugin.container_scan(Path::Null(), 0).IsNull()) {
			return false;
		}
	}

	return plugin.container_scan != nullptr &&
		plugin.SupportsSuffix(suffix);
}

bool
UpdateWalk::UpdateContainerFile(Directory &directory,
				const char *name, const char *suffix,
				const StorageFileInfo &info)
{
	std::vector<const DecoderPlugin *> plugins;
	for (unsigned i = 0; decoder_plugins[i] != nullptr; ++i)
		if (decoder_plugins_enabled[i] && SupportsContainerSuffix(*decoder_plugins[i], suffix))
			plugins.push_back(decoder_plugins[i]);
	if (plugins.size() == 0)
		return false;

	Directory *contdir;
	{
		const ScopeDatabaseLock protect;
		contdir = MakeDirectoryIfModified(directory, name, info);
		if (contdir == nullptr)
			/* not modified */
			return true;

		contdir->device = DEVICE_CONTAINER;
	}

	const auto pathname = storage.MapFS(contdir->GetPath());
	if (pathname.IsNull()) {
		/* not a local file: skip, because the container API
		   supports only local files */
		editor.LockDeleteDirectory(contdir);
		return false;
	}

<<<<<<< HEAD
	unsigned int tnum_total = 0;
	for (unsigned i = 0; i < plugins.size(); ++i) {
		const DecoderPlugin &plugin = *plugins[i];
		AllocatedString<> vtrack = nullptr;
		unsigned int tnum = 0;
		TagBuilder tag_builder;
		while ((vtrack = plugin.container_scan(pathname, ++tnum)) != nullptr) {
			Song *song = Song::NewFile(vtrack.c_str(), *contdir);

			// shouldn't be necessary but it's there..
			song->mtime = info.mtime;

			const auto vtrack_fs = AllocatedPath::FromUTF8(vtrack.c_str());
			// TODO: check vtrack_fs.IsNull()

			const auto child_path_fs = AllocatedPath::Build(pathname,
									vtrack_fs);
			plugin.ScanFile(child_path_fs,
					add_tag_handler, &tag_builder);

			tag_builder.Commit(song->tag);

			{
				const ScopeDatabaseLock protect;
				contdir->AddSong(song);
			}

			modified = true;

			FormatDefault(update_domain, "added %s/%s",
							directory.GetPath(), vtrack.c_str());

			tnum_total++;
		}
	}

	if (tnum_total == 0) {
=======
	try {
		auto v = plugin.container_scan(pathname);
		if (v.empty()) {
			editor.LockDeleteDirectory(contdir);
			return false;
		}

		for (auto &vtrack : v) {
			Song *song = Song::NewFrom(std::move(vtrack),
						   *contdir);

			// shouldn't be necessary but it's there..
			song->mtime = info.mtime;

			FormatDefault(update_domain, "added %s/%s",
				      contdir->GetPath(), song->uri);

			{
				const ScopeDatabaseLock protect;
				contdir->AddSong(song);
			}

			modified = true;
		}
	} catch (const std::runtime_error &e) {
>>>>>>> df4af2b5
		editor.LockDeleteDirectory(contdir);
		LogError(e);
		return false;
	}

	return true;
}<|MERGE_RESOLUTION|>--- conflicted
+++ resolved
@@ -60,11 +60,10 @@
 static bool
 SupportsContainerSuffix(const DecoderPlugin &plugin, const char *suffix)
 {
-	if (strcmp(plugin.name, "dsdiff") == 0 && plugin.SupportsSuffix(suffix)) {
-		if (!plugin.container_scan(Path::Null(), 0).IsNull()) {
-			return false;
-		}
-	}
+	if (plugin.container_scan != nullptr)
+		if (strcmp(plugin.name, "dsdiff") == 0 && plugin.SupportsSuffix(suffix))
+			if (plugin.container_scan(Path::Null()).empty())
+				return false;
 
 	return plugin.container_scan != nullptr &&
 		plugin.SupportsSuffix(suffix);
@@ -75,11 +74,11 @@
 				const char *name, const char *suffix,
 				const StorageFileInfo &info)
 {
-	std::vector<const DecoderPlugin *> plugins;
+	std::list<const DecoderPlugin *> plugins;
 	for (unsigned i = 0; decoder_plugins[i] != nullptr; ++i)
 		if (decoder_plugins_enabled[i] && SupportsContainerSuffix(*decoder_plugins[i], suffix))
 			plugins.push_back(decoder_plugins[i]);
-	if (plugins.size() == 0)
+	if (plugins.empty())
 		return false;
 
 	Directory *contdir;
@@ -96,78 +95,44 @@
 	const auto pathname = storage.MapFS(contdir->GetPath());
 	if (pathname.IsNull()) {
 		/* not a local file: skip, because the container API
-		   supports only local files */
+			 supports only local files */
 		editor.LockDeleteDirectory(contdir);
 		return false;
 	}
 
-<<<<<<< HEAD
-	unsigned int tnum_total = 0;
-	for (unsigned i = 0; i < plugins.size(); ++i) {
-		const DecoderPlugin &plugin = *plugins[i];
-		AllocatedString<> vtrack = nullptr;
-		unsigned int tnum = 0;
-		TagBuilder tag_builder;
-		while ((vtrack = plugin.container_scan(pathname, ++tnum)) != nullptr) {
-			Song *song = Song::NewFile(vtrack.c_str(), *contdir);
+	unsigned int track_count = 0;
+	for (auto plugin : plugins) {
+		try {
+			auto v = plugin->container_scan(pathname);
 
-			// shouldn't be necessary but it's there..
-			song->mtime = info.mtime;
-
-			const auto vtrack_fs = AllocatedPath::FromUTF8(vtrack.c_str());
-			// TODO: check vtrack_fs.IsNull()
-
-			const auto child_path_fs = AllocatedPath::Build(pathname,
-									vtrack_fs);
-			plugin.ScanFile(child_path_fs,
-					add_tag_handler, &tag_builder);
-
-			tag_builder.Commit(song->tag);
-
-			{
-				const ScopeDatabaseLock protect;
-				contdir->AddSong(song);
+			if (v.empty()) {
+				continue;
 			}
 
-			modified = true;
+			for (auto &vtrack : v) {
+				Song *song = Song::NewFrom(std::move(vtrack), *contdir);
 
-			FormatDefault(update_domain, "added %s/%s",
-							directory.GetPath(), vtrack.c_str());
+				// shouldn't be necessary but it's there..
+				song->mtime = info.mtime;
 
-			tnum_total++;
+				FormatDefault(update_domain, "added %s/%s", contdir->GetPath(), song->uri);
+
+				{
+					const ScopeDatabaseLock protect;
+					contdir->AddSong(song);
+					track_count++;
+				}
+
+				modified = true;
+			}
+		}
+		catch (const std::runtime_error &e) {
+			LogError(e);
 		}
 	}
 
-	if (tnum_total == 0) {
-=======
-	try {
-		auto v = plugin.container_scan(pathname);
-		if (v.empty()) {
-			editor.LockDeleteDirectory(contdir);
-			return false;
-		}
-
-		for (auto &vtrack : v) {
-			Song *song = Song::NewFrom(std::move(vtrack),
-						   *contdir);
-
-			// shouldn't be necessary but it's there..
-			song->mtime = info.mtime;
-
-			FormatDefault(update_domain, "added %s/%s",
-				      contdir->GetPath(), song->uri);
-
-			{
-				const ScopeDatabaseLock protect;
-				contdir->AddSong(song);
-			}
-
-			modified = true;
-		}
-	} catch (const std::runtime_error &e) {
->>>>>>> df4af2b5
+	if (track_count == 0) {
 		editor.LockDeleteDirectory(contdir);
-		LogError(e);
 		return false;
 	}
 
