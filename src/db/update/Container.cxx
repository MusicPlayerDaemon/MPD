--- conflicted
+++ resolved
@@ -109,16 +109,11 @@
 				continue;
 			}
 
-<<<<<<< HEAD
 			for (auto &vtrack : v) {
 				Song *song = Song::NewFrom(std::move(vtrack), *contdir);
-=======
-			// shouldn't be necessary but it's there..
-			song->mtime = info.mtime;
->>>>>>> 0b93f52b
 
 				// shouldn't be necessary but it's there..
-				song->mtime = std::chrono::system_clock::to_time_t(info.mtime);
+				song->mtime = info.mtime;
 
 				FormatDefault(update_domain, "added %s/%s", contdir->GetPath(), song->uri);
 
