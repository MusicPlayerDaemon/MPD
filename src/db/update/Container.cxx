/*
 * Copyright 2003-2016 The Music Player Daemon Project
 * http://www.musicpd.org
 *
 * This program is free software; you can redistribute it and/or modify
 * it under the terms of the GNU General Public License as published by
 * the Free Software Foundation; either version 2 of the License, or
 * (at your option) any later version.
 *
 * This program is distributed in the hope that it will be useful,
 * but WITHOUT ANY WARRANTY; without even the implied warranty of
 * MERCHANTABILITY or FITNESS FOR A PARTICULAR PURPOSE.  See the
 * GNU General Public License for more details.
 *
 * You should have received a copy of the GNU General Public License along
 * with this program; if not, write to the Free Software Foundation, Inc.,
 * 51 Franklin Street, Fifth Floor, Boston, MA 02110-1301 USA.
 */

#include "config.h" /* must be first for large file support */
#include "Walk.hxx"
#include "UpdateDomain.hxx"
#include "db/DatabaseLock.hxx"
#include "db/plugins/simple/Directory.hxx"
#include "db/plugins/simple/Song.hxx"
#include "storage/StorageInterface.hxx"
#include "decoder/DecoderPlugin.hxx"
#include "decoder/DecoderList.hxx"
#include "fs/AllocatedPath.hxx"
#include "storage/FileInfo.hxx"
#include "tag/TagHandler.hxx"
#include "tag/TagBuilder.hxx"
#include "Log.hxx"
#include "util/AllocatedString.hxx"

Directory *
UpdateWalk::MakeDirectoryIfModified(Directory &parent, const char *name,
				    const StorageFileInfo &info)
{
	Directory *directory = parent.FindChild(name);

	// directory exists already
	if (directory != nullptr) {
		if (directory->IsMount())
			return nullptr;

		if (directory->mtime == info.mtime && !walk_discard) {
			/* not modified */
			return nullptr;
		}

		editor.DeleteDirectory(directory);
		modified = true;
	}

	directory = parent.MakeChild(name);
	directory->mtime = info.mtime;
	return directory;
}

static bool
SupportsContainerSuffix(const DecoderPlugin &plugin, const char *suffix)
{
	if (strcmp(plugin.name, "dsdiff") == 0 && plugin.SupportsSuffix(suffix)) {
		if (plugin.container_scan(Path::Null(), 0)) {
			return false;
		}
	}

	return plugin.container_scan != nullptr &&
		plugin.SupportsSuffix(suffix);
}

bool
UpdateWalk::UpdateContainerFile(Directory &directory,
				const char *name, const char *suffix,
				const StorageFileInfo &info)
{
	std::vector<const DecoderPlugin *> plugins;
	for (unsigned i = 0; decoder_plugins[i] != nullptr; ++i)
		if (decoder_plugins_enabled[i] && SupportsContainerSuffix(*decoder_plugins[i], suffix))
			plugins.push_back(decoder_plugins[i]);
	if (plugins.size() == 0)
		return false;

	Directory *contdir;
	{
		const ScopeDatabaseLock protect;
		contdir = MakeDirectoryIfModified(directory, name, info);
		if (contdir == nullptr)
			/* not modified */
			return true;

		contdir->device = DEVICE_CONTAINER;
	}

	const auto pathname = storage.MapFS(contdir->GetPath());
	if (pathname.IsNull()) {
		/* not a local file: skip, because the container API
		   supports only local files */
		editor.LockDeleteDirectory(contdir);
		return false;
	}

<<<<<<< HEAD
	unsigned int tnum_total = 0;
	for (unsigned i = 0; i < plugins.size(); ++i) {
		const DecoderPlugin &plugin = *plugins[i];
		char *vtrack;
		unsigned int tnum = 0;
		TagBuilder tag_builder;
		while ((vtrack = plugin.container_scan(pathname, ++tnum)) != nullptr) {
			Song *song = Song::NewFile(vtrack, *contdir);
=======
	AllocatedString<> vtrack = nullptr;
	unsigned int tnum = 0;
	TagBuilder tag_builder;
	while ((vtrack = plugin.container_scan(pathname, ++tnum)) != nullptr) {
		Song *song = Song::NewFile(vtrack.c_str(), *contdir);
>>>>>>> cc9345e7

			// shouldn't be necessary but it's there..
			song->mtime = info.mtime;

<<<<<<< HEAD
			const auto vtrack_fs = AllocatedPath::FromUTF8(vtrack);
			// TODO: check vtrack_fs.IsNull()
=======
		const auto vtrack_fs = AllocatedPath::FromUTF8(vtrack.c_str());
		// TODO: check vtrack_fs.IsNull()
>>>>>>> cc9345e7

			const auto child_path_fs = AllocatedPath::Build(pathname, vtrack_fs);
			plugin.ScanFile(child_path_fs, add_tag_handler, &tag_builder);

			tag_builder.Commit(song->tag);

			{
				const ScopeDatabaseLock protect;
				contdir->AddSong(song);
			}

			modified = true;

<<<<<<< HEAD
			FormatDefault(update_domain, "added %s/%s", directory.GetPath(), vtrack);
			delete[] vtrack;
			tnum_total++;
		}
=======
		FormatDefault(update_domain, "added %s/%s",
			      directory.GetPath(), vtrack.c_str());
>>>>>>> cc9345e7
	}

	if (tnum_total == 0) {
		editor.LockDeleteDirectory(contdir);
		return false;
	} else
		return true;
}<|MERGE_RESOLUTION|>--- conflicted
+++ resolved
@@ -62,7 +62,7 @@
 SupportsContainerSuffix(const DecoderPlugin &plugin, const char *suffix)
 {
 	if (strcmp(plugin.name, "dsdiff") == 0 && plugin.SupportsSuffix(suffix)) {
-		if (plugin.container_scan(Path::Null(), 0)) {
+		if (!plugin.container_scan(Path::Null(), 0).IsNull()) {
 			return false;
 		}
 	}
@@ -102,36 +102,25 @@
 		return false;
 	}
 
-<<<<<<< HEAD
 	unsigned int tnum_total = 0;
 	for (unsigned i = 0; i < plugins.size(); ++i) {
 		const DecoderPlugin &plugin = *plugins[i];
-		char *vtrack;
+		AllocatedString<> vtrack = nullptr;
 		unsigned int tnum = 0;
 		TagBuilder tag_builder;
 		while ((vtrack = plugin.container_scan(pathname, ++tnum)) != nullptr) {
-			Song *song = Song::NewFile(vtrack, *contdir);
-=======
-	AllocatedString<> vtrack = nullptr;
-	unsigned int tnum = 0;
-	TagBuilder tag_builder;
-	while ((vtrack = plugin.container_scan(pathname, ++tnum)) != nullptr) {
-		Song *song = Song::NewFile(vtrack.c_str(), *contdir);
->>>>>>> cc9345e7
+			Song *song = Song::NewFile(vtrack.c_str(), *contdir);
 
 			// shouldn't be necessary but it's there..
 			song->mtime = info.mtime;
 
-<<<<<<< HEAD
-			const auto vtrack_fs = AllocatedPath::FromUTF8(vtrack);
+			const auto vtrack_fs = AllocatedPath::FromUTF8(vtrack.c_str());
 			// TODO: check vtrack_fs.IsNull()
-=======
-		const auto vtrack_fs = AllocatedPath::FromUTF8(vtrack.c_str());
-		// TODO: check vtrack_fs.IsNull()
->>>>>>> cc9345e7
 
-			const auto child_path_fs = AllocatedPath::Build(pathname, vtrack_fs);
-			plugin.ScanFile(child_path_fs, add_tag_handler, &tag_builder);
+			const auto child_path_fs = AllocatedPath::Build(pathname,
+									vtrack_fs);
+			plugin.ScanFile(child_path_fs,
+					add_tag_handler, &tag_builder);
 
 			tag_builder.Commit(song->tag);
 
@@ -142,15 +131,11 @@
 
 			modified = true;
 
-<<<<<<< HEAD
-			FormatDefault(update_domain, "added %s/%s", directory.GetPath(), vtrack);
-			delete[] vtrack;
+			FormatDefault(update_domain, "added %s/%s",
+							directory.GetPath(), vtrack.c_str());
+
 			tnum_total++;
 		}
-=======
-		FormatDefault(update_domain, "added %s/%s",
-			      directory.GetPath(), vtrack.c_str());
->>>>>>> cc9345e7
 	}
 
 	if (tnum_total == 0) {
