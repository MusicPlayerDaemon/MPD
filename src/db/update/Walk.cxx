--- conflicted
+++ resolved
@@ -322,13 +322,8 @@
 
 	try {
 		Mutex mutex;
-<<<<<<< HEAD
-		auto is = InputStream::OpenReady(PathTraitsUTF8::Build(storage.MapUTF8(directory.GetPath()),
-								       ".mpdignore").c_str(),
-=======
 		auto is = InputStream::OpenReady(storage.MapUTF8(PathTraitsUTF8::Build(directory.GetPath(),
-										       ".mpdignore").c_str()).c_str(),
->>>>>>> 749ad7cd
+										       ".mpdignore")).c_str(),
 						 mutex);
 		child_exclude_list.Load(std::move(is));
 	} catch (...) {
