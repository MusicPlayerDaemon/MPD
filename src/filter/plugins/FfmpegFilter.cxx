--- conflicted
+++ resolved
@@ -62,12 +62,8 @@
 	frame->ch_layout = in_ch_layout;
 #else
 	frame->channels = in_channels;
-<<<<<<< HEAD
+#endif
 	frame->nb_samples = src.size() / in_audio_frame_size;
-=======
-#endif
-	frame->nb_samples = src.size / in_audio_frame_size;
->>>>>>> 69f741e8
 
 	frame.GetBuffer();
 
