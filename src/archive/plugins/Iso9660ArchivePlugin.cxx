/*
 * Copyright 2003-2020 The Music Player Daemon Project
 * http://www.musicpd.org
 *
 * This program is free software; you can redistribute it and/or modify
 * it under the terms of the GNU General Public License as published by
 * the Free Software Foundation; either version 2 of the License, or
 * (at your option) any later version.
 *
 * This program is distributed in the hope that it will be useful,
 * but WITHOUT ANY WARRANTY; without even the implied warranty of
 * MERCHANTABILITY or FITNESS FOR A PARTICULAR PURPOSE.  See the
 * GNU General Public License for more details.
 *
 * You should have received a copy of the GNU General Public License along
 * with this program; if not, write to the Free Software Foundation, Inc.,
 * 51 Franklin Street, Fifth Floor, Boston, MA 02110-1301 USA.
 */

/**
  * iso archive handling (requires cdio, and iso9660)
  */

#include "Iso9660ArchivePlugin.hxx"
#include "../ArchivePlugin.hxx"
#include "../ArchiveFile.hxx"
#include "../ArchiveVisitor.hxx"
#include "input/InputStream.hxx"
#include "fs/Path.hxx"
#include "util/RuntimeError.hxx"
#include "util/StringCompare.hxx"

#include <cdio/iso9660.h>

#include <stdlib.h>
#include <string.h>

#include <utility>

static constexpr size_t
CEILING(size_t x, size_t y) noexcept
{
	return (x + y - 1) / y;
}

struct Iso9660 {
	iso9660_t *const iso;

	explicit Iso9660(Path path)
		:iso(iso9660_open(path.c_str())) {
		if (iso == nullptr)
			throw FormatRuntimeError("Failed to open ISO9660 file %s",
						 path.c_str());
	}

	~Iso9660() noexcept {
		iso9660_close(iso);
	}

	Iso9660(const Iso9660 &) = delete;
	Iso9660 &operator=(const Iso9660 &) = delete;

	long SeekRead(void *ptr, lsn_t start, long int i_size) const {
		return iso9660_iso_seek_read(iso, ptr, start, i_size);
	}
};

class Iso9660ArchiveFile final : public ArchiveFile {
	std::shared_ptr<Iso9660> iso;

public:
	explicit Iso9660ArchiveFile(std::shared_ptr<Iso9660> &&_iso)
		:iso(std::move(_iso)) {}

	/**
	 * @param capacity the path buffer size
	 */
	void Visit(char *path, size_t length, size_t capacity,
		   ArchiveVisitor &visitor);

	void Visit(ArchiveVisitor &visitor) override;

	InputStreamPtr OpenStream(const char *path,
				  Mutex &mutex) override;
};

/* archive open && listing routine */

inline void
Iso9660ArchiveFile::Visit(char *path, size_t length, size_t capacity,
			  ArchiveVisitor &visitor)
{
	auto *entlist = iso9660_ifs_readdir(iso->iso, path);
	if (!entlist) {
		return;
	}
	/* Iterate over the list of nodes that iso9660_ifs_readdir gives  */
	CdioListNode_t *entnode;
	_CDIO_LIST_FOREACH (entnode, entlist) {
		auto *statbuf = (iso9660_stat_t *)
			_cdio_list_node_data(entnode);
		const char *filename = statbuf->filename;
		if (StringIsEmpty(filename) ||
		    PathTraitsUTF8::IsSpecialFilename(filename))
			/* skip empty names (libcdio bug?) */
			/* skip special names like "." and ".." */
			continue;

		size_t filename_length = strlen(filename);
		if (length + filename_length + 1 >= capacity)
			/* file name is too long */
			continue;

		memcpy(path + length, filename, filename_length + 1);
		size_t new_length = length + filename_length;

		if (iso9660_stat_s::_STAT_DIR == statbuf->type ) {
			memcpy(path + new_length, "/", 2);
			Visit(path, new_length + 1, capacity, visitor);
		} else {
			//remove leading /
			visitor.VisitArchiveEntry(path + 1);
		}
	}

#if LIBCDIO_VERSION_NUM >= 20000
	iso9660_filelist_free(entlist);
#else
	_cdio_list_free (entlist, true);
#endif
}

static std::unique_ptr<ArchiveFile>
iso9660_archive_open(Path pathname)
{
	return std::make_unique<Iso9660ArchiveFile>(std::make_shared<Iso9660>(pathname));
}

void
Iso9660ArchiveFile::Visit(ArchiveVisitor &visitor)
{
	char path[4096] = "/";
	Visit(path, 1, sizeof(path), visitor);
}

/* single archive handling */

class Iso9660InputStream final : public InputStream {
	std::shared_ptr<Iso9660> iso;

	const lsn_t lsn;

public:
	Iso9660InputStream(std::shared_ptr<Iso9660> _iso,
			   const char *_uri,
			   Mutex &_mutex,
			   lsn_t _lsn, offset_type _size)
		:InputStream(_uri, _mutex),
<<<<<<< HEAD
		 iso(std::move(_iso)), statbuf(_statbuf) {
		size = statbuf->size;
		seekable = true;
		SetReady();
	}

	~Iso9660InputStream() override {
		free(statbuf);
	}

=======
		 iso(_iso),
		 lsn(_lsn)
	{
		size = _size;
		SetReady();
	}

>>>>>>> db8b419b
	/* virtual methods from InputStream */
	[[nodiscard]] bool IsEOF() const noexcept override;
	size_t Read(std::unique_lock<Mutex> &lock,
		    void *ptr, size_t size) override;

	void Seek(std::unique_lock<Mutex> &, offset_type new_offset) override {
		offset = new_offset;
	}
};

InputStreamPtr
Iso9660ArchiveFile::OpenStream(const char *pathname,
			       Mutex &mutex)
{
	auto statbuf = iso9660_ifs_stat_translate(iso->iso, pathname);
	if (statbuf == nullptr)
		throw FormatRuntimeError("not found in the ISO file: %s",
					 pathname);

	const lsn_t lsn = statbuf->lsn;
	const offset_type size = statbuf->size;
	free(statbuf);

	return std::make_unique<Iso9660InputStream>(iso, pathname, mutex,
						    lsn, size);
}

size_t
Iso9660InputStream::Read(std::unique_lock<Mutex> &,
			 void *ptr, size_t read_size)
{
	const ScopeUnlock unlock(mutex);

	int readed = 0;
	int no_blocks, cur_block;
	size_t left_bytes = size - offset;

	if (left_bytes < read_size) {
		no_blocks = CEILING(left_bytes, ISO_BLOCKSIZE);
	} else {
		no_blocks = read_size / ISO_BLOCKSIZE;
	}

	if (no_blocks == 0)
		return 0;

	cur_block = offset / ISO_BLOCKSIZE;

	readed = iso->SeekRead(ptr, lsn + cur_block, no_blocks);

	if (readed != no_blocks * ISO_BLOCKSIZE)
		throw FormatRuntimeError("error reading ISO file at lsn %lu",
					 (unsigned long)cur_block);

	if (left_bytes < read_size) {
		readed = left_bytes;
	}

	offset += readed;
	return readed;
}

bool
Iso9660InputStream::IsEOF() const noexcept
{
	return offset == size;
}

/* exported structures */

static const char *const iso9660_archive_extensions[] = {
	"iso",
	nullptr
};

const ArchivePlugin iso9660_archive_plugin = {
	"iso",
	nullptr,
	nullptr,
	iso9660_archive_open,
	iso9660_archive_extensions,
};<|MERGE_RESOLUTION|>--- conflicted
+++ resolved
@@ -156,26 +156,14 @@
 			   Mutex &_mutex,
 			   lsn_t _lsn, offset_type _size)
 		:InputStream(_uri, _mutex),
-<<<<<<< HEAD
-		 iso(std::move(_iso)), statbuf(_statbuf) {
-		size = statbuf->size;
-		seekable = true;
-		SetReady();
-	}
-
-	~Iso9660InputStream() override {
-		free(statbuf);
-	}
-
-=======
-		 iso(_iso),
+		 iso(std::move(_iso)),
 		 lsn(_lsn)
 	{
 		size = _size;
+		seekable = true;
 		SetReady();
 	}
 
->>>>>>> db8b419b
 	/* virtual methods from InputStream */
 	[[nodiscard]] bool IsEOF() const noexcept override;
 	size_t Read(std::unique_lock<Mutex> &lock,
